# Bonsai - OpenBIM Blender Add-on
# Copyright (C) 2020, 2021, 2022 Dion Moult <dion@thinkmoult.com>
#
# This file is part of Bonsai.
#
# Bonsai is free software: you can redistribute it and/or modify
# it under the terms of the GNU General Public License as published by
# the Free Software Foundation, either version 3 of the License, or
# (at your option) any later version.
#
# Bonsai is distributed in the hope that it will be useful,
# but WITHOUT ANY WARRANTY; without even the implied warranty of
# MERCHANTABILITY or FITNESS FOR A PARTICULAR PURPOSE.  See the
# GNU General Public License for more details.
#
# You should have received a copy of the GNU General Public License
# along with Bonsai.  If not, see <http://www.gnu.org/licenses/>.

import os
import sys
import bpy
import bpy.utils.previews
import bonsai.tool as tool
import bonsai.core.model as core
from bonsai.bim.module.model.wall import DumbWallJoiner
from bonsai.bim.helper import prop_with_search
from bpy.types import WorkSpaceTool
from bonsai.bim.module.model.data import AuthoringData
from bonsai.bim.module.system.data import PortData
from bonsai.bim.module.model.prop import get_ifc_class


def check_display_mode():
    global display_mode
    try:
        theme = bpy.context.preferences.themes["Default"]
        text_color = theme.user_interface.wcol_menu_item.text
        background_color = theme.user_interface.wcol_menu_item.outline
        print(f"text_color = {text_color}")
        print(f"background_color = {background_color}")
        if sum(text_color) < 2.6:
            display_mode = "lm"
        else:
            display_mode = "dm"
    except:
        display_mode = "dm"


def load_custom_icons():
    global custom_icon_previews
    if display_mode is None:
        check_display_mode()

    icons_dir = os.path.join(os.path.dirname(__file__), "..", "..", "data", "icons")
    custom_icon_previews = bpy.utils.previews.new()

    prefix = f"{display_mode}_"

    for entry in os.scandir(icons_dir):
        if entry.name.endswith(".png") and entry.name.startswith(prefix):
            name = os.path.splitext(entry.name)[0].replace(prefix, "", 1)
            custom_icon_previews.load(name.upper(), entry.path, "IMAGE")


def unload_custom_icons():
    global custom_icon_previews
    if custom_icon_previews:
        bpy.utils.previews.remove(custom_icon_previews)
        custom_icon_previews = None


class BimTool(WorkSpaceTool):
    bl_space_type = "VIEW_3D"
    bl_context_mode = "OBJECT"
    bl_idname = "bim.bim_tool"
    bl_label = "Multi Object Tool"
    bl_description = "Create and edit elements by construction class"
    bl_icon = os.path.join(os.path.dirname(__file__), "ops.authoring.bim")
    bl_widget = None
    bl_keymap = tool.Blender.get_default_selection_keypmap() + (
        # ("bim.wall_tool_op", {"type": 'MOUSEMOVE', "value": 'ANY'}, {"properties": []}),
        # ("mesh.add_wall", {"type": 'LEFTMOUSE', "value": 'PRESS'}, {"properties": []}),
        # ("bim.sync_modeling", {"type": 'MOUSEMOVE', "value": 'ANY'}, {"properties": []}),
        ("bim.hotkey", {"type": "A", "value": "PRESS", "shift": True}, {"properties": [("hotkey", "S_A")]}),
        ("bim.hotkey", {"type": "B", "value": "PRESS", "shift": True}, {"properties": [("hotkey", "S_B")]}),
        ("bim.hotkey", {"type": "C", "value": "PRESS", "shift": True}, {"properties": [("hotkey", "S_C")]}),
        ("bim.hotkey", {"type": "E", "value": "PRESS", "shift": True}, {"properties": [("hotkey", "S_E")]}),
        ("bim.hotkey", {"type": "F", "value": "PRESS", "shift": True}, {"properties": [("hotkey", "S_F")]}),
        ("bim.hotkey", {"type": "G", "value": "PRESS", "shift": True}, {"properties": [("hotkey", "S_G")]}),
        ("bim.hotkey", {"type": "K", "value": "PRESS", "shift": True}, {"properties": [("hotkey", "S_K")]}),
        ("bim.hotkey", {"type": "M", "value": "PRESS", "shift": True}, {"properties": [("hotkey", "S_M")]}),
        ("bim.hotkey", {"type": "O", "value": "PRESS", "shift": True}, {"properties": [("hotkey", "S_O")]}),
        ("bim.hotkey", {"type": "P", "value": "PRESS", "shift": True}, {"properties": [("hotkey", "S_P")]}),
        ("bim.hotkey", {"type": "L", "value": "PRESS", "shift": True}, {"properties": [("hotkey", "S_L")]}),
        ("bim.hotkey", {"type": "Q", "value": "PRESS", "shift": True}, {"properties": [("hotkey", "S_Q")]}),
        ("bim.hotkey", {"type": "R", "value": "PRESS", "shift": True}, {"properties": [("hotkey", "S_R")]}),
        ("bim.hotkey", {"type": "T", "value": "PRESS", "shift": True}, {"properties": [("hotkey", "S_T")]}),
        ("bim.hotkey", {"type": "U", "value": "PRESS", "shift": True}, {"properties": [("hotkey", "S_U")]}),
        ("bim.hotkey", {"type": "V", "value": "PRESS", "shift": True}, {"properties": [("hotkey", "S_V")]}),
        ("bim.hotkey", {"type": "X", "value": "PRESS", "shift": True}, {"properties": [("hotkey", "S_X")]}),
        ("bim.hotkey", {"type": "Y", "value": "PRESS", "shift": True}, {"properties": [("hotkey", "S_Y")]}),
        ("bim.hotkey", {"type": "D", "value": "PRESS", "alt": True}, {"properties": [("hotkey", "A_D")]}),
        ("bim.hotkey", {"type": "E", "value": "PRESS", "alt": True}, {"properties": [("hotkey", "A_E")]}),
        ("bim.hotkey", {"type": "O", "value": "PRESS", "alt": True}, {"properties": [("hotkey", "A_O")]}),
        ("bim.hotkey", {"type": "P", "value": "PRESS", "ctrl": True}, {"properties": [("hotkey", "C_P")]}),
        ("bim.hotkey", {"type": "P", "value": "PRESS", "alt": True}, {"properties": [("hotkey", "A_P")]}),
    )

    def draw_settings(context, layout, ws_tool):
        # Unlike operators, Blender doesn't treat workspace tools as a class, so we'll create our own.
        CreateObjectUI.draw(context, layout, ifc_element_type="all")
        if context.active_object and context.selected_objects:
            EditObjectUI.draw(context, layout)


class WallTool(BimTool):
    bl_space_type = "VIEW_3D"
    bl_context_mode = "OBJECT"
    bl_idname = "bim.wall_tool"
    bl_label = "Wall Tool"
    bl_description = "Create and edit walls"
    bl_icon = os.path.join(os.path.dirname(__file__), "ops.authoring.wall")
    bl_widget = None
    ifc_element_type = "IfcWallType"

    @classmethod
    def draw_settings(cls, context, layout, ws_tool):
        CreateObjectUI.draw(context, layout, ifc_element_type=cls.ifc_element_type)
        if context.active_object and context.selected_objects:
            EditObjectUI.draw(context, layout, ifc_element_type=cls.ifc_element_type)


class SlabTool(BimTool):
    bl_space_type = "VIEW_3D"
    bl_context_mode = "OBJECT"
    bl_idname = "bim.slab_tool"
    bl_label = "Slab Tool"
    bl_description = "Create and edit slabs"
    bl_icon = os.path.join(os.path.dirname(__file__), "ops.authoring.slab")
    bl_widget = None
    ifc_element_type = "IfcSlabType"

    @classmethod
    def draw_settings(cls, context, layout, ws_tool):
        CreateObjectUI.draw(context, layout, ifc_element_type=cls.ifc_element_type)
        if context.active_object and context.selected_objects:
            EditObjectUI.draw(context, layout, ifc_element_type=cls.ifc_element_type)


class DoorTool(BimTool):
    bl_space_type = "VIEW_3D"
    bl_context_mode = "OBJECT"
    bl_idname = "bim.door_tool"
    bl_label = "Door Tool"
    bl_description = "Create and edit doors"
    bl_icon = os.path.join(os.path.dirname(__file__), "ops.authoring.door")
    bl_widget = None
    ifc_element_type = "IfcDoorType"

    @classmethod
    def draw_settings(cls, context, layout, ws_tool):
        CreateObjectUI.draw(context, layout, ifc_element_type=cls.ifc_element_type)
        if context.active_object and context.selected_objects:
            EditObjectUI.draw(context, layout, ifc_element_type=cls.ifc_element_type)


class WindowTool(BimTool):
    bl_space_type = "VIEW_3D"
    bl_context_mode = "OBJECT"
    bl_idname = "bim.window_tool"
    bl_label = "Window Tool"
    bl_description = "Create and edit windows"
    bl_icon = os.path.join(os.path.dirname(__file__), "ops.authoring.window")
    bl_widget = None
    ifc_element_type = "IfcWindowType"

    @classmethod
    def draw_settings(cls, context, layout, ws_tool):
        CreateObjectUI.draw(context, layout, ifc_element_type=cls.ifc_element_type)
        if context.active_object and context.selected_objects:
            EditObjectUI.draw(context, layout, ifc_element_type=cls.ifc_element_type)


class ColumnTool(BimTool):
    bl_space_type = "VIEW_3D"
    bl_context_mode = "OBJECT"
    bl_idname = "bim.column_tool"
    bl_label = "Column Tool"
    bl_description = "Create and edit columns"
    bl_icon = os.path.join(os.path.dirname(__file__), "ops.authoring.column")
    bl_widget = None
    ifc_element_type = "IfcColumnType"

    @classmethod
    def draw_settings(cls, context, layout, ws_tool):
        CreateObjectUI.draw(context, layout, ifc_element_type=cls.ifc_element_type)
        if context.active_object and context.selected_objects:
            EditObjectUI.draw(context, layout, ifc_element_type=cls.ifc_element_type)


class BeamTool(BimTool):
    bl_space_type = "VIEW_3D"
    bl_context_mode = "OBJECT"
    bl_idname = "bim.beam_tool"
    bl_label = "Beam Tool"
    bl_description = "Create and edit beams"
    bl_icon = os.path.join(os.path.dirname(__file__), "ops.authoring.beam")
    bl_widget = None
    ifc_element_type = "IfcBeamType"

    @classmethod
    def draw_settings(cls, context, layout, ws_tool):
        CreateObjectUI.draw(context, layout, ifc_element_type=cls.ifc_element_type)
        if context.active_object and context.selected_objects:
            EditObjectUI.draw(context, layout, ifc_element_type=cls.ifc_element_type)


class DuctTool(BimTool):
    bl_space_type = "VIEW_3D"
    bl_context_mode = "OBJECT"
    bl_idname = "bim.duct_tool"
    bl_label = "Duct Tool"
    bl_description = "Create and edit ducks"  # No, not a typo.
    bl_icon = os.path.join(os.path.dirname(__file__), "ops.authoring.duct")
    bl_widget = None
    ifc_element_type = "IfcDuctSegmentType"

    @classmethod
    def draw_settings(cls, context, layout, ws_tool):
        CreateObjectUI.draw(context, layout, ifc_element_type=cls.ifc_element_type)
        if context.active_object and context.selected_objects:
            EditObjectUI.draw(context, layout, ifc_element_type=cls.ifc_element_type)


class CableCarrierTool(BimTool):
    bl_space_type = "VIEW_3D"
    bl_context_mode = "OBJECT"
    bl_idname = "bim.cable_carrier_tool"
    bl_label = "Cable Carrier Tool"
    bl_description = "Create and edit cable carriers"
    bl_icon = os.path.join(os.path.dirname(__file__), "ops.authoring.cablecarrier")
    bl_widget = None
    ifc_element_type = "IfcCableCarrierSegmentType"

    @classmethod
    def draw_settings(cls, context, layout, ws_tool):
        CreateObjectUI.draw(context, layout, ifc_element_type=cls.ifc_element_type)
        if context.active_object and context.selected_objects:
            EditObjectUI.draw(context, layout, ifc_element_type=cls.ifc_element_type)


class PipeTool(BimTool):
    bl_space_type = "VIEW_3D"
    bl_context_mode = "OBJECT"
    bl_idname = "bim.pipe_tool"
    bl_label = "Pipe Tool"
    bl_description = "Create and edit pipes"
    bl_icon = os.path.join(os.path.dirname(__file__), "ops.authoring.pipe")
    bl_widget = None
    ifc_element_type = "IfcPipeSegmentType"

    @classmethod
    def draw_settings(cls, context, layout, ws_tool):
        CreateObjectUI.draw(context, layout, ifc_element_type=cls.ifc_element_type)
        if context.active_object and context.selected_objects:
            EditObjectUI.draw(context, layout, ifc_element_type=cls.ifc_element_type)


class CableTool(BimTool):
    bl_space_type = "VIEW_3D"
    bl_context_mode = "OBJECT"
    bl_idname = "bim.cable_tool"
    bl_label = "Cable Tool"
    bl_description = "Create and edit cables"
    bl_icon = os.path.join(os.path.dirname(__file__), "ops.authoring.cable")
    bl_widget = None
    ifc_element_type = "IfcCableSegmentType"

    @classmethod
    def draw_settings(cls, context, layout, ws_tool):
        CreateObjectUI.draw(context, layout, ifc_element_type=cls.ifc_element_type)
        if context.active_object and context.selected_objects:
            EditObjectUI.draw(context, layout, ifc_element_type=cls.ifc_element_type)


def add_layout_hotkey_operator(layout, text, hotkey, description, ui_context=""):
    parts = hotkey.split("_") if hotkey else []
    modifier, key = (parts + ["", ""])[:2]

    op_text = "" if ui_context == "TOOL_HEADER" else text
    custom_icon = custom_icon_previews.get(text.upper().replace(" ", "_"), custom_icon_previews["IFC"]).icon_id
    modifier_icon, modifier_str = MODIFIERS.get(modifier, ("NONE", ""))

    row = layout.row(align=True)
    op = row.operator("bim.hotkey", text=op_text, icon_value=custom_icon)

    if ui_context != "TOOL_HEADER":
        row.label(text="", icon=modifier_icon)
        row.label(text="", icon=f"EVENT_{key}" if key else "BLANK1")

    hotkey_description = f"Hotkey: {modifier_str} {key}".strip()
    description = "\n\n".join(filter(None, [description, hotkey_description]))

    op.hotkey = hotkey
    if ui_context == "TOOL_HEADER":
        op.description = text + "\n" + description
    else:
        op.description = description
<<<<<<< HEAD

=======
>>>>>>> 560983c6
    return op


def format_ifc_camel_case(string):
    string = string.replace("Ifc", "")
    return ''.join(' ' + char if char.isupper() else char for char in string).strip()


class CreateObjectUI:
    @classmethod
    def draw(cls, context, layout, ifc_element_type=None):
        cls.layout = layout
        cls.props = context.scene.BIMModelProperties

        row = cls.layout.row(align=True)
        if not tool.Ifc.get():
            row.label(text="No IFC Project", icon="ERROR")
            return

        if not PortData.is_loaded:
            PortData.load()

        if not AuthoringData.is_loaded:
            AuthoringData.load(ifc_element_type)
        elif ifc_element_type == "all" and AuthoringData.data["ifc_element_type"] is not None:
            AuthoringData.load("all")
        elif AuthoringData.data["ifc_element_type"] != ifc_element_type:
            AuthoringData.load(ifc_element_type)

        if ifc_element_type and context.region.type == "TOOL_HEADER":
            tool_name = "Multi Object Tool" if ifc_element_type == "all" else format_ifc_camel_case(ifc_element_type.removesuffix('Type')) + ' Tool'
            cls.layout.label(text=tool_name, icon="TOOL_SETTINGS")

        cls.draw_type_manager_launcher(context)
        cls.draw_thumbnail() if context.region.type != "TOOL_HEADER" else cls
        cls.draw_add_object(context)
              
    @classmethod
    def draw_container_info(cls, context):
        text = AuthoringData.data["default_container"]
        if context.region.type == "UI":
            text = f"Container: {text}"

        cls.layout.row(align=True).label(text=text, icon="OUTLINER_COLLECTION")

    @classmethod
    def draw_type_manager_launcher(cls, context):
        ui_context = str(context.region.type)
        row = cls.layout.row(align=True)
        if not AuthoringData.data["ifc_classes"]:
            if AuthoringData.data["ifc_element_type"]:
                row.label(text=f"No {AuthoringData.data['ifc_element_type']} Found", icon="ERROR")
                row = cls.layout.row(align=True)
                op = row.operator(
                    "bim.add_default_type",
                    icon_value=custom_icon_previews["ADD_TYPE"].icon_id,
                    text=f"Create default {AuthoringData.data['ifc_element_type']}",
                )
                op.ifc_element_type = AuthoringData.data["ifc_element_type"]
            else:
                row.label(text="No Element Types Found", icon="ERROR")
            row = cls.layout.row(align=True)
            row.operator("bim.launch_type_manager", icon=tool.Blender.TYPE_MANAGER_ICON, text="Launch Type Manager")

    @classmethod
    def draw_add_object(cls, context):
        ui_context = str(context.region.type)
        row = cls.layout.row(align=True)
        if not AuthoringData.data["relating_type_id"]:
            return
        
        if cls.props.ifc_class == "IfcWallType":
            row.prop(data=cls.props, property="rl1", text="Relative Level" if ui_context != "TOOL_HEADER" else "RL")
            row = cls.layout.row(align=True) if ui_context != "TOOL_HEADER" else row
            row.prop(data=cls.props, property="extrusion_depth", text="Height" if ui_context != "TOOL_HEADER" else "H")
            row = cls.layout.row(align=True) if ui_context != "TOOL_HEADER" else row
            row.prop(data=cls.props, property="length", text="Length" if ui_context != "TOOL_HEADER" else "L")
            row = cls.layout.row(align=True) if ui_context != "TOOL_HEADER" else row
            row.prop(data=cls.props, property="x_angle", text="Slope") if ui_context != "TOOL_HEADER" else "A"
           
        elif cls.props.ifc_class in ("IfcSlabType", "IfcRampType", "IfcRoofType"):
            row.prop(data=cls.props, property="x_angle", text="Slope" if ui_context != "TOOL_HEADER" else "A", icon="FILE_3D")

        elif cls.props.ifc_class in ("IfcColumnType", "IfcMemberType"):
            row.prop(data=cls.props, property="cardinal_point", text="Axis")
            row.prop(data=cls.props, property="extrusion_depth", text="Height" if ui_context !="TOOL_HEADER" else "H")
        
        elif cls.props.ifc_class in ("IfcBeamType"):
            row.prop(data=cls.props, property="cardinal_point", text="Axis")
            row.prop(data=cls.props, property="extrusion_depth", text="Length" if ui_context !="TOOL_HEADER" else "L")

        elif cls.props.ifc_class in ("IfcDoorType", "IfcDoorStyle"):
            row.prop(data=cls.props, property="rl1", text="Relative Level" if ui_context != "TOOL_HEADER" else "RL")

        elif cls.props.ifc_class in (
            "IfcWindowType",
            "IfcWindowStyle",
            "IfcDoorType",
            "IfcDoorStyle",
            "IfcDuctSegmentType",
            "IfcPipeSegmentType",
            "IfcCableCarrierSegmentType",
            "IfcCableSegmentType",
        ):
<<<<<<< HEAD
            row.prop(data=cls.props, property="rl2", text="Relative Level (rl2)" if ui_context != "TOOL_HEADER" else "RL")

        ### this neeeds to move
        elif cls.props.ifc_class in ("IfcSpaceType"):
            add_layout_hotkey_operator(cls.layout, "Generate", "S_G", bpy.ops.bim.generate_space.__doc__, ui_context)
        ###
=======
            row = cls.layout.row(align=True)
            row.prop(data=cls.props, property="rl2", text="RL")
        elif cls.props.ifc_class in ("IfcSpaceType"):
            add_layout_hotkey_operator(cls.layout, "Generate", "S_G", "Generate a space at the cursor position")
        else:
            row = cls.layout.row(align=True)
            row.prop(data=cls.props, property="rl_mode", text="RL")

    @classmethod
    def draw_edit_object_panel_interface(cls, context):
        ui_context = str(context.region.type)
        if AuthoringData.data["active_material_usage"] == "LAYER2":
            row = cls.layout.row(align=True)
            row.prop(data=cls.props, property="extrusion_depth", text="Height:")
            op = row.operator("bim.change_extrusion_depth", icon="FILE_REFRESH", text="")
            op.depth = cls.props.extrusion_depth

            row = cls.layout.row(align=True)
            row.prop(data=cls.props, property="length", text="Length:")
            op = row.operator("bim.change_layer_length", icon="FILE_REFRESH", text="")
            op.length = cls.props.length

            row = cls.layout.row(align=True)
            row.prop(data=cls.props, property="x_angle", text="Angle:")
            op = row.operator("bim.change_extrusion_x_angle", icon="FILE_REFRESH", text="")
            op.x_angle = cls.props.x_angle

            cls.layout.separator()

            add_layout_hotkey_operator(cls.layout, "Regen", "S_G", "Regenerate selected Element", ui_context)

            cls.layout.separator()

            add_layout_hotkey_operator(
                cls.layout,
                "Extend",
                "S_E",
                "Extends/ reduces Element to 3D cursor",
                ui_context,
            )
            add_layout_hotkey_operator(
                cls.layout,
                "Butt",
                "S_T",
                "Intersects two non-parallel Elements to a butt corner junction",
                ui_context,
            )
            add_layout_hotkey_operator(
                cls.layout,
                "Mitre",
                "S_Y",
                "Intersects two non-parallel Elements to a mitred corner junction",
                ui_context,
            )

            row = cls.layout.row(align=True)
            row.operator(
                "bim.unjoin_walls", text="Unjoin Walls", icon_value=custom_icon_previews["UNJOIN_WALLS"].icon_id
            )
            cls.layout.separator()

            add_layout_hotkey_operator(cls.layout, "Merge", "S_M", "Merge selected Elements", ui_context)
            add_layout_hotkey_operator(
                cls.layout,
                "Split",
                "S_K",
                "Split selected Element into two Elements at the cursor location",
                ui_context,
            )
            add_layout_hotkey_operator(
                cls.layout, "Rotate 90", "S_R", "Rotate the selected Element by 90 degrees", ui_context
            )
            add_layout_hotkey_operator(
                cls.layout, "Flip", "S_F", "Flip Element about its local axes, keep the position", ui_context
            )

            # row.operator("bim.unjoin_walls", icon="X", text="")

        elif AuthoringData.data["active_material_usage"] == "LAYER3":
            if len(context.selected_objects) == 1:
                add_layout_hotkey_operator(
                    cls.layout, "Edit Profile", "S_E", "Edit associated Profile Element", ui_context
                )
            elif "LAYER2" in AuthoringData.data["selected_material_usages"]:
                add_layout_hotkey_operator(
                    cls.layout,
                    "Extend Wall To Slab",
                    "S_E",
                    "Extend the selected Wall to the selected Slab",
                    ui_context,
                )

            row = cls.layout.row(align=True)
            row.prop(data=cls.props, property="x_angle", text="Angle")
            op = row.operator("bim.change_extrusion_x_angle", icon="FILE_REFRESH", text="")
            op.x_angle = cls.props.x_angle
>>>>>>> 560983c6

        else:
            row = cls.layout.row(align=True)
<<<<<<< HEAD
            row.prop(data=cls.props, property="rl_mode", text="RL Mode" if ui_context != "TOOL_HEADER" else "RL")
=======
            row.prop(data=cls.props, property="cardinal_point", text="Axis")
            op = row.operator("bim.change_cardinal_point", icon="FILE_REFRESH", text="")
            op.cardinal_point = int(cls.props.cardinal_point)

            row = cls.layout.row(align=True)
            label = (
                "Height" if AuthoringData.data["active_class"] in ("IfcColumn", "IfcColumnStandardCase") else "Length"
            )
            row.prop(data=cls.props, property="extrusion_depth", text=label)
            op = row.operator("bim.change_profile_depth", icon="FILE_REFRESH", text="")
            op.depth = cls.props.extrusion_depth

            add_layout_hotkey_operator(
                cls.layout,
                "Extend",
                "S_E",
                "Extends/ reduces element to 3D cursor",
                ui_context,
            )
            add_layout_hotkey_operator(
                cls.layout, "Flip", "S_F", "Flip object about its local axes, keep the position", ui_context
            )

            if AuthoringData.data["active_class"] in (
                "IfcCableCarrierSegment",
                "IfcCableSegment",
                "IfcDuctSegment",
                "IfcPipeSegment",
            ):

                add_layout_hotkey_operator(
                    cls.layout,
                    "Add Fitting",
                    "S_Y",
                    "Add a Fitting based on currently selected Elements and cursor",
                    ui_context,
                )
                cls.layout.operator("bim.mep_add_bend")
                cls.layout.operator("bim.mep_add_transition")
                cls.layout.operator("bim.mep_add_obstruction")
>>>>>>> 560983c6

        if AuthoringData.data["ifc_classes"]:
            if not AuthoringData.data["ifc_element_type"]: 
                row = cls.layout.row(align=True) if ui_context != "TOOL_HEADER" else row
                prop_with_search(row, cls.props, "ifc_class", text="Type Class" if ui_context != "TOOL_HEADER" else "")
            if AuthoringData.data["relating_type_id"]:
                row = cls.layout.row(align=True) if ui_context != "TOOL_HEADER" else row
                prop_with_search(row, cls.props, "relating_type_id", text="Relating Type" if ui_context != "TOOL_HEADER" else "")
                row.operator("bim.launch_type_manager", icon=tool.Blender.TYPE_MANAGER_ICON, text="")
                row = cls.layout.row(align=True) if ui_context != "TOOL_HEADER" else row
                add_layout_hotkey_operator(row, "Add", "S_A", bpy.ops.bim.add_constr_type_instance.__doc__, ui_context)
                row = cls.layout.row(align=True) if ui_context != "TOOL_HEADER" else row
                add_layout_hotkey_operator(row, "Draw", "S_P", bpy.ops.bim.draw_polyline_wall.__doc__, ui_context) if cls.props.ifc_class == "IfcWallType" else row
            else:
<<<<<<< HEAD
                row.label(text="No Construction Type", icon="FILE_3D")

    @classmethod
    def draw_thumbnail(cls):
        if AuthoringData.data["ifc_classes"]:
            if cls.props.ifc_class:
                box = cls.layout.box()
                if AuthoringData.data["type_thumbnail"]:
                    box.template_icon(icon_value=AuthoringData.data["type_thumbnail"], scale=5)
                else:
                    op = box.operator("bim.load_type_thumbnails", text="Load Thumbnails", icon="FILE_REFRESH")
                    op.ifc_class = cls.props.ifc_class
=======
                add_layout_hotkey_operator(
                    cls.layout,
                    "Edit Axis",
                    "A_E",
                    "Edit axis of element",
                    ui_context,
                )
                add_layout_hotkey_operator(
                    cls.layout,
                    "Butt",
                    "S_T",
                    "Intersects two non-parallel Elements to a butt corner junction",
                    ui_context,
                )
                add_layout_hotkey_operator(
                    cls.layout,
                    "Mitre",
                    "S_Y",
                    "Intersects two non-parallel Elements to a mitred corner junction",
                    ui_context,
                )
                add_layout_hotkey_operator(
                    cls.layout, "Rotate 90", "S_R", "Rotate the selected element by 90 degrees", ui_context
                )
                add_layout_hotkey_operator(cls.layout, "Regen", "S_G", "Regenerate selected element", ui_context)
            row.operator("bim.extend_profile", icon="X", text="").join_type = ""

        elif (
            tool.Model.is_parametric_railing_active() and not context.active_object.BIMRailingProperties.is_editing_path
        ):
            # NOTE: should be above "active_representation_type" = "SweptSolid" check
            # because it could be a SweptSolid too
            row = cls.layout.row(align=True)
            row.label(text="", icon="EVENT_TAB")
            row.operator("bim.enable_editing_railing_path", text="Edit Railing Path")

        elif AuthoringData.data["active_class"] in (
            "IfcWindow",
            "IfcWindowStandardCase",
            "IfcDoor",
            "IfcDoorStandardCase",
        ):
            if AuthoringData.data["active_class"] in ("IfcWindow", "IfcWindowStandardCase"):
                row = cls.layout.row(align=True)
                row.prop(data=cls.props, property="rl2", text="RL")
            elif AuthoringData.data["active_class"] in ("IfcDoor", "IfcDoorStandardCase"):
                row = cls.layout.row(align=True)
                row.prop(data=cls.props, property="rl1", text="RL")

            add_layout_hotkey_operator(cls.layout, "Regen", "S_G", "Regenerate selected Element", ui_context)
            add_layout_hotkey_operator(
                cls.layout, "Flip", "S_F", "Flip object about its local axes, keep the position", ui_context
            )

        elif AuthoringData.data["active_representation_type"] == "SweptSolid":
            if not tool.Model.is_parametric_window_active() and not tool.Model.is_parametric_door_active():
                add_layout_hotkey_operator(
                    cls.layout, "Edit Profile", "S_E", "Edit assosiated Profile Element", ui_context
                )

        elif AuthoringData.data["active_class"] in ("IfcSpace",):
            add_layout_hotkey_operator(cls.layout, "Regen", "S_G", "Regenerate selected Space", ui_context)
>>>>>>> 560983c6


<<<<<<< HEAD
class EditObjectUI:
    @classmethod
    def draw(cls, context, layout, ifc_element_type=None):
        cls.layout = layout
        cls.props = context.scene.BIMModelProperties

        row = cls.layout.row(align=True)
        row.separator()
        if not tool.Ifc.get():
            row.label(text="No IFC Project", icon="ERROR")
            return

        if not PortData.is_loaded:
            PortData.load()

        if not AuthoringData.is_loaded:
            AuthoringData.load(ifc_element_type)
        elif ifc_element_type == "all" and AuthoringData.data["ifc_element_type"] is not None:
            AuthoringData.load("all")
        elif AuthoringData.data["ifc_element_type"] != ifc_element_type:
            AuthoringData.load(ifc_element_type)
=======
        if context.region.type != "TOOL_HEADER" and PortData.data["total_ports"] > 0:
            add_layout_hotkey_operator(
                cls.layout,
                "Regen MEP",
                "S_G",
                "Regenerates the positions and segment lengths of a distribution element and all connected elements",
                ui_context,
            )
            cls.layout.operator("bim.mep_connect_elements")

        row = cls.layout.row(align=True)
        if len(context.selected_objects) > 1:
            row.operator("bim.add_opening", text="Apply Opening", icon_value=custom_icon_previews["VOID"].icon_id)
        else:
            row.operator(
                "bim.add_potential_opening", text="Add Opening", icon_value=custom_icon_previews["ADD_VOID"].icon_id
            )
            row.label(text="", icon="EVENT_SHIFT")
            row.label(text="", icon="EVENT_O")

        if AuthoringData.data["is_voidable_element"]:
            if AuthoringData.data["has_visible_openings"]:
                row = cls.layout.row(align=True)
                row.operator("bim.edit_openings", icon="CHECKMARK", text="")
                row.operator("bim.hide_openings", icon="CANCEL", text="")

        if AuthoringData.data["active_class"] in ("IfcOpeningElement",):
            row.operator("bim.edit_openings", icon="CHECKMARK", text="")
            row.operator("bim.hide_openings", icon="CANCEL", text="")
            if len(context.selected_objects) == 2:
                row = cls.layout.row(align=True)
                row.label(text="", icon="EVENT_SHIFT")
                row.label(text="", icon="EVENT_L")
                row.operator("bim.clone_opening", text="Clone Opening")

        cls.layout.row(align=True).label(text="Align")
        add_layout_hotkey_operator(
            cls.layout,
            "Exterior",
            "S_X",
            "Align selected Elements to the Exterior of the last selected object",
            ui_context,
        )
        add_layout_hotkey_operator(
            cls.layout,
            "Centerline",
            "S_C",
            "Align selected Elements to the Centerline of the last selected object",
            ui_context,
        )
        add_layout_hotkey_operator(
            cls.layout,
            "Interior",
            "S_V",
            "Align selected Elements to the Interior of the last selected object",
            ui_context,
        )
        add_layout_hotkey_operator(
            cls.layout,
            "Mirror",
            "S_M",
            "Mirrors the selected Elements along a mirror plane set by the last selected object",
            ui_context,
        )

        cls.layout.row(align=True).label(text="Mode")
        add_layout_hotkey_operator(
            cls.layout, "Opening", "A_O", "Toggle display of Openings in the selected Elements", ui_context
        )
        add_layout_hotkey_operator(cls.layout, "Decomposition", "A_D", "Select decomposition", ui_context)

        cls.layout.row(align=True).label(text="Aggregation")
        add_layout_hotkey_operator(cls.layout, "Assign", "C_P", "Assign element to Aggregation", ui_context)
        add_layout_hotkey_operator(cls.layout, "Unassign", "A_P", "Unassign element from Aggregation", ui_context)

        cls.layout.row(align=True).label(text="Qto")
        add_layout_hotkey_operator(
            cls.layout,
            "Perform Quantity Take-off",
            "S_Q",
            "Perform a quantity take off on selected objects based of a QTO rule configuration",
            ui_context,
        )
>>>>>>> 560983c6

        if context.region.type == "TOOL_HEADER":   
            text = format_ifc_camel_case(AuthoringData.data["active_class"])
            layout.label(text=f"{text} Edit Tools:", icon="RESTRICT_SELECT_OFF")
            cls.draw_parameter_adjustments(context)
            row = cls.draw_operations(context)
            cls.draw_void(context, row)
            cls.draw_align(context)
            cls.draw_aggregation(context)
            cls.draw_qto(context)
            cls.draw_modes(context)
        
        if context.region.type in ("UI", "WINDOW"):
            text = format_ifc_camel_case(AuthoringData.data["active_class"])
            layout.label(text=f"{text} Edit Tools:", icon="RESTRICT_SELECT_OFF")
            cls.draw_parameter_adjustments(context)
            row = cls.draw_operations(context)
            cls.draw_void(context, row)
            cls.draw_align(context)
            cls.draw_aggregation(context)
            cls.draw_qto(context)
            cls.draw_modes(context)
                
    @classmethod
    def draw_parameter_adjustments(cls, context):
        ui_context = str(context.region.type)
        row = cls.layout.row(align=True)
        row.label(text="Parameter Adjustments") if ui_context != "TOOL_HEADER" else row
        row = cls.layout.row(align=True)
        
        if AuthoringData.data["active_material_usage"] == "LAYER2":
            row.prop(data=cls.props, property="extrusion_depth", text="Height" if ui_context != "TOOL_HEADER" else "H")
            op = row.operator("bim.change_extrusion_depth", icon="FILE_REFRESH", text="")
            op.depth = cls.props.extrusion_depth

            row = cls.layout.row(align=True)if ui_context != "TOOL_HEADER" else row
            row.prop(data=cls.props, property="length", text="Length" if ui_context != "TOOL_HEADER" else "L")
            op = row.operator("bim.change_layer_length", icon="FILE_REFRESH", text="")
            op.length = cls.props.length

            row = cls.layout.row(align=True) if ui_context != "TOOL_HEADER" else row
            row.prop(data=cls.props, property="x_angle", text="Slope" if ui_context != "TOOL_HEADER" else "A")
            op = row.operator("bim.change_extrusion_x_angle", icon="FILE_REFRESH", text="")
            op.x_angle = cls.props.x_angle
<<<<<<< HEAD
    
        elif AuthoringData.data["active_material_usage"] == "LAYER3":
            row.prop(data=cls.props, property="x_angle", text="Angle" if ui_context != "TOOL_HEADER" else "A")
=======

            row = cls.layout.row()
            add_layout_hotkey_operator(row, "Regen", "S_G", "Regenerate selected Element", ui_context)

            row = cls.layout.row(align=True)
            add_layout_hotkey_operator(
                row,
                "Extend",
                "S_E",
                "Extends/reduces Element to 3D cursor",
                ui_context,
            )
            add_layout_hotkey_operator(
                row,
                "Butt",
                "S_T",
                "Intersects two non-parallel Elements to a butt corner junction",
                ui_context,
            )
            add_layout_hotkey_operator(
                row,
                "Mitre",
                "S_Y",
                "Intersects two non-parallel Elements to a mitred corner junction",
                ui_context,
            )
            row.operator("bim.unjoin_walls", text="", icon_value=custom_icon_previews["UNJOIN_WALLS"].icon_id)

            row = cls.layout.row(align=True)
            add_layout_hotkey_operator(row, "Merge", "S_M", "Merge selected Elements", ui_context)
            add_layout_hotkey_operator(
                row, "Split", "S_K", "Split selected Element into two Elements at the cursor location", ui_context
            )
            add_layout_hotkey_operator(row, "Rotate 90", "S_R", "Rotate the selected Element by 90 degrees", ui_context)
            add_layout_hotkey_operator(
                row, "Flip", "S_F", "Flip Element about its local axes, keep the position", ui_context
            )

        elif AuthoringData.data["active_material_usage"] == "LAYER3":
            if len(context.selected_objects) == 1:
                add_layout_hotkey_operator(
                    cls.layout, "Edit Profile", "S_E", "Edit associated Profile Element", ui_context
                )
            elif "LAYER2" in AuthoringData.data["selected_material_usages"]:
                add_layout_hotkey_operator(
                    cls.layout,
                    "Extend Wall To Slab",
                    "S_E",
                    "Extend the selected Wall to the selected Slab",
                    ui_context,
                )

            row = cls.layout.row(align=True)
            row.prop(data=cls.props, property="x_angle", text="Angle")
>>>>>>> 560983c6
            op = row.operator("bim.change_extrusion_x_angle", icon="FILE_REFRESH", text="")
            op.x_angle = cls.props.x_angle

        elif AuthoringData.data["active_material_usage"] == "PROFILE":
            row.prop(data=cls.props, property="cardinal_point", text="Axis" if ui_context != "TOOL_HEADER" else "")
            op = row.operator("bim.change_cardinal_point", icon="FILE_REFRESH", text="")
            op.cardinal_point = int(cls.props.cardinal_point)
            row = cls.layout.row(align=True) if ui_context != "TOOL_HEADER" else row
            label = ("Height" if AuthoringData.data["active_class"] in ("IfcColumn", "IfcColumnStandardCase") else "Length")
            row.prop(data=cls.props, property="extrusion_depth", text=label if ui_context != "TOOL_HEADER" else label[0])
            op = row.operator("bim.change_profile_depth", icon="FILE_REFRESH", text="")
            op.depth = cls.props.extrusion_depth

<<<<<<< HEAD
        elif AuthoringData.data["active_class"] in ("IfcWindow","IfcWindowStandardCase","IfcDoor","IfcDoorStandardCase"):
            if AuthoringData.data["active_class"] in ("IfcWindow", "IfcWindowStandardCase"):
                row = cls.layout.row(align=True) if ui_context != "TOOL_HEADER" else row
                row.prop(data=cls.props, property="rl2", text="Relative Level (rl2)" if ui_context != "TOOL_HEADER" else "RL")
            elif AuthoringData.data["active_class"] in ("IfcDoor", "IfcDoorStandardCase"):
                row = cls.layout.row(align=True) if ui_context != "TOOL_HEADER" else row
                row.prop(data=cls.props, property="rl1", text="Relative Level (rl1)" if ui_context != "TOOL_HEADER" else "RL")
=======
            add_layout_hotkey_operator(
                cls.layout,
                "Extend",
                "S_E",
                "Extends/ reduces element to 3D cursor",
                ui_context,
            )
            add_layout_hotkey_operator(
                cls.layout, "Flip", "S_F", "Flip object about its local axes, keep the position", ui_context
            )
>>>>>>> 560983c6

    @classmethod
    def draw_operations(cls, context):
        ui_context = str(context.region.type)

<<<<<<< HEAD
        row = cls.layout.row(align=True)
        row.separator()
        row.label(text="Operations") if ui_context != "TOOL_HEADER" else row
        cls.draw_regen_operations(row)

        if AuthoringData.data["active_material_usage"] == "LAYER2":
            row = cls.layout.row(align=True) if ui_context != "TOOL_HEADER" else row
            add_layout_hotkey_operator(row, "Extend", "S_E", "Extends/reduces element to 3D cursor", ui_context)
            row = cls.layout.row(align=True) if ui_context != "TOOL_HEADER" else row
            add_layout_hotkey_operator(row, "Butt", "S_T", "Intersects two non-parallel elements to a butt corner junction", ui_context)
            row = cls.layout.row(align=True) if ui_context != "TOOL_HEADER" else row
            add_layout_hotkey_operator(row, "Mitre", "S_Y", "Intersects two non-parallel elements to a mitred corner junction", ui_context)
            row = cls.layout.row(align=True) if ui_context != "TOOL_HEADER" else row
            add_layout_hotkey_operator(row, "Unjoin Walls", "S_U", "", ui_context)
            row = cls.layout.row(align=True) if ui_context != "TOOL_HEADER" else row
            add_layout_hotkey_operator(row, "Merge", "S_M", "Merge selected Elements", ui_context)
            row = cls.layout.row(align=True) if ui_context != "TOOL_HEADER" else row
            add_layout_hotkey_operator(row, "Split", "S_K", "Split selected Element into two Elements at the cursor location", ui_context)
            row = cls.layout.row(align=True) if ui_context != "TOOL_HEADER" else row
            add_layout_hotkey_operator(row, "Rotate 90", "S_R", "Rotate the selected Element by 90 degrees", ui_context)
            row = cls.layout.row(align=True) if ui_context != "TOOL_HEADER" else row
            add_layout_hotkey_operator(row, "Flip", "S_F", "Flip Element about its local axes, keep the position", ui_context)
=======
                add_layout_hotkey_operator(
                    cls.layout,
                    "Add Fitting",
                    "S_Y",
                    "Add a Fitting based on currently selected Elements and cursor",
                    ui_context,
                )
                if context.region.type != "TOOL_HEADER":
                    cls.layout.operator("bim.mep_add_bend")
                    cls.layout.operator("bim.mep_add_transition")
                    cls.layout.operator("bim.mep_add_obstruction")

            else:
                add_layout_hotkey_operator(
                    cls.layout,
                    "Edit Axis",
                    "A_E",
                    "Edit axis of Element",
                    ui_context,
                )
                add_layout_hotkey_operator(
                    cls.layout,
                    "Butt",
                    "S_T",
                    "Intersects two non-parallel Elements to a butt corner junction",
                    ui_context,
                )
                add_layout_hotkey_operator(
                    cls.layout,
                    "Mitre",
                    "S_Y",
                    "Intersects two non-parallel Elements to a mitred corner junction",
                    ui_context,
                )
                add_layout_hotkey_operator(
                    cls.layout, "Rotate 90", "S_R", "Rotate the selected element by 90 degrees", ui_context
                )
                add_layout_hotkey_operator(cls.layout, "Regen", "S_G", "Regenerate selected element", ui_context)
            row.operator("bim.extend_profile", icon="X", text="").join_type = ""
>>>>>>> 560983c6

        elif AuthoringData.data["active_material_usage"] == "LAYER3":
            if "LAYER2" in AuthoringData.data["selected_material_usages"]:
                row = cls.layout.row(align=True) if ui_context != "TOOL_HEADER" else row
                add_layout_hotkey_operator(cls.layout, "Extend Wall To Slab", "S_E", "", ui_context)

<<<<<<< HEAD
        elif AuthoringData.data["active_material_usage"] == "PROFILE":
            row = cls.layout.row(align=True) if ui_context != "TOOL_HEADER" else row
            add_layout_hotkey_operator(row, "Extend", "S_E", "", ui_context)
            row = cls.layout.row(align=True) if ui_context != "TOOL_HEADER" else row
            add_layout_hotkey_operator(row, "Flip", "S_F", bpy.ops.bim.flip_object.__doc__, ui_context)

            row = cls.layout.row(align=True) if ui_context != "TOOL_HEADER" else row
            if AuthoringData.data["active_class"] in ("IfcCableCarrierSegment","IfcCableSegment","IfcDuctSegment","IfcPipeSegment"):
                add_layout_hotkey_operator(row, "Add Fitting", "S_Y", "", ui_context)
                row = cls.layout.row(align=True) if ui_context != "TOOL_HEADER" else row
                row.operator("bim.mep_add_bend", text="Add Bend" if ui_context != "TOOL_HEADER" else "", icon_value=custom_icon_previews["ADD_BEND"].icon_id)
                row.label(text="", icon="BLANK1") if ui_context != "TOOL_HEADER" else row
                row.label(text="", icon="BLANK1") if ui_context != "TOOL_HEADER" else row
                
                row = cls.layout.row(align=True) if ui_context != "TOOL_HEADER" else row
                row.operator("bim.mep_add_transition", text="Add Transition" if ui_context != "TOOL_HEADER" else "", icon_value=custom_icon_previews["ADD_TRANSITION"].icon_id)
                row.label(text="", icon="BLANK1") if ui_context != "TOOL_HEADER" else row
                row.label(text="", icon="BLANK1") if ui_context != "TOOL_HEADER" else row
                
                row = cls.layout.row(align=True) if ui_context != "TOOL_HEADER" else row
                row.operator("bim.mep_add_obstruction", text="Add Obstruction" if ui_context != "TOOL_HEADER" else "", icon_value=custom_icon_previews["IFC"].icon_id)
                row.label(text="", icon="BLANK1") if ui_context != "TOOL_HEADER" else row
                row.label(text="", icon="BLANK1") if ui_context != "TOOL_HEADER" else row

            else:
                add_layout_hotkey_operator( row, "Edit Axis", "A_E", "", ui_context)
                row = cls.layout.row(align=True) if ui_context != "TOOL_HEADER" else row
                add_layout_hotkey_operator(row, "Butt", "S_T", "", ui_context)
                row = cls.layout.row(align=True) if ui_context != "TOOL_HEADER" else row
                add_layout_hotkey_operator(row, "Mitre", "S_Y", "", ui_context)
                row = cls.layout.row(align=True) if ui_context != "TOOL_HEADER" else row
                add_layout_hotkey_operator(row, "Rotate 90", "S_R", bpy.ops.bim.rotate_90.__doc__, ui_context)
        
        if PortData.data["total_ports"] > 0:
            row = cls.layout.row(align=True) if ui_context != "TOOL_HEADER" else row
            row.operator("bim.mep_connect_elements", text="Connect MEP Elements" if ui_context != "TOOL_HEADER" else "", icon_value=custom_icon_previews["CONNECT_MEP_ELEMENTS"].icon_id)
            row.label(text="", icon="BLANK1") if ui_context != "TOOL_HEADER" else row
            row.label(text="", icon="BLANK1") if ui_context != "TOOL_HEADER" else row

        return row

    @classmethod
    def draw_regen_operations(cls, row):
        custom_icon = custom_icon_previews.get("REGEN", custom_icon_previews["IFC"]).icon_id
        
        if AuthoringData.data["active_material_usage"] == "LAYER2":
            op = row.operator("bim.hotkey", text="", icon_value=custom_icon)
            description = f"{bpy.ops.bim.recalculate_wall.__doc__}\n\nHotkey: S G"
            op.hotkey = "S_G"
            op.description = description.strip()
=======
            add_layout_hotkey_operator(cls.layout, "Regen", "S_G", "Regenerate selected Element", ui_context)
            add_layout_hotkey_operator(
                cls.layout, "Flip", "S_F", "Flip object about its local axes, keep the position", ui_context
            )

        elif AuthoringData.data["active_representation_type"] == "SweptSolid":
            if not tool.Model.is_parametric_window_active() and not tool.Model.is_parametric_door_active():
                add_layout_hotkey_operator(
                    cls.layout, "Edit Profile", "S_E", "Edit assosiated Profile Element", ui_context
                )

        elif AuthoringData.data["active_class"] in ("IfcSpace",):
            add_layout_hotkey_operator(cls.layout, "Regen", "S_G", "Regenerate selected Space", ui_context)
>>>>>>> 560983c6

        elif AuthoringData.data["active_material_usage"] == "PROFILE":
            if AuthoringData.data["active_class"] in ("IfcCableCarrierSegment","IfcCableSegment","IfcDuctSegment","IfcPipeSegment"):
                pass
            else:
                op = row.operator("bim.hotkey", text="", icon_value=custom_icon)
                description = f"{bpy.ops.bim.recalculate_profile.__doc__}\n\nHotkey: S G"
                op.hotkey = "S_G"
                op.description = description.strip()

<<<<<<< HEAD
        if PortData.data["total_ports"] > 0:
            op = row.operator("bim.hotkey", text="", icon_value=custom_icon)
            description = f"{bpy.ops.bim.regenerate_distribution_element.__doc__}\n\nHotkey: S G"
            op.hotkey = "S_G"
            op.description = description.strip()
=======
        if context.region.type != "TOOL_HEADER" and PortData.data["total_ports"] > 0:
            add_layout_hotkey_operator(
                cls.layout,
                "Regen MEP",
                "S_G",
                "Regenerates the positions and segment lengths of a distribution element and all connected elements",
                ui_context,
            )
            cls.layout.operator("bim.mep_connect_elements")
>>>>>>> 560983c6

    @classmethod
    def draw_void(cls, context, row):
        ui_context = str(context.region.type)
        
        if len(context.selected_objects) > 1:
            op_text = "Apply Void" if ui_context != "TOOL_HEADER" else ""
            op_icon = custom_icon_previews["APPLY_VOID"].icon_id
            row = cls.layout.row(align=True) if ui_context != "TOOL_HEADER" else row
            row.operator("bim.add_opening", text=op_text, icon_value=op_icon)
        else:
            op_text = "Add Void" if ui_context != "TOOL_HEADER" else ""
            op_icon = custom_icon_previews["ADD_VOID"].icon_id
            row = cls.layout.row(align=True) if ui_context != "TOOL_HEADER" else row
            row.operator("bim.add_potential_opening", text=op_text, icon_value=op_icon)
            if ui_context != "TOOL_HEADER":
                row.label(text="", icon="EVENT_SHIFT")
                row.label(text="", icon="EVENT_O")

        if AuthoringData.data["is_voidable_element"]:
            if AuthoringData.data["has_visible_openings"]:
                row = cls.layout.row(align=True)
                row.operator("bim.edit_openings", icon="CHECKMARK", text="")
                row.operator("bim.hide_openings", icon="CANCEL", text="")
        
        if AuthoringData.data["active_class"] in ("IfcOpeningElement",):
            row = cls.layout.row(align=True)
            row.operator("bim.edit_openings", icon="CHECKMARK", text="")
            row.operator("bim.hide_openings", icon="CANCEL", text="")
            if len(context.selected_objects) == 2:
                row = cls.layout.row(align=True)
                row.label(text="", icon="EVENT_SHIFT")
                row.label(text="", icon="EVENT_L")
                row = cls.layout.row(align=True) if ui_context != "TOOL_HEADER" else row
                row.operator("bim.clone_opening", text="Clone Opening")

    @classmethod
    def draw_align(cls, context):
        ui_context = str(context.region.type)
        row = cls.layout.row(align=True)
<<<<<<< HEAD
        row.separator()
        row.label(text="Align") if ui_context != "TOOL_HEADER" else row
        row = cls.layout.row(align=True) if ui_context != "TOOL_HEADER" else row
        add_layout_hotkey_operator(row, "Exterior", "S_X", "", ui_context)
        row = cls.layout.row(align=True) if ui_context != "TOOL_HEADER" else row
        add_layout_hotkey_operator(row, "Centreline", "S_C", "", ui_context)
        row = cls.layout.row(align=True) if ui_context != "TOOL_HEADER" else row
        add_layout_hotkey_operator(row, "Interior", "S_V", "", ui_context)
        row = cls.layout.row(align=True) if ui_context != "TOOL_HEADER" else row
        add_layout_hotkey_operator(row, "Mirror", "S_M", bpy.ops.bim.mirror_elements.__doc__, ui_context)
=======
        add_layout_hotkey_operator(
            row, "Exterior", "S_X", "Align selected Elements to the Exterior of the last selected object", ui_context
        )
        add_layout_hotkey_operator(
            row,
            "Centerline",
            "S_C",
            "Align selected Elements to the Centerline of the last selected object",
            ui_context,
        )
        add_layout_hotkey_operator(
            row, "Interior", "S_V", "Align selected Elements to the Interior of the last selected object", ui_context
        )
        add_layout_hotkey_operator(
            row,
            "Mirror",
            "S_M",
            "Mirrors the selected Elements along a mirror plane set by the last selected object",
            ui_context,
        )
>>>>>>> 560983c6

    @classmethod
    def draw_aggregation(cls, context):
        ui_context = str(context.region.type)
        row = cls.layout.row(align=True)
<<<<<<< HEAD
        row.separator()
        row.label(text="Aggregation") if ui_context != "TOOL_HEADER" else row
        row = cls.layout.row(align=True) if ui_context != "TOOL_HEADER" else row
        add_layout_hotkey_operator(row, "Assign", "C_P", bpy.ops.bim.aggregate_assign_object.__doc__, ui_context)
        row = cls.layout.row(align=True) if ui_context != "TOOL_HEADER" else row
        add_layout_hotkey_operator(row, "Unassign", "A_P", bpy.ops.bim.aggregate_unassign_object.__doc__, ui_context)

=======
        add_layout_hotkey_operator(
            row, "Opening", "A_O", "Toggle display of Openings in the selected Elements", ui_context
        )
        add_layout_hotkey_operator(row, "Decomposition", "A_D", "Select decomposition", ui_context)

        row = cls.layout.row(align=True)
        add_layout_hotkey_operator(row, "Assign", "C_P", "Assign element to Aggregation", ui_context)
        add_layout_hotkey_operator(row, "Unassign", "A_P", "Unassign element from Aggregation", ui_context)

        row = cls.layout.row()
        add_layout_hotkey_operator(
            row,
            "Perform Quantity Take-off",
            "S_Q",
            "Perform a quantity take off on selected objects based of a QTO rule configuration",
            ui_context,
        )

>>>>>>> 560983c6
    @classmethod
    def draw_qto(cls, context):
        ui_context = str(context.region.type)
        row = cls.layout.row(align=True)
        row.separator()
        row.label(text="Quantity Take-off") if ui_context != "TOOL_HEADER" else row
        row = cls.layout.row(align=True) if ui_context != "TOOL_HEADER" else row
        add_layout_hotkey_operator(row, "Perform Quantity Take-off", "S_Q", bpy.ops.bim.perform_quantity_take_off.__doc__, ui_context)

    @classmethod
    def draw_modes(cls, context):
        ui_context = str(context.region.type)
        row = cls.layout.row(align=True)
        row.separator()
        row.label(text="Mode") if ui_context != "TOOL_HEADER" else row
            
        if AuthoringData.data["active_material_usage"] == "LAYER3":
            if len(context.selected_objects) == 1:
                row = cls.layout.row(align=True) if ui_context != "TOOL_HEADER" else row
                add_layout_hotkey_operator(row, "Edit Profile", "S_E", "", ui_context)
        elif (tool.Model.is_parametric_railing_active() and not context.active_object.BIMRailingProperties.is_editing_path):
            row = cls.layout.row(align=True) if ui_context != "TOOL_HEADER" else row
            row.operator("bim.enable_editing_railing_path", text="Edit Path" if ui_context != "TOOL_HEADER" else "", icon_value=custom_icon_previews["EDIT_RAILING_PATH"].icon_id)
        elif AuthoringData.data["active_material_usage"] == "PROFILE":
            row = cls.layout.row(align=True) if ui_context != "TOOL_HEADER" else row
            add_layout_hotkey_operator(row, "Edit Axis", "A_E", "", ui_context)

        row = cls.layout.row(align=True) if ui_context != "TOOL_HEADER" else row
        add_layout_hotkey_operator(row, "Toggle Openings", "A_O", "Toggle openings", ui_context)
        row = cls.layout.row(align=True) if ui_context != "TOOL_HEADER" else row
        add_layout_hotkey_operator(row, "Decomposition", "A_D", "Select decomposition", ui_context)


class Hotkey(bpy.types.Operator, tool.Ifc.Operator):
    bl_idname = "bim.hotkey"
    bl_label = "BIM Hotkey"
    bl_options = {"REGISTER", "UNDO"}
    hotkey: bpy.props.StringProperty()
    description: bpy.props.StringProperty()
    x: bpy.props.FloatProperty(name="X", default=0.5)
    y: bpy.props.FloatProperty(name="Y", default=0.5)
    z: bpy.props.FloatProperty(name="Z", default=0.5)

    @classmethod
    def poll(cls, context):
        return tool.Ifc.get()

    @classmethod
    def description(cls, context, operator):
        return operator.description or ""

    def _execute(self, context):
        self.props = context.scene.BIMModelProperties
        self.has_ifc_class = True

        self.active_class = None
        self.active_material_usage = None
        element = tool.Ifc.get_entity(context.active_object)
        if element:
            self.active_class = element.is_a()
            self.active_material_usage = tool.Model.get_usage_type(element)

        if get_ifc_class(None, None):
            try:
                self.has_ifc_class = bool(self.props.ifc_class)
            except:
                pass
        getattr(self, f"hotkey_{self.hotkey}")()

    def invoke(self, context, event):
        # https://blender.stackexchange.com/questions/276035/how-do-i-make-operators-remember-their-property-values-when-called-from-a-hotkey
        self.props = context.scene.BIMModelProperties
        self.x = self.props.x
        self.y = self.props.y
        self.z = self.props.z
        return self.execute(context)

    def draw(self, context):
        if self.hotkey == "S_O":
            row = self.layout.row()
            row.prop(self, "x")
            row = self.layout.row()
            row.prop(self, "y")
            row = self.layout.row()
            row.prop(self, "z")

    def hotkey_S_A(self):
        bpy.ops.bim.add_constr_type_instance()

    def hotkey_S_Q(self):
        if not bpy.context.selected_objects:
            return

        bpy.ops.bim.perform_quantity_take_off()

    def hotkey_C_P(self):
        if not bpy.context.selected_objects:
            return
        bpy.ops.bim.aggregate_assign_object()

    def hotkey_A_P(self):
        if not bpy.context.selected_objects:
            return
        bpy.ops.bim.aggregate_unassign_object()

    def hotkey_S_C(self):
        if not bpy.context.selected_objects:
            return
        if self.active_material_usage == "LAYER2":
            if bpy.ops.bim.align_wall.poll():
                bpy.ops.bim.align_wall(align_type="Centreline")
        else:
            bpy.ops.bim.align_product(align_type="Centreline")

    def hotkey_S_E(self):
        if not bpy.context.selected_objects:
            return

        # NOTE: placing it before the other operations because railing can also be SweptSolid
        # and it might conflict with one of the conditions below
        if (
            tool.Model.is_parametric_railing_active()
            and not bpy.context.active_object.BIMRailingProperties.is_editing_path
        ):
            bpy.ops.bim.enable_editing_railing_path()
            return

        elif tool.Model.is_parametric_roof_active() and not bpy.context.active_object.BIMRoofProperties.is_editing_path:
            # undo the unselection done above because roof has no usage type
            bpy.ops.bim.enable_editing_roof_path()
            return

        elif tool.Model.is_parametric_window_active() or tool.Model.is_parametric_door_active():
            return

        selected_usages = {}
        for obj in bpy.context.selected_objects:
            element = tool.Ifc.get_entity(obj)
            if not element:
                obj.select_set(False)
                continue
            usage = tool.Model.get_usage_type(element)
            if not usage:
                representation = tool.Geometry.get_active_representation(obj)
                representation = tool.Geometry.resolve_mapped_representation(representation)
                if representation and representation.RepresentationType == "SweptSolid":
                    usage = "SWEPTSOLID"
                else:
                    obj.select_set(False)
                    continue
            selected_usages.setdefault(usage, []).append(obj)

        if len(bpy.context.selected_objects) == 1:
            if self.active_material_usage == "LAYER3":
                # Edit LAYER3 profile
                if bpy.context.active_object and bpy.context.active_object.mode == "OBJECT":
                    bpy.ops.bim.enable_editing_extrusion_profile()
            elif self.active_material_usage == "LAYER2":
                # Extend LAYER2 to cursor
                core.extend_walls(
                    tool.Ifc,
                    tool.Blender,
                    tool.Geometry,
                    DumbWallJoiner(),
                    tool.Model,
                    bpy.context.scene.cursor.location,
                )
            elif self.active_material_usage == "PROFILE":
                # Extend PROFILE to cursor
                bpy.ops.bim.extend_profile(join_type="T")
            else:
                # Edit SWEPTSOLID profile (assuming single profile for now)
                bpy.ops.bim.enable_editing_extrusion_profile()

        elif self.active_material_usage == "LAYER2" and selected_usages.get("PROFILE", []):
            # Extend PROFILEs to LAYER2
            [o.select_set(False) for o in selected_usages.get("LAYER3", [])]
            [o.select_set(False) for o in selected_usages.get("LAYER2", []) if o != bpy.context.active_object]
            bpy.ops.bim.extend_profile(join_type="T")

        elif self.active_material_usage == "LAYER3" and selected_usages.get("LAYER2", []):
            # Extend LAYER2s to LAYER3
            [o.select_set(False) for o in selected_usages.get("PROFILE", [])]
            [o.select_set(False) for o in selected_usages.get("LAYER3", []) if o != bpy.context.active_object]
            try:
                core.join_walls_TZ(tool.Ifc, tool.Blender, tool.Geometry, DumbWallJoiner(), tool.Model)
            except core.RequireAtLeastTwoLayeredElements as e:
                self.report({"ERROR"}, str(e))

        elif self.active_material_usage == "LAYER2":
            # Extend LAYER2s to LAYER2
            [o.select_set(False) for o in selected_usages.get("LAYER3", [])]
            [o.select_set(False) for o in selected_usages.get("PROFILE", [])]
            try:
                core.join_walls_TZ(tool.Ifc, tool.Blender, tool.Geometry, DumbWallJoiner(), tool.Model)
            except core.RequireAtLeastTwoLayeredElements as e:
                self.report({"ERROR"}, str(e))

        elif self.active_material_usage == "PROFILE":
            # Extend PROFILEs to PROFILE
            [o.select_set(False) for o in selected_usages.get("LAYER3", [])]
            [o.select_set(False) for o in selected_usages.get("LAYER2", [])]
            bpy.ops.bim.extend_profile(join_type="T")

    def hotkey_S_F(self):
        if not bpy.context.selected_objects:
            return
        if self.active_material_usage == "LAYER2":
            bpy.ops.bim.flip_wall()
        elif self.active_class in ("IfcWindow", "IfcWindowStandardCase", "IfcDoor", "IfcDoorStandardCase"):
            bpy.ops.bim.flip_fill()
        elif self.active_material_usage == "PROFILE":
            bpy.ops.bim.flip_object(flip_local_axes="XZ")

    def hotkey_S_G(self):
        obj = bpy.context.active_object
        element = tool.Ifc.get_entity(obj)
        if not bpy.context.selected_objects:
            if self.props.ifc_class == "IfcSpaceType":
                bpy.ops.bim.generate_space()
            return
        if self.active_material_usage == "LAYER2":
            bpy.ops.bim.recalculate_wall()
        elif tool.System.get_ports(element):
            bpy.ops.bim.regenerate_distribution_element()
        elif self.active_material_usage == "PROFILE":
            if self.active_class not in (
                "IfcCableCarrierSegment",
                "IfcCableSegment",
                "IfcDuctSegment",
                "IfcPipeSegment",
            ):
                bpy.ops.bim.recalculate_profile()
        elif self.active_class in ("IfcWindow", "IfcWindowStandardCase", "IfcDoor", "IfcDoorStandardCase"):
            bpy.ops.bim.recalculate_fill()
        elif self.active_class in ("IfcSpace"):
            bpy.ops.bim.generate_space()

    def hotkey_S_M(self):
        if not bpy.context.selected_objects:
            return
        if self.active_material_usage == "LAYER2":
            bpy.ops.bim.merge_wall()
        else:
            if len(bpy.context.selected_objects) == 1:
                self.report(
                    {"ERROR"},
                    "At least two objects must be selected: an object to be mirrored, and a mirror axis as the active object.",
                )
            else:
                bpy.ops.bim.mirror_elements()

    def hotkey_S_R(self):
        if not bpy.context.selected_objects:
            return
        if self.active_material_usage == "LAYER2":
            bpy.ops.bim.rotate_90(axis="Z")
        elif self.active_class in ("IfcColumn", "IfcColumnStandardCase"):
            bpy.ops.bim.rotate_90(axis="Z")
        elif self.active_class in ("IfcBeam", "IfcBeamStandardCase", "IfcMember", "IfcMemberStandardCase"):
            bpy.ops.bim.rotate_90(axis="Y")

    def hotkey_S_K(self):
        if not bpy.context.selected_objects:
            return
        if self.active_material_usage == "LAYER2":
            bpy.ops.bim.split_wall()

    def hotkey_S_T(self):
        if not bpy.context.selected_objects:
            return
        if self.active_material_usage == "LAYER2":
            try:
                core.join_walls_LV(tool.Ifc, tool.Blender, tool.Geometry, DumbWallJoiner(), tool.Model, join_type="L")
            except core.RequireTwoWallsError as e:
                self.report({"ERROR"}, str(e))
        elif self.active_material_usage == "PROFILE":
            bpy.ops.bim.extend_profile(join_type="L")

    def hotkey_S_V(self):
        if not bpy.context.selected_objects:
            return
        elif self.active_material_usage == "LAYER2":
            bpy.ops.bim.align_wall(align_type="INTERIOR")
        else:
            bpy.ops.bim.align_product(align_type="POSITIVE")

    def hotkey_S_X(self):
        if not bpy.context.selected_objects:
            return
        if self.active_material_usage == "LAYER2":
            if bpy.ops.bim.align_wall.poll():
                bpy.ops.bim.align_wall(align_type="EXTERIOR")
        else:
            bpy.ops.bim.align_product(align_type="NEGATIVE")

    def hotkey_S_Y(self):
        if not bpy.context.selected_objects:
            return
        if self.active_material_usage == "LAYER2":
            try:
                core.join_walls_LV(tool.Ifc, tool.Blender, tool.Geometry, DumbWallJoiner(), tool.Model, join_type="V")
            except core.RequireTwoWallsError as e:
                self.report({"ERROR"}, str(e))
        elif self.active_class in ("IfcDuctSegment", "IfcPipeSegment", "IfcCableCarrierSegment", "IfcCableSegment"):
            bpy.ops.bim.fit_flow_segments()
        elif self.active_material_usage == "PROFILE":
            bpy.ops.bim.extend_profile(join_type="V")

    def hotkey_S_B(self):
        bpy.ops.bim.add_boundary()

    def hotkey_S_O(self):
        if len(bpy.context.selected_objects) == 2:
            bpy.ops.bim.add_opening()
        else:
            bpy.ops.bim.add_potential_opening(x=self.x, y=self.y, z=self.z)
            self.props.x = self.x
            self.props.y = self.y
            self.props.z = self.z

    def hotkey_S_P(self):
        mode = bpy.context.mode
        current_tool = bpy.context.workspace.tools.from_space_view3d_mode(mode)
        if current_tool.idname == "bim.wall_tool":
            bpy.ops.bim.draw_polyline_wall("INVOKE_DEFAULT")

    def hotkey_S_L(self):
        if AuthoringData.data["active_class"] in ("IfcOpeningElement",):
            if len(bpy.context.selected_objects) == 2:
                bpy.ops.bim.clone_opening()
    
    def hotkey_S_U(self):
        if not bpy.context.selected_objects:
            return
        bpy.ops.bim.unjoin_walls()

    def hotkey_A_D(self):
        if not bpy.context.selected_objects:
            return
        bpy.ops.bim.select_decomposition()

    def hotkey_A_E(self):
        if not bpy.context.selected_objects:
            return
        if self.active_material_usage == "PROFILE":
            bpy.ops.bim.enable_editing_extrusion_axis()

    def hotkey_A_O(self):
        if not bpy.context.selected_objects:
            return
        if AuthoringData.data["has_visible_openings"]:
            bpy.ops.bim.edit_openings()
        else:
            bpy.ops.bim.show_openings()


custom_icon_previews = None
display_mode = None

LIST_OF_TOOLS = [cls.bl_idname for cls in (BimTool.__subclasses__() + [BimTool])]
TOOLS_TO_CLASSES_MAP = {cls.bl_idname: cls.ifc_element_type for cls in BimTool.__subclasses__()}
MODIFIERS = {
    "A": ("EVENT_ALT", "OPTION" if sys.platform == "Darwin" else "ALT"),
    "C": ("EVENT_CTRL", "CTRL"),
    "S": ("EVENT_SHIFT", "⇧"),
    "E": ("EVENT_PADENTER", "ENTER" if sys.platform == "Darwin" else "RETURN"),
}<|MERGE_RESOLUTION|>--- conflicted
+++ resolved
@@ -306,10 +306,6 @@
         op.description = text + "\n" + description
     else:
         op.description = description
-<<<<<<< HEAD
-
-=======
->>>>>>> 560983c6
     return op
 
 
@@ -414,158 +410,15 @@
             "IfcCableCarrierSegmentType",
             "IfcCableSegmentType",
         ):
-<<<<<<< HEAD
             row.prop(data=cls.props, property="rl2", text="Relative Level (rl2)" if ui_context != "TOOL_HEADER" else "RL")
 
         ### this neeeds to move
         elif cls.props.ifc_class in ("IfcSpaceType"):
             add_layout_hotkey_operator(cls.layout, "Generate", "S_G", bpy.ops.bim.generate_space.__doc__, ui_context)
         ###
-=======
-            row = cls.layout.row(align=True)
-            row.prop(data=cls.props, property="rl2", text="RL")
-        elif cls.props.ifc_class in ("IfcSpaceType"):
-            add_layout_hotkey_operator(cls.layout, "Generate", "S_G", "Generate a space at the cursor position")
         else:
             row = cls.layout.row(align=True)
-            row.prop(data=cls.props, property="rl_mode", text="RL")
-
-    @classmethod
-    def draw_edit_object_panel_interface(cls, context):
-        ui_context = str(context.region.type)
-        if AuthoringData.data["active_material_usage"] == "LAYER2":
-            row = cls.layout.row(align=True)
-            row.prop(data=cls.props, property="extrusion_depth", text="Height:")
-            op = row.operator("bim.change_extrusion_depth", icon="FILE_REFRESH", text="")
-            op.depth = cls.props.extrusion_depth
-
-            row = cls.layout.row(align=True)
-            row.prop(data=cls.props, property="length", text="Length:")
-            op = row.operator("bim.change_layer_length", icon="FILE_REFRESH", text="")
-            op.length = cls.props.length
-
-            row = cls.layout.row(align=True)
-            row.prop(data=cls.props, property="x_angle", text="Angle:")
-            op = row.operator("bim.change_extrusion_x_angle", icon="FILE_REFRESH", text="")
-            op.x_angle = cls.props.x_angle
-
-            cls.layout.separator()
-
-            add_layout_hotkey_operator(cls.layout, "Regen", "S_G", "Regenerate selected Element", ui_context)
-
-            cls.layout.separator()
-
-            add_layout_hotkey_operator(
-                cls.layout,
-                "Extend",
-                "S_E",
-                "Extends/ reduces Element to 3D cursor",
-                ui_context,
-            )
-            add_layout_hotkey_operator(
-                cls.layout,
-                "Butt",
-                "S_T",
-                "Intersects two non-parallel Elements to a butt corner junction",
-                ui_context,
-            )
-            add_layout_hotkey_operator(
-                cls.layout,
-                "Mitre",
-                "S_Y",
-                "Intersects two non-parallel Elements to a mitred corner junction",
-                ui_context,
-            )
-
-            row = cls.layout.row(align=True)
-            row.operator(
-                "bim.unjoin_walls", text="Unjoin Walls", icon_value=custom_icon_previews["UNJOIN_WALLS"].icon_id
-            )
-            cls.layout.separator()
-
-            add_layout_hotkey_operator(cls.layout, "Merge", "S_M", "Merge selected Elements", ui_context)
-            add_layout_hotkey_operator(
-                cls.layout,
-                "Split",
-                "S_K",
-                "Split selected Element into two Elements at the cursor location",
-                ui_context,
-            )
-            add_layout_hotkey_operator(
-                cls.layout, "Rotate 90", "S_R", "Rotate the selected Element by 90 degrees", ui_context
-            )
-            add_layout_hotkey_operator(
-                cls.layout, "Flip", "S_F", "Flip Element about its local axes, keep the position", ui_context
-            )
-
-            # row.operator("bim.unjoin_walls", icon="X", text="")
-
-        elif AuthoringData.data["active_material_usage"] == "LAYER3":
-            if len(context.selected_objects) == 1:
-                add_layout_hotkey_operator(
-                    cls.layout, "Edit Profile", "S_E", "Edit associated Profile Element", ui_context
-                )
-            elif "LAYER2" in AuthoringData.data["selected_material_usages"]:
-                add_layout_hotkey_operator(
-                    cls.layout,
-                    "Extend Wall To Slab",
-                    "S_E",
-                    "Extend the selected Wall to the selected Slab",
-                    ui_context,
-                )
-
-            row = cls.layout.row(align=True)
-            row.prop(data=cls.props, property="x_angle", text="Angle")
-            op = row.operator("bim.change_extrusion_x_angle", icon="FILE_REFRESH", text="")
-            op.x_angle = cls.props.x_angle
->>>>>>> 560983c6
-
-        else:
-            row = cls.layout.row(align=True)
-<<<<<<< HEAD
             row.prop(data=cls.props, property="rl_mode", text="RL Mode" if ui_context != "TOOL_HEADER" else "RL")
-=======
-            row.prop(data=cls.props, property="cardinal_point", text="Axis")
-            op = row.operator("bim.change_cardinal_point", icon="FILE_REFRESH", text="")
-            op.cardinal_point = int(cls.props.cardinal_point)
-
-            row = cls.layout.row(align=True)
-            label = (
-                "Height" if AuthoringData.data["active_class"] in ("IfcColumn", "IfcColumnStandardCase") else "Length"
-            )
-            row.prop(data=cls.props, property="extrusion_depth", text=label)
-            op = row.operator("bim.change_profile_depth", icon="FILE_REFRESH", text="")
-            op.depth = cls.props.extrusion_depth
-
-            add_layout_hotkey_operator(
-                cls.layout,
-                "Extend",
-                "S_E",
-                "Extends/ reduces element to 3D cursor",
-                ui_context,
-            )
-            add_layout_hotkey_operator(
-                cls.layout, "Flip", "S_F", "Flip object about its local axes, keep the position", ui_context
-            )
-
-            if AuthoringData.data["active_class"] in (
-                "IfcCableCarrierSegment",
-                "IfcCableSegment",
-                "IfcDuctSegment",
-                "IfcPipeSegment",
-            ):
-
-                add_layout_hotkey_operator(
-                    cls.layout,
-                    "Add Fitting",
-                    "S_Y",
-                    "Add a Fitting based on currently selected Elements and cursor",
-                    ui_context,
-                )
-                cls.layout.operator("bim.mep_add_bend")
-                cls.layout.operator("bim.mep_add_transition")
-                cls.layout.operator("bim.mep_add_obstruction")
->>>>>>> 560983c6
 
         if AuthoringData.data["ifc_classes"]:
             if not AuthoringData.data["ifc_element_type"]: 
@@ -580,7 +433,6 @@
                 row = cls.layout.row(align=True) if ui_context != "TOOL_HEADER" else row
                 add_layout_hotkey_operator(row, "Draw", "S_P", bpy.ops.bim.draw_polyline_wall.__doc__, ui_context) if cls.props.ifc_class == "IfcWallType" else row
             else:
-<<<<<<< HEAD
                 row.label(text="No Construction Type", icon="FILE_3D")
 
     @classmethod
@@ -593,73 +445,8 @@
                 else:
                     op = box.operator("bim.load_type_thumbnails", text="Load Thumbnails", icon="FILE_REFRESH")
                     op.ifc_class = cls.props.ifc_class
-=======
-                add_layout_hotkey_operator(
-                    cls.layout,
-                    "Edit Axis",
-                    "A_E",
-                    "Edit axis of element",
-                    ui_context,
-                )
-                add_layout_hotkey_operator(
-                    cls.layout,
-                    "Butt",
-                    "S_T",
-                    "Intersects two non-parallel Elements to a butt corner junction",
-                    ui_context,
-                )
-                add_layout_hotkey_operator(
-                    cls.layout,
-                    "Mitre",
-                    "S_Y",
-                    "Intersects two non-parallel Elements to a mitred corner junction",
-                    ui_context,
-                )
-                add_layout_hotkey_operator(
-                    cls.layout, "Rotate 90", "S_R", "Rotate the selected element by 90 degrees", ui_context
-                )
-                add_layout_hotkey_operator(cls.layout, "Regen", "S_G", "Regenerate selected element", ui_context)
-            row.operator("bim.extend_profile", icon="X", text="").join_type = ""
-
-        elif (
-            tool.Model.is_parametric_railing_active() and not context.active_object.BIMRailingProperties.is_editing_path
-        ):
-            # NOTE: should be above "active_representation_type" = "SweptSolid" check
-            # because it could be a SweptSolid too
-            row = cls.layout.row(align=True)
-            row.label(text="", icon="EVENT_TAB")
-            row.operator("bim.enable_editing_railing_path", text="Edit Railing Path")
-
-        elif AuthoringData.data["active_class"] in (
-            "IfcWindow",
-            "IfcWindowStandardCase",
-            "IfcDoor",
-            "IfcDoorStandardCase",
-        ):
-            if AuthoringData.data["active_class"] in ("IfcWindow", "IfcWindowStandardCase"):
-                row = cls.layout.row(align=True)
-                row.prop(data=cls.props, property="rl2", text="RL")
-            elif AuthoringData.data["active_class"] in ("IfcDoor", "IfcDoorStandardCase"):
-                row = cls.layout.row(align=True)
-                row.prop(data=cls.props, property="rl1", text="RL")
-
-            add_layout_hotkey_operator(cls.layout, "Regen", "S_G", "Regenerate selected Element", ui_context)
-            add_layout_hotkey_operator(
-                cls.layout, "Flip", "S_F", "Flip object about its local axes, keep the position", ui_context
-            )
-
-        elif AuthoringData.data["active_representation_type"] == "SweptSolid":
-            if not tool.Model.is_parametric_window_active() and not tool.Model.is_parametric_door_active():
-                add_layout_hotkey_operator(
-                    cls.layout, "Edit Profile", "S_E", "Edit assosiated Profile Element", ui_context
-                )
-
-        elif AuthoringData.data["active_class"] in ("IfcSpace",):
-            add_layout_hotkey_operator(cls.layout, "Regen", "S_G", "Regenerate selected Space", ui_context)
->>>>>>> 560983c6
-
-
-<<<<<<< HEAD
+
+
 class EditObjectUI:
     @classmethod
     def draw(cls, context, layout, ifc_element_type=None):
@@ -681,91 +468,6 @@
             AuthoringData.load("all")
         elif AuthoringData.data["ifc_element_type"] != ifc_element_type:
             AuthoringData.load(ifc_element_type)
-=======
-        if context.region.type != "TOOL_HEADER" and PortData.data["total_ports"] > 0:
-            add_layout_hotkey_operator(
-                cls.layout,
-                "Regen MEP",
-                "S_G",
-                "Regenerates the positions and segment lengths of a distribution element and all connected elements",
-                ui_context,
-            )
-            cls.layout.operator("bim.mep_connect_elements")
-
-        row = cls.layout.row(align=True)
-        if len(context.selected_objects) > 1:
-            row.operator("bim.add_opening", text="Apply Opening", icon_value=custom_icon_previews["VOID"].icon_id)
-        else:
-            row.operator(
-                "bim.add_potential_opening", text="Add Opening", icon_value=custom_icon_previews["ADD_VOID"].icon_id
-            )
-            row.label(text="", icon="EVENT_SHIFT")
-            row.label(text="", icon="EVENT_O")
-
-        if AuthoringData.data["is_voidable_element"]:
-            if AuthoringData.data["has_visible_openings"]:
-                row = cls.layout.row(align=True)
-                row.operator("bim.edit_openings", icon="CHECKMARK", text="")
-                row.operator("bim.hide_openings", icon="CANCEL", text="")
-
-        if AuthoringData.data["active_class"] in ("IfcOpeningElement",):
-            row.operator("bim.edit_openings", icon="CHECKMARK", text="")
-            row.operator("bim.hide_openings", icon="CANCEL", text="")
-            if len(context.selected_objects) == 2:
-                row = cls.layout.row(align=True)
-                row.label(text="", icon="EVENT_SHIFT")
-                row.label(text="", icon="EVENT_L")
-                row.operator("bim.clone_opening", text="Clone Opening")
-
-        cls.layout.row(align=True).label(text="Align")
-        add_layout_hotkey_operator(
-            cls.layout,
-            "Exterior",
-            "S_X",
-            "Align selected Elements to the Exterior of the last selected object",
-            ui_context,
-        )
-        add_layout_hotkey_operator(
-            cls.layout,
-            "Centerline",
-            "S_C",
-            "Align selected Elements to the Centerline of the last selected object",
-            ui_context,
-        )
-        add_layout_hotkey_operator(
-            cls.layout,
-            "Interior",
-            "S_V",
-            "Align selected Elements to the Interior of the last selected object",
-            ui_context,
-        )
-        add_layout_hotkey_operator(
-            cls.layout,
-            "Mirror",
-            "S_M",
-            "Mirrors the selected Elements along a mirror plane set by the last selected object",
-            ui_context,
-        )
-
-        cls.layout.row(align=True).label(text="Mode")
-        add_layout_hotkey_operator(
-            cls.layout, "Opening", "A_O", "Toggle display of Openings in the selected Elements", ui_context
-        )
-        add_layout_hotkey_operator(cls.layout, "Decomposition", "A_D", "Select decomposition", ui_context)
-
-        cls.layout.row(align=True).label(text="Aggregation")
-        add_layout_hotkey_operator(cls.layout, "Assign", "C_P", "Assign element to Aggregation", ui_context)
-        add_layout_hotkey_operator(cls.layout, "Unassign", "A_P", "Unassign element from Aggregation", ui_context)
-
-        cls.layout.row(align=True).label(text="Qto")
-        add_layout_hotkey_operator(
-            cls.layout,
-            "Perform Quantity Take-off",
-            "S_Q",
-            "Perform a quantity take off on selected objects based of a QTO rule configuration",
-            ui_context,
-        )
->>>>>>> 560983c6
 
         if context.region.type == "TOOL_HEADER":   
             text = format_ifc_camel_case(AuthoringData.data["active_class"])
@@ -810,66 +512,9 @@
             row.prop(data=cls.props, property="x_angle", text="Slope" if ui_context != "TOOL_HEADER" else "A")
             op = row.operator("bim.change_extrusion_x_angle", icon="FILE_REFRESH", text="")
             op.x_angle = cls.props.x_angle
-<<<<<<< HEAD
     
         elif AuthoringData.data["active_material_usage"] == "LAYER3":
             row.prop(data=cls.props, property="x_angle", text="Angle" if ui_context != "TOOL_HEADER" else "A")
-=======
-
-            row = cls.layout.row()
-            add_layout_hotkey_operator(row, "Regen", "S_G", "Regenerate selected Element", ui_context)
-
-            row = cls.layout.row(align=True)
-            add_layout_hotkey_operator(
-                row,
-                "Extend",
-                "S_E",
-                "Extends/reduces Element to 3D cursor",
-                ui_context,
-            )
-            add_layout_hotkey_operator(
-                row,
-                "Butt",
-                "S_T",
-                "Intersects two non-parallel Elements to a butt corner junction",
-                ui_context,
-            )
-            add_layout_hotkey_operator(
-                row,
-                "Mitre",
-                "S_Y",
-                "Intersects two non-parallel Elements to a mitred corner junction",
-                ui_context,
-            )
-            row.operator("bim.unjoin_walls", text="", icon_value=custom_icon_previews["UNJOIN_WALLS"].icon_id)
-
-            row = cls.layout.row(align=True)
-            add_layout_hotkey_operator(row, "Merge", "S_M", "Merge selected Elements", ui_context)
-            add_layout_hotkey_operator(
-                row, "Split", "S_K", "Split selected Element into two Elements at the cursor location", ui_context
-            )
-            add_layout_hotkey_operator(row, "Rotate 90", "S_R", "Rotate the selected Element by 90 degrees", ui_context)
-            add_layout_hotkey_operator(
-                row, "Flip", "S_F", "Flip Element about its local axes, keep the position", ui_context
-            )
-
-        elif AuthoringData.data["active_material_usage"] == "LAYER3":
-            if len(context.selected_objects) == 1:
-                add_layout_hotkey_operator(
-                    cls.layout, "Edit Profile", "S_E", "Edit associated Profile Element", ui_context
-                )
-            elif "LAYER2" in AuthoringData.data["selected_material_usages"]:
-                add_layout_hotkey_operator(
-                    cls.layout,
-                    "Extend Wall To Slab",
-                    "S_E",
-                    "Extend the selected Wall to the selected Slab",
-                    ui_context,
-                )
-
-            row = cls.layout.row(align=True)
-            row.prop(data=cls.props, property="x_angle", text="Angle")
->>>>>>> 560983c6
             op = row.operator("bim.change_extrusion_x_angle", icon="FILE_REFRESH", text="")
             op.x_angle = cls.props.x_angle
 
@@ -883,7 +528,6 @@
             op = row.operator("bim.change_profile_depth", icon="FILE_REFRESH", text="")
             op.depth = cls.props.extrusion_depth
 
-<<<<<<< HEAD
         elif AuthoringData.data["active_class"] in ("IfcWindow","IfcWindowStandardCase","IfcDoor","IfcDoorStandardCase"):
             if AuthoringData.data["active_class"] in ("IfcWindow", "IfcWindowStandardCase"):
                 row = cls.layout.row(align=True) if ui_context != "TOOL_HEADER" else row
@@ -891,24 +535,11 @@
             elif AuthoringData.data["active_class"] in ("IfcDoor", "IfcDoorStandardCase"):
                 row = cls.layout.row(align=True) if ui_context != "TOOL_HEADER" else row
                 row.prop(data=cls.props, property="rl1", text="Relative Level (rl1)" if ui_context != "TOOL_HEADER" else "RL")
-=======
-            add_layout_hotkey_operator(
-                cls.layout,
-                "Extend",
-                "S_E",
-                "Extends/ reduces element to 3D cursor",
-                ui_context,
-            )
-            add_layout_hotkey_operator(
-                cls.layout, "Flip", "S_F", "Flip object about its local axes, keep the position", ui_context
-            )
->>>>>>> 560983c6
 
     @classmethod
     def draw_operations(cls, context):
         ui_context = str(context.region.type)
 
-<<<<<<< HEAD
         row = cls.layout.row(align=True)
         row.separator()
         row.label(text="Operations") if ui_context != "TOOL_HEADER" else row
@@ -931,54 +562,12 @@
             add_layout_hotkey_operator(row, "Rotate 90", "S_R", "Rotate the selected Element by 90 degrees", ui_context)
             row = cls.layout.row(align=True) if ui_context != "TOOL_HEADER" else row
             add_layout_hotkey_operator(row, "Flip", "S_F", "Flip Element about its local axes, keep the position", ui_context)
-=======
-                add_layout_hotkey_operator(
-                    cls.layout,
-                    "Add Fitting",
-                    "S_Y",
-                    "Add a Fitting based on currently selected Elements and cursor",
-                    ui_context,
-                )
-                if context.region.type != "TOOL_HEADER":
-                    cls.layout.operator("bim.mep_add_bend")
-                    cls.layout.operator("bim.mep_add_transition")
-                    cls.layout.operator("bim.mep_add_obstruction")
-
-            else:
-                add_layout_hotkey_operator(
-                    cls.layout,
-                    "Edit Axis",
-                    "A_E",
-                    "Edit axis of Element",
-                    ui_context,
-                )
-                add_layout_hotkey_operator(
-                    cls.layout,
-                    "Butt",
-                    "S_T",
-                    "Intersects two non-parallel Elements to a butt corner junction",
-                    ui_context,
-                )
-                add_layout_hotkey_operator(
-                    cls.layout,
-                    "Mitre",
-                    "S_Y",
-                    "Intersects two non-parallel Elements to a mitred corner junction",
-                    ui_context,
-                )
-                add_layout_hotkey_operator(
-                    cls.layout, "Rotate 90", "S_R", "Rotate the selected element by 90 degrees", ui_context
-                )
-                add_layout_hotkey_operator(cls.layout, "Regen", "S_G", "Regenerate selected element", ui_context)
-            row.operator("bim.extend_profile", icon="X", text="").join_type = ""
->>>>>>> 560983c6
 
         elif AuthoringData.data["active_material_usage"] == "LAYER3":
             if "LAYER2" in AuthoringData.data["selected_material_usages"]:
                 row = cls.layout.row(align=True) if ui_context != "TOOL_HEADER" else row
                 add_layout_hotkey_operator(cls.layout, "Extend Wall To Slab", "S_E", "", ui_context)
 
-<<<<<<< HEAD
         elif AuthoringData.data["active_material_usage"] == "PROFILE":
             row = cls.layout.row(align=True) if ui_context != "TOOL_HEADER" else row
             add_layout_hotkey_operator(row, "Extend", "S_E", "", ui_context)
@@ -1029,22 +618,6 @@
             description = f"{bpy.ops.bim.recalculate_wall.__doc__}\n\nHotkey: S G"
             op.hotkey = "S_G"
             op.description = description.strip()
-=======
-            add_layout_hotkey_operator(cls.layout, "Regen", "S_G", "Regenerate selected Element", ui_context)
-            add_layout_hotkey_operator(
-                cls.layout, "Flip", "S_F", "Flip object about its local axes, keep the position", ui_context
-            )
-
-        elif AuthoringData.data["active_representation_type"] == "SweptSolid":
-            if not tool.Model.is_parametric_window_active() and not tool.Model.is_parametric_door_active():
-                add_layout_hotkey_operator(
-                    cls.layout, "Edit Profile", "S_E", "Edit assosiated Profile Element", ui_context
-                )
-
-        elif AuthoringData.data["active_class"] in ("IfcSpace",):
-            add_layout_hotkey_operator(cls.layout, "Regen", "S_G", "Regenerate selected Space", ui_context)
->>>>>>> 560983c6
-
         elif AuthoringData.data["active_material_usage"] == "PROFILE":
             if AuthoringData.data["active_class"] in ("IfcCableCarrierSegment","IfcCableSegment","IfcDuctSegment","IfcPipeSegment"):
                 pass
@@ -1054,23 +627,11 @@
                 op.hotkey = "S_G"
                 op.description = description.strip()
 
-<<<<<<< HEAD
         if PortData.data["total_ports"] > 0:
             op = row.operator("bim.hotkey", text="", icon_value=custom_icon)
             description = f"{bpy.ops.bim.regenerate_distribution_element.__doc__}\n\nHotkey: S G"
             op.hotkey = "S_G"
             op.description = description.strip()
-=======
-        if context.region.type != "TOOL_HEADER" and PortData.data["total_ports"] > 0:
-            add_layout_hotkey_operator(
-                cls.layout,
-                "Regen MEP",
-                "S_G",
-                "Regenerates the positions and segment lengths of a distribution element and all connected elements",
-                ui_context,
-            )
-            cls.layout.operator("bim.mep_connect_elements")
->>>>>>> 560983c6
 
     @classmethod
     def draw_void(cls, context, row):
@@ -1111,7 +672,6 @@
     def draw_align(cls, context):
         ui_context = str(context.region.type)
         row = cls.layout.row(align=True)
-<<<<<<< HEAD
         row.separator()
         row.label(text="Align") if ui_context != "TOOL_HEADER" else row
         row = cls.layout.row(align=True) if ui_context != "TOOL_HEADER" else row
@@ -1122,34 +682,11 @@
         add_layout_hotkey_operator(row, "Interior", "S_V", "", ui_context)
         row = cls.layout.row(align=True) if ui_context != "TOOL_HEADER" else row
         add_layout_hotkey_operator(row, "Mirror", "S_M", bpy.ops.bim.mirror_elements.__doc__, ui_context)
-=======
-        add_layout_hotkey_operator(
-            row, "Exterior", "S_X", "Align selected Elements to the Exterior of the last selected object", ui_context
-        )
-        add_layout_hotkey_operator(
-            row,
-            "Centerline",
-            "S_C",
-            "Align selected Elements to the Centerline of the last selected object",
-            ui_context,
-        )
-        add_layout_hotkey_operator(
-            row, "Interior", "S_V", "Align selected Elements to the Interior of the last selected object", ui_context
-        )
-        add_layout_hotkey_operator(
-            row,
-            "Mirror",
-            "S_M",
-            "Mirrors the selected Elements along a mirror plane set by the last selected object",
-            ui_context,
-        )
->>>>>>> 560983c6
 
     @classmethod
     def draw_aggregation(cls, context):
         ui_context = str(context.region.type)
         row = cls.layout.row(align=True)
-<<<<<<< HEAD
         row.separator()
         row.label(text="Aggregation") if ui_context != "TOOL_HEADER" else row
         row = cls.layout.row(align=True) if ui_context != "TOOL_HEADER" else row
@@ -1157,26 +694,6 @@
         row = cls.layout.row(align=True) if ui_context != "TOOL_HEADER" else row
         add_layout_hotkey_operator(row, "Unassign", "A_P", bpy.ops.bim.aggregate_unassign_object.__doc__, ui_context)
 
-=======
-        add_layout_hotkey_operator(
-            row, "Opening", "A_O", "Toggle display of Openings in the selected Elements", ui_context
-        )
-        add_layout_hotkey_operator(row, "Decomposition", "A_D", "Select decomposition", ui_context)
-
-        row = cls.layout.row(align=True)
-        add_layout_hotkey_operator(row, "Assign", "C_P", "Assign element to Aggregation", ui_context)
-        add_layout_hotkey_operator(row, "Unassign", "A_P", "Unassign element from Aggregation", ui_context)
-
-        row = cls.layout.row()
-        add_layout_hotkey_operator(
-            row,
-            "Perform Quantity Take-off",
-            "S_Q",
-            "Perform a quantity take off on selected objects based of a QTO rule configuration",
-            ui_context,
-        )
-
->>>>>>> 560983c6
     @classmethod
     def draw_qto(cls, context):
         ui_context = str(context.region.type)
