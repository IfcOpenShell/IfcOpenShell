--- conflicted
+++ resolved
@@ -108,21 +108,13 @@
     def draw(self, context):
         props = context.scene.BIMModelProperties
         row = self.layout.row(align=True)
-<<<<<<< HEAD
-        
-        active_relating_type_id = int(context.scene.BIMModelProperties.relating_type_id) if context.scene.BIMModelProperties.relating_type_id else None
-        
-=======
->>>>>>> 0888cbb6
         if AuthoringData.data["total_types"] > 1:
             text = f"{AuthoringData.data['total_types']} {AuthoringData.data['ifc_element_type']}s"
         else:
             text = f"{AuthoringData.data['total_types']} {AuthoringData.data['ifc_element_type']}"
         row.label(text=text, icon="FILE_VOLUME")
-<<<<<<< HEAD
-=======
         # prop_with_search(row, props, "ifc_class", text="", should_click_ok_to_validate=True)
->>>>>>> 0888cbb6
+        
         row.menu("BIM_MT_type_manager_menu", text="", icon="PREFERENCES")
         row = self.layout.row(align=True)
         row.operator("bim.launch_add_element", text=f"Create New {AuthoringData.data['ifc_element_type']}", icon="ADD")
@@ -130,12 +122,9 @@
         columns = self.layout.column_flow(columns=3)
         row = columns.row(align=True)
         row.alignment = "CENTER"
-<<<<<<< HEAD
-=======
         ### In case you want something here in the future
 
         ###
->>>>>>> 0888cbb6
 
         row = columns.row(align=True)
         row.alignment = "RIGHT"
@@ -155,22 +144,10 @@
             box = outer_col.box()
 
             row = box.row(align=True)
-<<<<<<< HEAD
-            split = row.split(factor=0.33)
-            col1 = split.column()
-            col1.label(text="", icon="BLANK1")
-            col2 = split.column()
-            op = col2.operator("bim.set_active_type", text=relating_type["name"], emboss=False)
-            op.relating_type = relating_type["id"]
-            col2.enabled = (relating_type["id"] == active_relating_type_id)
-            col3 = split.column()
-            op = col3.operator("bim.launch_type_menu", icon="DOWNARROW_HLT", text="", emboss=False)
-=======
             op = row.operator("bim.set_active_type", text=relating_type["name"], icon="BLANK1", emboss=False)
             op.relating_type = relating_type["id"]
 
             op = row.operator("bim.launch_type_menu", icon="DOWNARROW_HLT", text="", emboss=False)
->>>>>>> 0888cbb6
             op.relating_type_id = relating_type["id"]
 
             row = box.row()
@@ -193,20 +170,18 @@
                 row = box.row()
                 op = box.operator("bim.load_type_thumbnails", text="", icon="FILE_REFRESH", emboss=False)
                 op.ifc_class = props.ifc_class
-<<<<<<< HEAD
             
-=======
-
->>>>>>> 0888cbb6
             row = box.row()
             row.alignment = "CENTER"
             op = row.operator("bim.set_active_type", text=relating_type["predefined_type"], emboss=False)
             op.relating_type = relating_type["id"]
-<<<<<<< HEAD
             row.enabled=(relating_type["id"] == active_relating_type_id)
-=======
-
->>>>>>> 0888cbb6
+
+            row = box.row()
+            row.alignment = "CENTER"
+            op = row.operator("bim.set_active_type", text=relating_type["predefined_type"], emboss=False)
+            op.relating_type = relating_type["id"]
+
 
 class BIM_PT_authoring(Panel):
     bl_label = "Architectural"
