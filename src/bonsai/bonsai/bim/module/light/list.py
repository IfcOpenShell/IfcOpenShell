# Bonsai - OpenBIM Blender Add-on
# Copyright (C) 2020, 2021 Dion Moult <dion@thinkmoult.com>
#
# This file is part of Bonsai.
#
# Bonsai is free software: you can redistribute it and/or modify
# it under the terms of the GNU General Public License as published by
# the Free Software Foundation, either version 3 of the License, or
# (at your option) any later version.
#
# Bonsai is distributed in the hope that it will be useful,
# but WITHOUT ANY WARRANTY; without even the implied warranty of
# MERCHANTABILITY or FITNESS FOR A PARTICULAR PURPOSE.  See the
# GNU General Public License for more details.
#
# You should have received a copy of the GNU General Public License
# along with Bonsai.  If not, see <http://www.gnu.org/licenses/>.


import bpy
import json
import os

with open(os.path.join(os.path.dirname(__file__), "spectraldb.json"), "r") as f:
    spectraldb = json.load(f)


class MATERIAL_UL_radiance_materials(bpy.types.UIList):
    def draw_item(self, context, layout, data, item, icon, active_data, active_propname, index):
        if self.layout_type in {"DEFAULT", "COMPACT"}:
            row = layout.row(align=True)

<<<<<<< HEAD
=======
            # Adding color preview or glass icon
>>>>>>> e8d6dd33
            if item.category == "Glass":
                row.label(icon="SHADING_TEXTURE")
            else:
                color_rect = row.row()
                color_rect.prop(item, "color", text="")
                color_rect.scale_x = 0.3

            row.prop(item, "name", text="", emboss=False, icon_value=icon)
            if item.is_mapped:
                row.label(text=f"{item.category} - {item.subcategory}")
                op = row.operator("bim.unmap_material", text="", icon="X")
                op.material_index = index
            else:
                row.label(text="Not Mapped (White)")<|MERGE_RESOLUTION|>--- conflicted
+++ resolved
@@ -30,10 +30,7 @@
         if self.layout_type in {"DEFAULT", "COMPACT"}:
             row = layout.row(align=True)
 
-<<<<<<< HEAD
-=======
             # Adding color preview or glass icon
->>>>>>> e8d6dd33
             if item.category == "Glass":
                 row.label(icon="SHADING_TEXTURE")
             else:
