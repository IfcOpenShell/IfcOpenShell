--- conflicted
+++ resolved
@@ -156,12 +156,9 @@
         use_hdr = props.use_hdr
         choose_hdr_image = props.choose_hdr_image
 
-<<<<<<< HEAD
         global scene
         scene = None
 
-=======
->>>>>>> e8d6dd33
         print(f"Resolution: {resolution_x}x{resolution_y}")
         print(f"Quality: {quality}, Detail: {detail}, Variability: {variability}")
         print(f"Output directory: {output_dir}")
@@ -211,10 +208,6 @@
         print(f"Camera position: {camera_position}")
         print(f"Camera direction: {camera_direction}")
 
-<<<<<<< HEAD
-=======
-        # sun_position = tool.Blender.get_sun_position_addon()
->>>>>>> e8d6dd33
         #     azimuth, elevation = sun_position.sun_calc.get_sun_coordinates(
         #     sun_pos_props.time,
         #     sun_pos_props.latitude,
@@ -235,11 +228,7 @@
             longitude=sun_props.longitude,
             year=sun_pos_props.year,
             timezone=-int(sun_props.UTC_zone),
-<<<<<<< HEAD
             # sunny_with_sun=True,
-=======
-            # sunny_with_sun=False,
->>>>>>> e8d6dd33
             # sunny_without_sun=False,
             # cloudy=False,
             # ground_reflectance=0.2,
@@ -344,11 +333,7 @@
 
         # props = context.scene.radiance_exporter_properties
 
-<<<<<<< HEAD
         # data = props.get_mappings_dict()
-=======
-        data = props.get_mappings_dict()
->>>>>>> e8d6dd33
 
         materials_file = os.path.join(output_dir, "materials.rad")
         written_materials = set()
@@ -401,10 +386,6 @@
         self.report({"INFO"}, "Exported Scene file to: {}".format(scene_file))
 
         print("Setting up Radiance scene...")
-<<<<<<< HEAD
-
-=======
->>>>>>> e8d6dd33
         scene = pr.Scene("ascene")
 
         material_path = os.path.join(output_dir, "materials.rad")
@@ -445,7 +426,6 @@
             )
         scene.add_view(aview)
         print("Starting render...")
-<<<<<<< HEAD
 
         self.report({"INFO"}, "Radiance scene prepared successfully.")
         return {"FINISHED"}
@@ -476,9 +456,6 @@
 
         start_time = time.time()
 
-=======
-        start_time = time.time()
->>>>>>> e8d6dd33
         image = pr.render(
             scene,
             ambbounce=1,
@@ -508,31 +485,12 @@
         self.report({"INFO"}, "Radiance rendering completed. Output: {}".format(tiff_path))
         return {"FINISHED"}
 
-<<<<<<< HEAD
     # def get_active_camera(self, context):
     #     props = context.scene.radiance_exporter_properties
     #     if props.use_active_camera:
     #         return context.scene.camera
     #     else:
     #         return props.selected_camera
-=======
-    def get_active_camera(self, context):
-        props = context.scene.radiance_exporter_properties
-        if props.use_active_camera:
-            return context.scene.camera
-        else:
-            return props.selected_camera
-
-    def get_camera_data(self, camera):
-        # Get camera position
-        position = camera.matrix_world.to_translation()
-
-        # Get camera direction
-        direction = camera.matrix_world.to_quaternion() @ Vector((0, 0, -1))
-        direction.normalize()
-
-        return (position.x, position.y, position.z), (direction.x, direction.y, direction.z)
->>>>>>> e8d6dd33
 
     # def getResolution(self, context):
     #     scene = context.scene
@@ -637,21 +595,14 @@
                     style_id = f"IfcSurfaceStyleRendering-{render_item.id()}"
                     style_name = style.Name or f"Unnamed Style {render_item.id()}"
 
-<<<<<<< HEAD
                     # Extract color
                     color = (1.0, 1.0, 1.0)  # Default white
-=======
-                    # Extract color and transparency
-                    color = (1.0, 1.0, 1.0)  # Default white
-                    transparency = 0.0  # Default opaque
->>>>>>> e8d6dd33
                     if render_item.SurfaceColour:
                         color = (
                             render_item.SurfaceColour.Red,
                             render_item.SurfaceColour.Green,
                             render_item.SurfaceColour.Blue,
                         )
-<<<<<<< HEAD
 
                     material = props.add_material_mapping(style_id, style_name)
                     material.color = color
@@ -659,20 +610,6 @@
                     material.category = ""
                     material.subcategory = ""
                     material.is_mapped = False
-=======
-                    if hasattr(render_item, "Transparency") and render_item.Transparency is not None:
-                        transparency = render_item.Transparency
-
-                    # Add material with color
-                    material = props.add_material_mapping(style_id, style_name)
-                    material.color = color
-
-                    # If transparency is high, consider it as glass
-                    if transparency > 0.5:
-                        material.category = "Glass"
-                        material.subcategory = "Clear Glass"
-                        material.is_mapped = True
->>>>>>> e8d6dd33
 
         props.active_material_index = 0 if props.materials else -1
 
@@ -758,7 +695,6 @@
 
     def execute(self, context):
         webbrowser.open("https://spectraldb.com")
-<<<<<<< HEAD
         return {"FINISHED"}
 
 
@@ -803,6 +739,4 @@
     def execute(self, context):
         data = context.space_data.context_pointer_get("data")
         setattr(data, self.prop_name, self.enum_value)
-=======
->>>>>>> e8d6dd33
         return {"FINISHED"}