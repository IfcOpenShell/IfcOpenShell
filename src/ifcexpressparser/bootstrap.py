--- conflicted
+++ resolved
@@ -121,7 +121,7 @@
     'general_aggregation_types' : "lambda t: AggregationType(t)",
     'select_type'               : "lambda t: SelectType(t)",
     'binary_type'               : "lambda t: BinaryType(t)",
-    'subtype_declaration'       : "lambda t: SubtypeExpression(t)",
+    'subtype_declaration'       : "lambda t: SubTypeExpression(t)",
     'derive_clause'             : "lambda t: AttributeList('derive', t)",
     'derived_attr'              : "lambda t: DerivedAttribute(t)",
     'inverse_clause'            : "lambda t: AttributeList('inverse', t)",
@@ -186,7 +186,8 @@
     import mapping
     
     %s
-    
+
+    syntax.ignore("--" + restOfLine)
     syntax.ignore(Regex(r"\((?:\*(?:[^*]*\*+)+?\))"))
     ast = syntax.parseFile(sys.argv[1])
     schema = schema.Schema(ast)
@@ -207,11 +208,7 @@
 implementation.Implementation(mapping).emit()
 latebound_header.LateBoundHeader(mapping).emit()
 latebound_implementation.LateBoundImplementation(mapping).emit()
-<<<<<<< HEAD
+schema_class.SchemaClass(mapping).emit()
 
 sys.stdout.write(schema.name)
-"""%('\n'.join(statements)))
-=======
-schema_class.SchemaClass(mapping).emit()
-"""%('\n    '.join(statements)))
->>>>>>> d076fa58
+"""%('\n    '.join(statements)))