--- conflicted
+++ resolved
@@ -64,11 +64,9 @@
 #ifndef %(schema_name_upper)sENUM_H
 #define %(schema_name_upper)sENUM_H
 
-<<<<<<< HEAD
 #include "../ifcparse/IfcParse_Export.h"
-=======
+
 #include <boost/optional.hpp>
->>>>>>> 9909e2f7
 
 #define IfcSchema %(schema_name)s
 
@@ -78,17 +76,10 @@
     typedef enum {
         %(types)s, UNDEFINED
     } Enum;
-<<<<<<< HEAD
-    IfcParse_EXPORT Enum Parent(Enum v);
+    IfcParse_EXPORT boost::optional<Enum> Parent(Enum v);
     IfcParse_EXPORT Enum FromString(const std::string& s);
     IfcParse_EXPORT std::string ToString(Enum v);
     IfcParse_EXPORT bool IsSimple(Enum v);
-=======
-    boost::optional<Enum> Parent(Enum v);
-    Enum FromString(const std::string& s);
-    std::string ToString(Enum v);
-    bool IsSimple(Enum v);
->>>>>>> 9909e2f7
 }
 
 }
