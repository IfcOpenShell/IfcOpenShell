class Project:
    def __init__(self):
        self.project_id = ""
<<<<<<< HEAD
        self.name = ""


class BimSnippet:
    def __init__(self):
        self.snippet_type = None
        self.is_external = False
        self.reference = None
        self.reference_schema = None


class DocumentReference:
    def __init__(self):
        self.description = None
        self.document_guid = None
        self.url = False
        self.guid = None


class RelatedTopic:
    def __init__(self):
        self.guid = None


class HeaderFile:
    def __init__(self):
        self.file_name = ""
        self.date = None
        self.reference = ""
        self.ifc_project = None
        self.ifc_spatial_structure_element = None
        self.is_external = True


class Header:
    def __init__(self):
        self.files = []


class Topic:
    def __init__(self):
        self.reference_links = []
        self.title = ""
        self.priority = None
        self.index = None  # Deprecated, stored, but ignored
        self.labels = []
        self.creation_date = None
        self.creation_author = None
        self.modified_date = None
        self.modified_author = None
        self.due_date = None
        self.assigned_to = None
        self.stage = None
        self.description = None
        self.bim_snippet = None
        self.document_references = []
        self.related_topics = []
        self.topic_status = None
        self.topic_type = None
        self.guid = None

        self.header = None
        self.comments = {}
        self.viewpoints = {}
        self.server_assigned_id = ""


class Comment:
    def __init__(self):
        self.guid = None
        self.date = None
        self.author = ""
        self.comment = ""
        self.viewpoint = None
        self.modified_date = None
        self.modified_author = ""


class ViewSetupHints:
    def __init__(self):
        self.spaces_visible = False
        self.space_boundaries_visible = False
        self.openings_visible = False


class Component:
    def __init__(self):
        self.originating_system = None
        self.authoring_tool_id = None
        self.ifc_guid = None


class ComponentVisibility:
    def __init__(self):
        self.exceptions = []
        self.default_visibility = False
        self.view_setup_hints = None


class Color:
    def __init__(self):
        self.color = None
        self.components = []


class Components:
    def __init__(self):

        self.selection = []
        self.visibility = None
        self.coloring = []


class Point:
    def __init__(self):
        self.x = 0
        self.y = 0
        self.z = 0


class Direction(Point):
    pass


class OrthogonalCamera:
    def __init__(self):
        self.camera_view_point = Point()
        self.camera_direction = Direction()
        self.camera_up_vector = Direction()
        self.view_to_world_scale = 1.0
        self.aspect_ratio = 1.0


class PerspectiveCamera:
    def __init__(self):
        self.camera_view_point = Point()
        self.camera_direction = Direction()
        self.camera_up_vector = Direction()
        self.field_of_view = 60.0
        self.aspect_ratio = 1.0


class Line:
    def __init__(self):
        self.start_point = Point()
        self.end_point = Point()


class ClippingPlane:
    def __init__(self):
        self.location = Point()
        self.direction = Direction()


class Bitmap:
    def __init__(self):
        self.reference = ""  # Only in BCF-XML
        self.bitmap_data = None  # Only in BCF-API
        self.bitmap_type = "PNG"  # Enum of png or jpg
        self.location = Point()
        self.normal = Direction()
        self.up = Direction()
        self.height = 1.0


class Viewpoint:
    def __init__(self):
        self.guid = None
        self.viewpoint = None
        self.snapshot = None
        self.index = None

        self.components = None  # It's not a list, despite the plural name
        self.orthogonal_camera = None
        self.perspective_camera = None
        self.lines = []
        self.clipping_planes = []
        self.bitmaps = []
=======
        self.name = ""
>>>>>>> 14e0910e
<|MERGE_RESOLUTION|>--- conflicted
+++ resolved
@@ -1,7 +1,6 @@
 class Project:
     def __init__(self):
         self.project_id = ""
-<<<<<<< HEAD
         self.name = ""
 
 
@@ -179,7 +178,4 @@
         self.perspective_camera = None
         self.lines = []
         self.clipping_planes = []
-        self.bitmaps = []
-=======
-        self.name = ""
->>>>>>> 14e0910e
+        self.bitmaps = []