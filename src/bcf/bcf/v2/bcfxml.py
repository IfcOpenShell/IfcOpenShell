import os
import uuid
import shutil
import zipfile
import logging
import tempfile
import bcf.v2.data
from datetime import datetime
from xml.dom import minidom
from xmlschema import XMLSchema
from contextlib import contextmanager
from shutil import copyfile


cwd = os.path.dirname(os.path.realpath(__file__))


@contextmanager
def cd(newdir):
    prevdir = os.getcwd()
    os.chdir(os.path.expanduser(newdir))
    try:
        yield
    finally:
        os.chdir(prevdir)


class BcfXml:
    def __init__(self):
        self.filepath = None
        self.logger = logging.getLogger("bcfxml")
        self.author = "john@doe.com"
        self.project = bcf.v2.data.Project()
        self.version = "2.1"
        self.topics = {}

    def new_project(self):
        self.project.project_id = str(uuid.uuid4())
        self.project.name = "New Project"
        self.topics = {}
        if self.filepath:
            self.close_project()
        self.filepath = tempfile.mkdtemp()
        self.edit_project()
        self.edit_version()

<<<<<<< HEAD
    def get_project(self, filepath=None):
        if not filepath:
            return self.project
=======
    def get_project(self):
>>>>>>> 14e0910e
        if os.path.isfile(os.path.join(self.filepath, "project.bcfp")):
            data = self._read_xml("project.bcfp", "project.xsd")
            self.project.extension_schema = data["ExtensionSchema"]
            if "Project" in data:
                self.project.project_id = data["Project"]["@ProjectId"]
                self.project.name = data["Project"].get("Name")
        return self.project

    def edit_project(self):
        self.document = minidom.Document()
        root = self._create_element(self.document, "ProjectExtension")
        project = self._create_element(root, "Project", {"ProjectId": self.project.project_id})
        self._create_element(project, "Name", text=self.project.name)
        self._create_element(root, "ExtensionSchema", text="extensions.xsd")
        with open(os.path.join(self.filepath, "project.bcfp"), "wb") as f:
            f.write(self.document.toprettyxml(encoding="utf-8"))

    def save_project(self, filepath):
        with cd(self.filepath):
            zip_file = zipfile.ZipFile(filepath, "w", zipfile.ZIP_DEFLATED)
            for root, dirs, files in os.walk("./"):
                for file in files:
                    zip_file.write(os.path.join(root, file))
            zip_file.close()

    def get_version(self):
        data = self._read_xml("bcf.version", "version.xsd")
        self.version = data["@VersionId"]
        return self.version

    def edit_version(self):
        self.document = minidom.Document()
        root = self._create_element(self.document, "Version", {"VersionId": self.version})
        version = self._create_element(root, "DetailedVersion", text=self.version)
        with open(os.path.join(self.filepath, "bcf.version"), "wb") as f:
            f.write(self.document.toprettyxml(encoding="utf-8"))

    def get_topics(self):
        self.topics = {}
        topics = []
        subdirs = []
        for (dirpath, dirnames, filenames) in os.walk(self.filepath):
            subdirs = dirnames
            break
        for subdir in subdirs:
            self.topics[subdir] = self.get_topic(subdir)
        return self.topics

    def get_header(self, guid):
        data = self._read_xml(os.path.join(guid, "markup.bcf"), "markup.xsd")
        if "Header" not in data:
            return
        header = bcf.v2.data.Header()
        for item in data["Header"]["File"]:
            header_file = bcf.v2.data.HeaderFile()
            optional_keys = {
                "filename": "Filename",
                "date": "Date",
                "reference": "Reference",
                "ifc_project": "@IfcProject",
                "ifc_spatial_structure_element": "@IfcSpatialStructureElement",
                "is_external": "@isExternal",
            }
            for key, value in optional_keys.items():
                if value in item:
                    setattr(header_file, key, item[value])
            header.files.append(header_file)
        self.topics[guid].header = header
        return header

    def get_topic(self, guid):
        if guid in self.topics:
            return self.topics[guid]
        data = self._read_xml(os.path.join(guid, "markup.bcf"), "markup.xsd")
        topic = bcf.v2.data.Topic()
        self.topics[guid] = topic

        mandatory_keys = {
            "guid": "@Guid",
            "title": "Title",
            "creation_date": "CreationDate",
            "creation_author": "CreationAuthor",
        }
        for key, value in mandatory_keys.items():
            setattr(topic, key, data["Topic"][value])

        optional_keys = {
            "priority": "Priority",
            "index": "Index",
            "labels": "Labels",
            "reference_links": "ReferenceLink",
            "modified_date": "ModifiedDate",
            "modified_author": "ModifiedAuthor",
            "due_date": "DueDate",
            "assigned_to": "AssignedTo",
            "stage": "Stage",
            "description": "Description",
            "topic_status": "@TopicStatus",
            "topic_type": "@TopicType",
        }
        for key, value in optional_keys.items():
            if value in data["Topic"]:
                setattr(topic, key, data["Topic"][value])

        if "BimSnippet" in data["Topic"]:
            bim_snippet = bcf.v2.data.BimSnippet()
            keys = {
                "snippet_type": "@SnippetType",
                "is_external": "@IsExternal",
                "reference": "Reference",
                "reference_schema": "ReferenceSchema",
            }
            for key, value in keys.items():
                if value in data["Topic"]["BimSnippet"]:
                    setattr(bim_snippet, key, data["Topic"]["BimSnippet"][value])
            topic.bim_snippet = bim_snippet

<<<<<<< HEAD
        for item in data["Topic"]["DocumentReference"]:
            document_reference = bcf.v2.data.DocumentReference()
            keys = {
                "referenced_document": "ReferencedDocument",
                "is_external": "@IsExternal",
                "guid": "@Guid",
                "description": "Description",
            }
            for key, value in keys.items():
                if value in item:
                    setattr(document_reference, key, item[value])
            topic.document_references.append(document_reference)

        for item in data["Topic"]["RelatedTopic"]:
            related_topic = bcf.v2.data.RelatedTopic()
            related_topic.guid = item["@Guid"]
            topic.related_topics.append(related_topic)
=======
        if "DocumentReference" in data["Topic"]:
            for item in data["Topic"]["DocumentReference"]:
                document_reference = bcf.v2.data.DocumentReference()
                keys = {
                    "referenced_document": "ReferencedDocument",
                    "is_external": "@IsExternal",
                    "guid": "@Guid",
                    "description": "Description",
                }
                for key, value in keys.items():
                    if value in item:
                        setattr(document_reference, key, item[value])
                topic.document_references.append(document_reference)

        if "RelatedTopic" in data["Topic"]:
            for item in data["Topic"]["RelatedTopic"]:
                related_topic = bcf.v2.data.RelatedTopic()
                related_topic.guid = item["@Guid"]
                topic.related_topics.append(related_topic)
>>>>>>> 14e0910e
        return topic

    def add_topic(self, topic=None):
        if topic is None:
            topic = bcf.v2.data.Topic()
        if not topic.guid:
            topic.guid = str(uuid.uuid4())
        if not topic.title:
            topic.title = "New Topic"
        os.mkdir(os.path.join(self.filepath, topic.guid))
        self.edit_topic(topic)
        return topic

    def edit_topic(self, topic):
        if not topic.creation_date:
            topic.creation_date = datetime.utcnow().isoformat()
            topic.creation_author = self.author
        else:
            topic.modified_date = datetime.utcnow().isoformat()
            topic.modified_author = self.author

        self.document = minidom.Document()
        root = self._create_element(self.document, "Markup")

        self.write_header(topic.header, root)

        topic_el = self._create_element(
            root,
            "Topic",
            {
                "Guid": topic.guid,
                "TopicType": topic.topic_type,
                "TopicStatus": topic.topic_status,
            },
        )

        for reference_link in topic.reference_links:
            self._create_element(topic_el, "ReferenceLink", text=reference_link)

        text_map = {
            "Title": topic.title,
            "Priority": topic.priority,
            "Index": topic.index,
        }
        for key, value in text_map.items():
            if value:
                self._create_element(topic_el, key, text=value)

        for label in topic.labels:
            self._create_element(topic_el, "Labels", text=label)

        text_map = {
            "CreationDate": topic.creation_date,
            "CreationAuthor": topic.creation_author,
            "ModifiedDate": topic.modified_date,
            "ModifiedAuthor": topic.modified_author,
            "DueDate": topic.due_date,
            "AssignedTo": topic.assigned_to,
            "Stage": topic.stage,
            "Description": topic.description,
        }
        for key, value in text_map.items():
            if value:
                self._create_element(topic_el, key, text=value)

        if topic.bim_snippet:
            bim_snippet = self._create_element(
                topic_el,
                "BimSnippet",
                {"SnippetType": topic.bim_snippet.snippet_type, "isExternal": topic.bim_snippet.is_external},
            )
            self._create_element(bim_snippet, "Reference", text=topic.bim_snippet.reference)
            self._create_element(bim_snippet, "ReferenceSchema", text=topic.bim_snippet.reference_schema)
        for reference in topic.document_references:
            reference_el = self._create_element(
                topic_el, "DocumentReference", {"Guid": reference.guid, "isExternal": reference.is_external}
            )
            self._create_element(reference_el, "ReferencedDocument", text=reference.referenced_document)
            self._create_element(reference_el, "Description", text=reference.description)
        for related_topic in topic.related_topics:
            self._create_element(topic_el, "RelatedTopic", {"Guid": related_topic.guid})

        self.write_comments(topic.comments, root)
        self.write_viewpoints(topic.viewpoints, root, topic)

        with open(os.path.join(self.filepath, topic.guid, "markup.bcf"), "wb") as f:
            f.write(self.document.toprettyxml(encoding="utf-8"))

    def write_header(self, header, root):
        if not header or not header.files:
            return
        header_el = self._create_element(root, "Header")
        for f in header.files:
            file_el = self._create_element(
                header_el,
                "File",
                {
                    "IfcProject": f.ifc_project,
                    "IfcSpatialStructureElement": f.ifc_spatial_structure_element,
                    "isExternal": f.is_external,
                },
            )
            if f.filename:
                self._create_element(file_el, "Filename", text=f.filename)
            if f.date:
                self._create_element(file_el, "Date", text=f.date)
            if f.reference:
                self._create_element(file_el, "Reference", text=f.reference)

    def write_comments(self, comments, root):
        for comment in comments.values():
            comment_el = self._create_element(root, "Comment", {"Guid": comment.guid})
            text_map = {
                "Date": comment.date,
                "Author": comment.author,
                "Comment": comment.comment,
                "ModifiedDate": comment.modified_date,
                "ModifiedAuthor": comment.modified_author,
            }
            for key, value in text_map.items():
                if value:
                    self._create_element(comment_el, key, text=value)
            if comment.viewpoint:
                self._create_element(comment_el, "Viewpoint", {"Guid": comment.viewpoint.guid})

    def add_comment(self, topic, comment=None):
        if comment is None:
            comment = bcf.v2.data.Comment()
        if not comment.guid:
            comment.guid = str(uuid.uuid4())
        if not comment.comment:
            comment.comment = "'Free software' is a matter of liberty, not price. To understand the concept, you should think of 'free' as in 'free speech,' not as in 'free beer'."
        topic.comments[comment.guid] = comment
        self.edit_comment(comment, topic)

    def edit_comment(self, comment, topic):
        if not comment.date:
            comment.date = datetime.utcnow().isoformat()
            comment.author = self.author
        else:
            comment.modified_date = datetime.utcnow().isoformat()
            comment.modified_author = self.author
        self.edit_topic(topic)

    def delete_comment(self, guid, topic):
        if guid in topic.comments:
            del topic.comments[guid]
        self.edit_topic(topic)

    def delete_topic(self, guid):
        if guid in self.topics:
            del self.topics[guid]
        shutil.rmtree(os.path.join(self.filepath, guid))

    def write_viewpoints(self, viewpoints, root, topic):
        for viewpoint in viewpoints.values():
            viewpoint_el = self._create_element(root, "Viewpoints", {"Guid": viewpoint.guid})
            text_map = {"Viewpoint": viewpoint.viewpoint, "Snapshot": viewpoint.snapshot, "Index": viewpoint.index}
            for key, value in text_map.items():
                if value:
                    self._create_element(viewpoint_el, key, text=value)
            self.write_viewpoint(viewpoint, topic)

    def write_viewpoint(self, viewpoint, topic):
        document = minidom.Document()
        root = self._create_element(document, "VisualizationInfo", {"Guid": viewpoint.guid})
        self.write_viewpoint_components(viewpoint, root)
        self.write_viewpoint_orthogonal_camera(viewpoint, root)
        self.write_viewpoint_perspective_camera(viewpoint, root)
        self.write_viewpoint_lines(viewpoint, root)
        self.write_viewpoint_clipping_planes(viewpoint, root)
        self.write_viewpoint_bitmaps(viewpoint, root)
        with open(os.path.join(self.filepath, topic.guid, viewpoint.viewpoint), "wb") as f:
            f.write(document.toprettyxml(encoding="utf-8"))

    def write_viewpoint_components(self, viewpoint, parent):
        if not viewpoint.components:
            return
        components_el = self._create_element(parent, "Components")
        if viewpoint.components.view_setup_hints:
            view_setup_hints = self._create_element(
                components_el,
                "ViewSetupHints",
                {
                    "SpacesVisible": viewpoint.components.view_setup_hints.spaces_visible,
                    "SpaceBoundariesVisible": viewpoint.components.view_setup_hints.space_boundaries_visible,
                    "OpeningsVisible": viewpoint.components.view_setup_hints.openings_visible,
                },
            )
        if viewpoint.components.selection:
            selection_el = self._create_element(components_el, "Selection")
        for selection in viewpoint.components.selection:
            self.write_component(selection, selection_el)
        visibility = self._create_element(
            components_el, "Visibility", {"DefaultVisibility": viewpoint.components.visibility.default_visibility}
        )
        if viewpoint.components.visibility.exceptions:
            exceptions_el = self._create_element(visibility, "Exceptions")
        for exception in viewpoint.components.visibility.exceptions:
            self.write_component(exception, exceptions_el)
        if viewpoint.components.coloring:
            coloring_el = self._create_element(components_el, "Coloring")
        for color in viewpoint.components.coloring:
            color_el = self._create_element(coloring_el, "Color", {"Color": color.color})
            for component in color.components:
                self.write_component(component, color_el)

    def write_viewpoint_orthogonal_camera(self, viewpoint, parent):
        if not viewpoint.orthogonal_camera:
            return
        camera = viewpoint.orthogonal_camera
        camera_el = self._create_element(parent, "OrthogonalCamera")
        camera_view_point = self._create_element(camera_el, "CameraViewPoint")
        self.write_vector(camera_view_point, camera.camera_view_point)
        camera_direction = self._create_element(camera_el, "CameraDirection")
        self.write_vector(camera_direction, camera.camera_direction)
        camera_up_vector = self._create_element(camera_el, "CameraUpVector")
        self.write_vector(camera_up_vector, camera.camera_up_vector)
        self._create_element(camera_el, "ViewToWorldScale", text=camera.view_to_world_scale)

    def write_viewpoint_perspective_camera(self, viewpoint, parent):
        if not viewpoint.perspective_camera:
            return
        camera = viewpoint.perspective_camera
        camera_el = self._create_element(parent, "PerspectiveCamera")
        camera_view_point = self._create_element(camera_el, "CameraViewPoint")
        self.write_vector(camera_view_point, camera.camera_view_point)
        camera_direction = self._create_element(camera_el, "CameraDirection")
        self.write_vector(camera_direction, camera.camera_direction)
        camera_up_vector = self._create_element(camera_el, "CameraUpVector")
        self.write_vector(camera_up_vector, camera.camera_up_vector)
        self._create_element(camera_el, "FieldOfView", text=camera.field_of_view)

    def write_viewpoint_lines(self, viewpoint, parent):
        if not viewpoint.lines:
            return
        lines_el = self._create_element(parent, "Lines")
        for line in viewpoint.lines:
            line_el = self._create_element(lines_el, "Line")
            start_point_el = self._create_element(line_el, "StartPoint")
            self.write_vector(start_point_el, line.start_point)
            end_point_el = self._create_element(line_el, "EndPoint")
            self.write_vector(end_point_el, line.end_point)

    def write_viewpoint_clipping_planes(self, viewpoint, parent):
        if not viewpoint.clipping_planes:
            return
        planes_el = self._create_element(parent, "ClippingPlanes")
        for plane in viewpoint.clipping_planes:
            plane_el = self._create_element(planes_el, "ClippingPlane")
            location_el = self._create_element(plane_el, "Location")
            self.write_vector(location_el, plane.location)
            direction_el = self._create_element(plane_el, "Direction")
            self.write_vector(direction_el, plane.direction)

    def write_viewpoint_bitmaps(self, viewpoint, parent):
        if not viewpoint.bitmaps:
            return
        for bitmap in viewpoint.bitmaps:
            bitmap_el = self._create_element(parent, "Bitmap")

            text_map = {"Bitmap": bitmap.bitmap_type, "Reference": bitmap.reference}
            for key, value in text_map.items():
                self._create_element(bitmap_el, key, text=value)

            location_el = self._create_element(bitmap_el, "Location")
            self.write_vector(location_el, bitmap.location)
            normal_el = self._create_element(bitmap_el, "Normal")
            self.write_vector(normal_el, bitmap.normal)
            up_el = self._create_element(bitmap_el, "Up")
            self.write_vector(up_el, bitmap.up)

            self._create_element(bitmap_el, "Height", text=bitmap.height)

    def write_vector(self, parent, from_obj):
        self._create_element(parent, "X", text=from_obj.x)
        self._create_element(parent, "Y", text=from_obj.y)
        self._create_element(parent, "Z", text=from_obj.z)

    def write_component(self, data, parent):
        component_el = self._create_element(parent, "Component", {"IfcGuid": data.ifc_guid})
        text_map = {"OriginatingSystem": data.originating_system, "AuthoringToolId": data.authoring_tool_id}
        for key, value in text_map.items():
            if value:
                self._create_element(component_el, key, text=value)

    def add_viewpoint(self, topic, viewpoint=None):
        if not viewpoint:
            viewpoint = bcf.v2.data.Viewpoint()
        if not viewpoint.guid:
            viewpoint.guid = str(uuid.uuid4())
        if not viewpoint.viewpoint:
            viewpoint.viewpoint = f"{viewpoint.guid}.bcfv"
        if viewpoint.snapshot:
            topic_filepath = os.path.join(self.filepath, topic.guid)
            filepath = os.path.join(topic_filepath, viewpoint.snapshot)
            if not os.path.exists(filepath):
                filename = viewpoint.guid + os.path.splitext(viewpoint.snapshot)[-1]
                copyfile(viewpoint.snapshot, os.path.join(topic_filepath, filename))
                viewpoint.snapshot = filename
        topic.viewpoints[viewpoint.guid] = viewpoint
        self.edit_topic(topic)

    def delete_viewpoint(self, guid, topic):
        if guid not in topic.viewpoints:
            return
        viewpoint = topic.viewpoints[guid]
        if viewpoint.snapshot:
            filepath = os.path.join(self.filepath, topic.guid, viewpoint.snapshot)
            if os.path.exists(filepath):
                os.remove(filepath)
        if viewpoint.viewpoint:
            filepath = os.path.join(self.filepath, topic.guid, viewpoint.viewpoint)
            if os.path.exists(filepath):
                os.remove(filepath)
        for bitmap in viewpoint.bitmaps:
            if not bitmap.reference:
                continue
            filepath = os.path.join(self.filepath, topic.guid, bitmap.reference)
            if os.path.exists(filepath):
                os.remove(filepath)
        del topic.viewpoints[guid]
        self.edit_topic(topic)

    def delete_file(self, topic, index):
        if not topic.header:
            return
        f = topic.header.files.pop(index)
        filepath = os.path.join(self.filepath, topic.guid, f.reference)
        if not f.is_external and os.path.exists(filepath):
            os.remove(filepath)
        self.edit_topic(topic)

    def delete_bim_snippet(self, topic):
        if not topic.bim_snippet:
            return
        if topic.bim_snippet.reference and not topic.bim_snippet.is_external:
            filepath = os.path.join(self.filepath, topic.guid, topic.bim_snippet.reference)
            if os.path.exists(filepath):
                os.remove(filepath)
        topic.bim_snippet = None
        self.edit_topic(topic)

    def delete_document_reference(self, topic, index):
        document_reference = topic.document_references[index]
        if document_reference.referenced_document and not document_reference.is_external:
            filepath = os.path.join(self.filepath, topic.guid, document_reference.referenced_document)
            if os.path.exists(filepath):
                os.remove(filepath)
        del topic.document_references[index]
        self.edit_topic(topic)

    def add_document_reference(self, topic, document_reference):
        if os.path.exists(document_reference.referenced_document):
            topic_filepath = os.path.join(self.filepath, topic.guid)
            filename = os.path.basename(document_reference.referenced_document)
            copyfile(document_reference.referenced_document, os.path.join(topic_filepath, filename))
            document_reference.referenced_document = filename
            document_reference.is_external = False
        else:
            document_reference.is_external = True
        if not document_reference.guid:
            document_reference.guid = str(uuid.uuid4())
        topic.document_references.append(document_reference)
        self.edit_topic(topic)

    def add_bim_snippet(self, topic, bim_snippet):
        if topic.bim_snippet:
            self.delete_bim_snippet(topic)
        if os.path.exists(bim_snippet.reference):
            topic_filepath = os.path.join(self.filepath, topic.guid)
            filename = os.path.basename(bim_snippet.reference)
            copyfile(bim_snippet.reference, os.path.join(topic_filepath, filename))
            bim_snippet.reference = filename
            bim_snippet.is_external = False
        else:
            bim_snippet.is_external = True
        topic.bim_snippet = bim_snippet
        self.edit_topic(topic)

    def add_file(self, topic, header_file):
        if os.path.exists(header_file.reference):
            topic_filepath = os.path.join(self.filepath, topic.guid)
            header_file.filename = os.path.basename(header_file.reference)
            copyfile(header_file.reference, os.path.join(topic_filepath, header_file.filename))
            header_file.reference = header_file.filename
            header_file.is_external = False
        header_file.date = datetime.utcnow().isoformat()
        if not topic.header:
            topic.header = bcf.v2.data.Header()
        topic.header.files.append(header_file)
        self.edit_topic(topic)

    def get_comments(self, guid):
        comments = {}
        data = self._read_xml(os.path.join(guid, "markup.bcf"), "markup.xsd")
        if "Comment" not in data:
            return comments
        for item in data["Comment"]:
            comment = bcf.v2.data.Comment()
            mandatory_keys = {"guid": "@Guid", "date": "Date", "author": "Author", "comment": "Comment"}
            for key, value in mandatory_keys.items():
                setattr(comment, key, item[value])
            optional_keys = {"modified_date": "ModifiedDate", "modified_author": "ModifiedAuthor"}
            for key, value in optional_keys.items():
                if value in item:
                    setattr(comment, key, item[value])
            if "Viewpoint" in item:
                viewpoint = bcf.v2.data.Viewpoint()
                viewpoint.guid = item["Viewpoint"]["@Guid"]
                comment.viewpoint = viewpoint
            comments[comment.guid] = comment
        self.topics[guid].comments = comments
        return comments

    def get_viewpoints(self, guid):
        viewpoints = {}
        data = self._read_xml(os.path.join(guid, "markup.bcf"), "markup.xsd")
        if "Viewpoints" not in data:
            return viewpoints
        for item in data["Viewpoints"]:
            viewpoint = self.get_viewpoint(item, guid)
            viewpoints[viewpoint.guid] = viewpoint
        self.topics[guid].viewpoints = viewpoints
        return viewpoints

    def get_viewpoint(self, data, topic_guid):
        viewpoint = bcf.v2.data.Viewpoint()
        viewpoint.guid = data["@Guid"]
        optional_keys = {"viewpoint": "Viewpoint", "snapshot": "Snapshot", "index": "Index"}
        for key, value in optional_keys.items():
            if value in data:
                setattr(viewpoint, key, data[value])
        visinfo = self._read_xml(os.path.join(topic_guid, viewpoint.viewpoint), "visinfo.xsd")
        viewpoint.components = self.get_viewpoint_components(visinfo)
        viewpoint.orthogonal_camera = self.get_viewpoint_orthogonal_camera(visinfo)
        viewpoint.perspective_camera = self.get_viewpoint_perspective_camera(visinfo)
        viewpoint.lines = self.get_viewpoint_lines(visinfo)
        viewpoint.clipping_planes = self.get_viewpoint_clipping_planes(visinfo)
        viewpoint.bitmaps = self.get_viewpoint_bitmaps(visinfo)
        return viewpoint

    def get_viewpoint_components(self, visinfo):
        if "Components" not in visinfo:
            return None
        components = bcf.v2.data.Components()
        data = visinfo["Components"]
        if "ViewSetupHints" in data:
            view_setup_hints = bcf.v2.data.ViewSetupHints()
            optional_keys = {
                "spaces_visible": "@SpacesVisible",
                "space_boundaries_visible": "@SpaceBoundariesVisible",
                "openings_visible": "@OpeningsVisible",
            }
            for key, value in optional_keys.items():
                if value in data["ViewSetupHints"]:
                    setattr(view_setup_hints, key, data["ViewSetupHints"][value])
            components.view_setup_hints = view_setup_hints
        if "Selection" in data and "Component" in data["Selection"]:
            for item in data["Selection"]["Component"]:
                components.selection.append(self.get_component(item))
        if "Visibility" in data:
            component_visibility = bcf.v2.data.ComponentVisibility()
            if "@DefaultVisibility" in data["Visibility"]:
                component_visibility.default_visibility = data["Visibility"]["@DefaultVisibility"]
            if "Exceptions" in data["Visibility"] and "Component" in data["Visibility"]["Exceptions"]:
                for item in data["Visibility"]["Exceptions"]["Component"]:
                    component_visibility.exceptions.append(self.get_component(item))
            components.visibility = component_visibility
        if "Coloring" in data and "Color" in data["Coloring"]:
            for item in data["Coloring"]["Color"]:
                color = bcf.v2.data.Color()
                color.color = item["@Color"]
                for item2 in item["Component"]:
                    color.components.append(self.get_component(item2))
                components.coloring.append(color)
        return components

    def get_viewpoint_orthogonal_camera(self, visinfo):
        if "OrthogonalCamera" not in visinfo:
            return None
        camera = bcf.v2.data.OrthogonalCamera()
        data = visinfo["OrthogonalCamera"]
        self.set_vector(camera.camera_view_point, data["CameraViewPoint"])
        self.set_vector(camera.camera_direction, data["CameraDirection"])
        self.set_vector(camera.camera_up_vector, data["CameraUpVector"])
        camera.view_to_world_scale = data["ViewToWorldScale"]
        return camera

    def get_viewpoint_perspective_camera(self, visinfo):
        if "PerspectiveCamera" not in visinfo:
            return None
        camera = bcf.v2.data.PerspectiveCamera()
        data = visinfo["PerspectiveCamera"]
        self.set_vector(camera.camera_view_point, data["CameraViewPoint"])
        self.set_vector(camera.camera_direction, data["CameraDirection"])
        self.set_vector(camera.camera_up_vector, data["CameraUpVector"])
        camera.field_of_view = data["FieldOfView"]
        return camera

    def get_viewpoint_lines(self, visinfo):
        if "Lines" not in visinfo:
            return []
        lines = []
        for item in visinfo["Lines"]["Line"]:
            line = bcf.v2.data.Line()
            self.set_vector(line.start_point, item["StartPoint"])
            self.set_vector(line.end_point, item["EndPoint"])
            lines.append(line)
        return lines

    def get_viewpoint_clipping_planes(self, visinfo):
        if "ClippingPlanes" not in visinfo:
            return []
        planes = []
        for item in visinfo["ClippingPlanes"]["ClippingPlane"]:
            plane = bcf.v2.data.ClippingPlane()
            self.set_vector(plane.location, item["Location"])
            self.set_vector(plane.direction, item["Direction"])
            planes.append(plane)
        return planes

    def get_viewpoint_bitmaps(self, visinfo):
        if "Bitmap" not in visinfo:
            return []
        bitmaps = []
        for item in visinfo["Bitmap"]:
            bitmap = bcf.v2.data.Bitmap()
            bitmap.reference = item["Reference"]
            bitmap.bitmap_type = item["Bitmap"].upper()
            self.set_vector(bitmap.location, item["Location"])
            self.set_vector(bitmap.normal, item["Normal"])
            self.set_vector(bitmap.up, item["Up"])
            bitmap.height = item["Height"]
            bitmaps.append(bitmap)
        return bitmaps

    def set_vector(self, to_obj, from_xml):
        to_obj.x = from_xml["X"]
        to_obj.y = from_xml["Y"]
        to_obj.z = from_xml["Z"]

    def get_component(self, data):
        component = bcf.v2.data.Component()
        optional_keys = {
            "originating_system": "OriginatingSystem",
            "authoring_tool_id": "AuthoringToolId",
            "ifc_guid": "@IfcGuid",
        }
        for key, value in optional_keys.items():
            if value in data:
                setattr(component, key, data[value])
        return component

    def close_project(self):
        shutil.rmtree(self.filepath)

    def _read_xml(self, filename, xsd):
        schema = XMLSchema(os.path.join(cwd, "xsd", xsd))
        filepath = os.path.join(self.filepath, filename)
        (data, errors) = schema.to_dict(filepath, validation="lax")
        for error in errors:
            self.logger.error(error)
        return data

    def _create_element(self, parent, name, attributes={}, text=None):
        element = self.document.createElement(name)
        for key, value in attributes.items():
            if isinstance(value, bool):
                element.setAttribute(key, str(value).lower())
            elif value:
                element.setAttribute(key, value)
        if text is not None:
            text = self.document.createTextNode(str(text))
            element.appendChild(text)
        parent.appendChild(element)
        return element

    def __del__(self):
        self.close_project()<|MERGE_RESOLUTION|>--- conflicted
+++ resolved
@@ -44,13 +44,9 @@
         self.edit_project()
         self.edit_version()
 
-<<<<<<< HEAD
     def get_project(self, filepath=None):
         if not filepath:
             return self.project
-=======
-    def get_project(self):
->>>>>>> 14e0910e
         if os.path.isfile(os.path.join(self.filepath, "project.bcfp")):
             data = self._read_xml("project.bcfp", "project.xsd")
             self.project.extension_schema = data["ExtensionSchema"]
@@ -168,25 +164,6 @@
                     setattr(bim_snippet, key, data["Topic"]["BimSnippet"][value])
             topic.bim_snippet = bim_snippet
 
-<<<<<<< HEAD
-        for item in data["Topic"]["DocumentReference"]:
-            document_reference = bcf.v2.data.DocumentReference()
-            keys = {
-                "referenced_document": "ReferencedDocument",
-                "is_external": "@IsExternal",
-                "guid": "@Guid",
-                "description": "Description",
-            }
-            for key, value in keys.items():
-                if value in item:
-                    setattr(document_reference, key, item[value])
-            topic.document_references.append(document_reference)
-
-        for item in data["Topic"]["RelatedTopic"]:
-            related_topic = bcf.v2.data.RelatedTopic()
-            related_topic.guid = item["@Guid"]
-            topic.related_topics.append(related_topic)
-=======
         if "DocumentReference" in data["Topic"]:
             for item in data["Topic"]["DocumentReference"]:
                 document_reference = bcf.v2.data.DocumentReference()
@@ -206,7 +183,6 @@
                 related_topic = bcf.v2.data.RelatedTopic()
                 related_topic.guid = item["@Guid"]
                 topic.related_topics.append(related_topic)
->>>>>>> 14e0910e
         return topic
 
     def add_topic(self, topic=None):
