<<<<<<< HEAD
from flask import jsonify, url_for, redirect, render_template, request, session, flash, send_file
=======
from flask import jsonify, url_for, redirect, render_template, request, session, flash
>>>>>>> d27d0acb
from flask_login import login_user, logout_user, login_required, current_user
from flask.blueprints import Blueprint
from werkzeug.utils import send_file
from foundation.models import User, OAuth2AuthorizationCode, OAuth2Token, OAuth2Client
from run import app, db
import json
import os
from flask_expects_json import expects_json

bcf = Blueprint("bcf", __name__, template_folder="templates", url_prefix="/bcf/3.0")
my_absolute_dirpath = os.path.abspath(os.path.dirname(__file__))
data = open(
    f"{my_absolute_dirpath}/project.json",
)
jdata = json.load(data)
schema_path = os.path.join(my_absolute_dirpath, "schemas")


def validate_client(request):
    Headers = str.split(request.headers["Authorization"])
    token = Headers[1]
    access_token = OAuth2Token.query.filter_by(access_token=token).first()
    if access_token:
        return True
    else:
        return False


def invalid_user():
    response = jsonify({"message": "User not recognized"})
    response.status = 401
    return response


def invalid_project():
    response = jsonify({"message": "Project not found"})
    response.status_code = 404
    return response


@bcf.route("/projects")
def projects():
    if validate_client(request):
        return jsonify(jdata["Projects"])
    return invalid_user()


@bcf.route("/")
@login_required
def bcf_3():
    return "<h1>BCF  HOMPAGE</h1>"


@bcf.route("/projects/<project_id>")
def project_details(project_id):
    if validate_client(request):
        for project in jdata["Projects"]:
            if project["project_id"] == project_id:
                return jsonify(project)
        return invalid_project()
    return invalid_user()


project_put = open(f"{schema_path}/Project/project_PUT.json")
project_put = json.load(project_put)


@bcf.route("/projects/<project_id>", methods=["PUT"])
@expects_json(project_put)
def update_project(project_id):
    if validate_client(request) and request.method == "PUT":
        data = request.get_json()
        for project in jdata["Projects"]:
            if (project["project_id"]) == project_id:
                response = jsonify(data)
                return response
        return invalid_project()
    return invalid_user()


@bcf.route("/projects/<project_id>/extensions")
def extensions(project_id):
    if validate_client(request):
        for project in jdata["Projects"]:
            if project["project_id"] == project_id:
                return jsonify(jdata["Extensions"])
        return invalid_project()
    return invalid_user()


@bcf.route("/projects/<project_id>/topics")
def topics(project_id):

    if validate_client(request):
        for project in jdata["Projects"]:
            if (project["project_id"]) == project_id:
                return jsonify(jdata["Topics"])
        return invalid_project()
    return invalid_user()


topic_post = open(f"{schema_path}/Collaboration/Topic/topic_POST.json")
topic_post = json.load(topic_post)


@bcf.route("/projects/<project_id>/topics/<topic_id>", methods=["POST"])
@expects_json(topic_post)
def create_topic(project_id, topic_id):
    if validate_client(request) and request.method == "POST":
        body = request.get_json()
        for project in jdata["Projects"]:
            if (project["project_id"]) == project_id:
                for topic in jdata["Topics"]:
                    if (topic["guid"]) == topic_id:
                        response = jsonify(body)
                        response.status_code = 201
                        return response
        return invalid_project()
    return invalid_user()


@bcf.route("/projects/<project_id>/topics/<topic_id>")
def topic_details(project_id, topic_id):
    if validate_client(request):
        for project in jdata["Projects"]:
            if (project["project_id"]) == project_id:
                for topic in jdata["Topics"]:
                    if (topic["guid"]) == topic_id:
                        return jsonify(topic)
        return invalid_project()
    return invalid_user()


topic_put = open(f"{schema_path}/Collaboration/Topic/topic_PUT.json")
topic_put = json.load(topic_put)


@bcf.route("/projects/<project_id>/topics/<topic_id>", methods=["PUT"])
@expects_json(topic_put)
def update_topic(project_id, topic_id):
    if validate_client(request) and request.method == "PUT":
        data = request.get_json()
        for project in jdata["Projects"]:
            if (project["project_id"]) == project_id:
                for topic in jdata["Topics"]:
                    if (topic["guid"]) == topic_id:
                        return jsonify(data)
        return invalid_project()
    return invalid_user()


@bcf.route("/projects/<project_id>/topics/<topic_id>", methods=["DELETE"])
def delete_topic(project_id, topic_id):
    if validate_client(request) and request.method == "DELETE":
        for project in jdata["Projects"]:
            if (project["project_id"]) == project_id:
                for topic in jdata["Topics"]:
                    if (topic["guid"]) == topic_id:
                        return jsonify("OK")
        return invalid_project()
    return invalid_user()


@bcf.route("/projects/<project_id>/topics/<topic_id>/snippet", methods=["GET"])
def get_snippet(project_id, topic_id):
    if validate_client(request) and request.method == "GET":
        for project in jdata["Projects"]:
            if (project["project_id"]) == project_id:
                for topic in jdata["Topics"]:
                    if (topic["guid"]) == topic_id:
                        return send_file(f"{my_absolute_dirpath}/success.txt", download_name="snippet.txt")
        return invalid_project()
    return invalid_user()


@bcf.route("/projects/<project_id>/topics/<topic_id>/snippet", methods=["PUT"])
def update_snippet(project_id, topic_id):
    if validate_client(request) and request.method == "PUT":
        data = request.get_json()
        for project in jdata["Projects"]:
            if (project["project_id"]) == project_id:
                for topic in jdata["Topics"]:
                    if (topic["guid"]) == topic_id:
                        return jsonify("PUT Request Sucessfull")
        return invalid_project()
    return invalid_user()


@bcf.route("/projects/<project_id>/files_information", methods=["GET"])
def get_files_information(project_id):
    if validate_client(request) and request.method == "GET":
        for project in jdata["Projects"]:
            if (project["project_id"]) == project_id:
                return jsonify(jdata["Files"])
        return invalid_project()
    else:
        return invalid_user()


@bcf.route("/projects/<project_id>/topics/<topic_id>/files", methods=["GET"])
def get_files(project_id, topic_id):
    if validate_client(request) and request.method == "GET":
        for project in jdata["Projects"]:
            if (project["project_id"]) == project_id:
                for topic in jdata["Topics"]:
                    if (topic["guid"]) == topic_id:
                        return jsonify("Get request for files successfull")
        return invalid_project()
    return invalid_user()


file_put = open(f"{schema_path}/Collaboration/File/file_PUT.json")
file_put = json.load(file_put)


@bcf.route("/projects/<project_id>/topics/<topic_id>/files", methods=["PUT"])
@expects_json(file_put)
def update_files(project_id, topic_id):
    if validate_client(request) and request.method == "PUT":
        data = request.get_json()
        for project in jdata["Projects"]:
            if (project["project_id"]) == project_id:
                for topic in jdata["Topics"]:
                    if (topic["guid"]) == topic_id:
                        return jsonify(data)
        return invalid_project()
    return invalid_user()


@bcf.route("/projects/<project_id>/topics/<topic_id>/comments", methods=["GET"])
def get_comments(project_id, topic_id):
    if validate_client(request) and request.method == "GET":
        for project in jdata["Projects"]:
            if (project["project_id"]) == project_id:
                for topic in jdata["Topics"]:
                    if (topic["guid"]) == topic_id:
                        return jsonify(jdata["Comments"])
        return invalid_project()
    return invalid_user()


comment_post = open(f"{schema_path}/Collaboration/Comment/comment_POST.json")
comment_post = json.load(comment_post)


@bcf.route("/projects/<project_id>/topics/<topic_id>/comments", methods=["POST"])
@expects_json(comment_post)
def create_comments(project_id, topic_id):
    if validate_client(request) and request.method == "POST":
        data = request.get_json()
        for project in jdata["Projects"]:
            if (project["project_id"]) == project_id:
                for topic in jdata["Topics"]:
                    if (topic["guid"]) == topic_id:
                        response = jsonify(data)
                        response.status_code = 201
                        return response
        return invalid_project()
    return invalid_user()


@bcf.route("/projects/<project_id>/topics/<topic_id>/comments/<comment_id>", methods=["GET"])
def get_comment(project_id, topic_id, comment_id):

    if validate_client(request) and request.method == "GET":
        for project in jdata["Projects"]:
            if (project["project_id"]) == project_id:
                for topic in jdata["Topics"]:
                    if (topic["guid"]) == topic_id:
                        for comment in jdata["Comments"]:
                            if (comment["guid"]) == comment_id:
                                return jsonify(comment)
        return invalid_project()
    return invalid_user()


comment_put = open(f"{schema_path}/Collaboration/Comment/comment_PUT.json")
comment_put = json.load(comment_put)


@bcf.route("/projects/<project_id>/topics/<topic_id>/comments/<comment_id>", methods=["PUT"])
@expects_json(comment_put)
def update_comment(project_id, topic_id, comment_id):
    if validate_client(request) and request.method == "PUT":
        data = request.get_json()
        for project in jdata["Projects"]:
            if (project["project_id"]) == project_id:
                for topic in jdata["Topics"]:
                    if (topic["guid"]) == topic_id:
                        for comment in jdata["Comments"]:
                            if (comment["guid"]) == comment_id:
                                return jsonify(data)
        return invalid_project()
    return invalid_user()


@bcf.route("/projects/<project_id>/topics/<topic_id>/comments/<comment_id>", methods=["DELETE"])
def delete_comment(project_id, topic_id, comment_id):
    if validate_client(request) and request.method == "DELETE":
        for project in jdata["Projects"]:
            if (project["project_id"]) == project_id:
                for topic in jdata["Topics"]:
                    if (topic["guid"]) == topic_id:
                        for comment in jdata["Comments"]:
                            if (comment["guid"]) == comment_id:
                                return jsonify("OK")
        return invalid_project()
    return invalid_user()


@bcf.route("/projects/<project_id>/topics/<topic_id>/viewpoints", methods=["GET"])
def get_viewpoints(project_id, topic_id):
    if validate_client(request) and request.method == "GET":
        for project in jdata["Projects"]:
            if project["project_id"] == project_id:
                for topic in jdata["Topics"]:
                    if topic["guid"] == topic_id:
                        return jsonify(jdata["Viewpoints"])
        return invalid_project()
    return invalid_user()


viewpoint_post = open(f"{schema_path}/Collaboration/Viewpoint/viewpoint_POST.json")
viewpoint_post = json.load(viewpoint_post)


@bcf.route("/projects/<project_id>/topics/<topic_id>/viewpoints", methods=["POST"])
@expects_json(viewpoint_post)
def create_viewpoints(project_id, topic_id):
    if validate_client(request) and request.method == "POST":
        for project in jdata["Projects"]:
            if project["project_id"] == project_id:
                for topic in jdata["Topics"]:
                    if topic["guid"] == topic_id:
                        data = request.get_json()
                        response = jsonify(data)
                        response.status_code = 201
                        return response
        return invalid_project()
    return invalid_user()


@bcf.route("/projects/<project_id>/topics/<topic_id>/viewpoints/<viewpoint_id>", methods=["GET"])
def get_viewpoint(project_id, topic_id, viewpoint_id):
    if validate_client(request) and request.method == "GET":
        for project in jdata["Projects"]:
            if project["project_id"] == project_id:
                for topic in jdata["Topics"]:
                    if topic["guid"] == topic_id:
                        for viewpoint in jdata["Viewpoints"]:
                            if viewpoint["guid"] == viewpoint_id:
                                response = jsonify(viewpoint)
                                response.status_code = 200
                                return response
        return invalid_project()
    return invalid_user()


@bcf.route("/projects/<project_id>/topics/<topic_id>/viewpoints/<viewpoint_id>", methods=["DELETE"])
def delete_viewpoint(project_id, topic_id, viewpoint_id):
    if validate_client(request) and request.method == "DELETE":
        for project in jdata["Projects"]:
            if project["project_id"] == project_id:
                for topic in jdata["Topics"]:
                    if topic["guid"] == topic_id:
                        for viewpoint in jdata["Viewpoints"]:
                            if viewpoint["guid"] == viewpoint_id:
                                response = jsonify(viewpoint)
                                response.status_code = 200
                                return response
        return invalid_project()
    return invalid_user()


@bcf.route("/projects/<project_id>/topics/<topic_id>/viewpoints/<viewpoint_id>/snapshot", methods=["GET"])
def get_snapshot(project_id, topic_id, viewpoint_id):
    if validate_client(request) and request.method == "GET":
        for project in jdata["Projects"]:
            if project["project_id"] == project_id:
                for topic in jdata["Topics"]:
                    if topic["guid"] == topic_id:
                        for viewpoint in jdata["Viewpoints"]:
                            if viewpoint["guid"] == viewpoint_id:
                                response = jsonify(viewpoint["snapshot"])
                                response.status_code = 200
                                return response
        return invalid_project()
    return invalid_user()


@bcf.route("/projects/<project_id>/topics/<topic_id>/viewpoints/<viewpoint_id>/bitmaps/<bitmap_id>", methods=["GET"])
def get_bitmap(project_id, topic_id, viewpoint_id, bitmap_id):
    if validate_client(request):
        for project in jdata["Projects"]:
            if project["project_id"] == project_id:
                for topic in jdata["Topics"]:
                    if topic["guid"] == topic_id:
                        for viewpoint in jdata["Viewpoints"]:
                            if viewpoint["guid"] == viewpoint_id:
                                for bitmap in viewpoint["bitmaps"]:
                                    if bitmap["guid"] == bitmap_id:
                                        response = jsonify(bitmap)
                                        response.status_code = 200
                                        return response
        return invalid_project()
    return invalid_user()


@bcf.route("/projects/<project_id>/topics/<topic_id>/viewpoints/<viewpoint_id>/selection", methods=["GET"])
def get_selection(project_id, topic_id, viewpoint_id):
    if validate_client(request):
        for project in jdata["Projects"]:
            if project["project_id"] == project_id:
                for topic in jdata["Topics"]:
                    if topic["guid"] == topic_id:
                        for viewpoint in jdata["Viewpoints"]:
                            if viewpoint["guid"] == viewpoint_id:
                                response = jsonify(viewpoint["selection"])
                                response.status_code = 200
                                return response
        return invalid_project()
    return invalid_user()


@bcf.route("/projects/<project_id>/topics/<topic_id>/viewpoints/<viewpoint_id>/coloring", methods=["GET"])
def get_coloring(project_id, topic_id, viewpoint_id):
    if validate_client(request):
        for project in jdata["Projects"]:
            if project["project_id"] == project_id:
                for topic in jdata["Topics"]:
                    if topic["guid"] == topic_id:
                        for viewpoint in jdata["Viewpoints"]:
                            if viewpoint["guid"] == viewpoint_id:
                                response = jsonify(viewpoint["coloring"])
                                response.status_code = 200
                                return response
        return invalid_project()
    return invalid_user()


@bcf.route("/projects/<project_id>/topics/<topic_id>/viewpoints/<viewpoint_id>/visibility", methods=["GET"])
def get_visibility(project_id, topic_id, viewpoint_id):
    if validate_client(request):
        for project in jdata["Projects"]:
            if project["project_id"] == project_id:
                for topic in jdata["Topics"]:
                    if topic["guid"] == topic_id:
                        for viewpoint in jdata["Viewpoints"]:
                            if viewpoint["guid"] == viewpoint_id:
                                response = jsonify(viewpoint["visibility"])
                                response.status_code = 200
                                return response
        return invalid_project()
    return invalid_user()


@bcf.route("/projects/<project_id>/topics/<topic_id>/related_topics", methods=["GET"])
def get_related_topics(project_id, topic_id):
    if validate_client(request) and request.method == "GET":
        for project in jdata["Projects"]:
            if (project["project_id"]) == project_id:
                for topic in jdata["Topics"]:
                    if (topic["guid"]) == topic_id:
                        return jsonify(jdata["RelatedTopics"])
        return invalid_project()
    return invalid_user()


related_topics_put = open(f"{schema_path}/Collaboration/RelatedTopic/related_topic_PUT.json")
related_topics_put = json.load(related_topics_put)


@bcf.route("/projects/<project_id>/topics/<topic_id>/related_topics", methods=["PUT"])
@expects_json(related_topics_put)
def update_related_topics(project_id, topic_id):
    if validate_client(request) and request.method == "PUT":
        data = request.get_json()
        for project in jdata["Projects"]:
            if (project["project_id"]) == project_id:
                for topic in jdata["Topics"]:
                    if (topic["guid"]) == topic_id:
                        return jsonify(data)
        return invalid_project()
    return invalid_user()


@bcf.route("/projects/<project_id>/topics/<topic_id>/document_references", methods=["GET"])
def get_document_references(project_id, topic_id):
    if validate_client(request) and request.method == "GET":
        for project in jdata["Projects"]:
            if (project["project_id"]) == project_id:
                for topic in jdata["Topics"]:
                    if (topic["guid"]) == topic_id:
                        return jsonify(jdata["DocumentReferences"])
        return invalid_project()
    return invalid_user()


document_reference_post = open(f"{schema_path}/Collaboration/DocumentReference/document_reference_POST.json")
document_reference_post = json.load(document_reference_post)


@bcf.route("/projects/<project_id>/topics/<topic_id>/document_references", methods=["POST"])
@expects_json(document_reference_post)
def create_document_references(project_id, topic_id):
    if validate_client(request) and request.method == "POST":
        data = request.get_json()
        for project in jdata["Projects"]:
            if (project["project_id"]) == project_id:
                for topic in jdata["Topics"]:
                    if (topic["guid"]) == topic_id:
                        response = jsonify(data)
                        response.status_code = 201
                        return response
        return invalid_project()
    return invalid_user()


document_reference_put = open(f"{schema_path}/Collaboration/DocumentReference/document_reference_PUT.json")
document_reference_put = json.load(document_reference_put)


@bcf.route(
    "/projects/<project_id>/topics/<topic_id>/document_references/<document_reference_id>",
    methods=["PUT"],
)
@expects_json(document_reference_put)
def update_document_references(project_id, topic_id, document_reference_id):
    if validate_client(request) and request.method == "PUT":
        data = request.get_json()
        for project in jdata["Projects"]:
            if (project["project_id"]) == project_id:
                for topic in jdata["Topics"]:
                    if (topic["guid"]) == topic_id:
                        for document in jdata["DocumentReferences"]:
                            if (document["guid"]) == document_reference_id:
                                return jsonify(data)
        return invalid_project()
    return invalid_user()


@bcf.route("/projects/<project_id>/topics/<topic_id>/documents", methods=["GET"])
def get_documents(project_id, topic_id):
    if validate_client(request) and request.method == "GET":
        for project in jdata["Projects"]:
            if (project["project_id"]) == project_id:
                for topic in jdata["Topics"]:
                    if (topic["guid"]) == topic_id:
                        return jsonify(jdata["Documents"])
        return invalid_project()
    return invalid_user()


@bcf.route("/projects/<project_id>/topics/<topic_id>/documents", methods=["POST"])
def create_documents(project_id, topic_id):
    if validate_client(request) and request.method == "POST":
        data = request.get_json()
        for project in jdata["Projects"]:
            if (project["project_id"]) == project_id:
                for topic in jdata["Topics"]:
                    if (topic["guid"]) == topic_id:
                        response = jsonify(data)
                        response.status_code = 201
                        return response
        return invalid_project()
    return invalid_user()


@bcf.route("/projects/<project_id>/topics/<topic_id>/documents/<document_id>", methods=["GET"])
def get_document(project_id, topic_id, document_id):
    if validate_client(request) and request.method == "GET":
        for project in jdata["Projects"]:
            if (project["project_id"]) == project_id:
                for topic in jdata["Topics"]:
                    if (topic["guid"]) == topic_id:
                        for document in jdata["Documents"]:
                            if (document["guid"]) == document_id:
                                return send_file(f"{my_absolute_dirpath}/success.txt", download_name="document.txt")
        return invalid_project()
    return invalid_user()


@bcf.route("/projects/<project_id>/topics/events", methods=["GET"])
def get_events(project_id):
    if validate_client(request) and request.method == "GET":
        for project in jdata["Projects"]:
            if (project["project_id"]) == project_id:
                return jsonify(jdata["Events"])
        return invalid_project()
    return invalid_user()


@bcf.route("/projects/<project_id>/topics/<topic_id>/events", methods=["GET"])
def get_topic_events(project_id, topic_id):
    if validate_client(request) and request.method == "GET":
        for project in jdata["Projects"]:
            if (project["project_id"]) == project_id:
                for topic in jdata["Topics"]:
                    if (topic["guid"]) == topic_id:
                        for event in jdata["Events"]:
                            if (event["topic_guid"]) == topic_id:
                                return jsonify(event)
        return invalid_project()
    return invalid_user()


@bcf.route("/projects/<project_id>/topics/comments/events", methods=["GET"])
def get_comments_events(project_id):
    if validate_client(request) and request.method == "GET":
        for project in jdata["Projects"]:
            if (project["project_id"]) == project_id:
                return jsonify(jdata["EventComments"])
        return invalid_project()
    return invalid_user()


@bcf.route(
    "/projects/<project_id>/topics/<topic_id>/comments/<comment_id>/events",
    methods=["GET"],
)
def get_comment_events(project_id, topic_id, comment_id):
    if validate_client(request) and request.method == "GET":
        for project in jdata["Projects"]:
            if (project["project_id"]) == project_id:
                for topic in jdata["Topics"]:
                    if (topic["guid"]) == topic_id:
                        for comment in jdata["EventComments"]:
                            if (comment["comment_guid"]) == comment_id:
                                return jsonify(comment)
        return invalid_project()
    return invalid_user()<|MERGE_RESOLUTION|>--- conflicted
+++ resolved
@@ -1,11 +1,6 @@
-<<<<<<< HEAD
-from flask import jsonify, url_for, redirect, render_template, request, session, flash, send_file
-=======
-from flask import jsonify, url_for, redirect, render_template, request, session, flash
->>>>>>> d27d0acb
+from flask import jsonify, url_for, redirect, render_template, request, session, send_file
 from flask_login import login_user, logout_user, login_required, current_user
 from flask.blueprints import Blueprint
-from werkzeug.utils import send_file
 from foundation.models import User, OAuth2AuthorizationCode, OAuth2Token, OAuth2Client
 from run import app, db
 import json
