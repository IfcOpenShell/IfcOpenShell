﻿/********************************************************************************
 *                                                                              *
 * This file is part of IfcOpenShell.                                           *
 *                                                                              *
 * IfcOpenShell is free software: you can redistribute it and/or modify         *
 * it under the terms of the Lesser GNU General Public License as published by  *
 * the Free Software Foundation, either version 3.0 of the License, or          *
 * (at your option) any later version.                                          *
 *                                                                              *
 * IfcOpenShell is distributed in the hope that it will be useful,              *
 * but WITHOUT ANY WARRANTY; without even the implied warranty of               *
 * MERCHANTABILITY or FITNESS FOR A PARTICULAR PURPOSE. See the                 *
 * Lesser GNU General Public License for more details.                          *
 *                                                                              *
 * You should have received a copy of the Lesser GNU General Public License     *
 * along with this program. If not, see <http://www.gnu.org/licenses/>.         *
 *                                                                              *
 ********************************************************************************/

/********************************************************************************
 *                                                                              *
 * Implementations of the various conversion functions defined in IfcRegister.h *
 *                                                                              *
 ********************************************************************************/

#define _USE_MATH_DEFINES
#include <cmath>

#include <gp_Pnt.hxx>
#include <gp_Vec.hxx>
#include <gp_Dir.hxx>
#include <gp_Pnt2d.hxx>
#include <gp_Vec2d.hxx>
#include <gp_Dir2d.hxx>
#include <gp_Mat.hxx>
#include <gp_Mat2d.hxx>
#include <gp_GTrsf.hxx>
#include <gp_GTrsf2d.hxx>
#include <gp_Trsf.hxx>
#include <gp_Trsf2d.hxx>
#include <gp_Ax3.hxx>
#include <gp_Ax2d.hxx>
#include <gp_Pln.hxx>
#include <gp_Circ.hxx>

#include <TColgp_Array1OfPnt.hxx>
#include <TColgp_Array1OfPnt2d.hxx>
#include <TColStd_Array1OfReal.hxx>
#include <TColStd_Array1OfInteger.hxx>

#include <Geom_Line.hxx>
#include <Geom_Circle.hxx>
#include <Geom_Ellipse.hxx>
#include <Geom_TrimmedCurve.hxx>

#include <BRepBuilderAPI_MakeVertex.hxx>
#include <BRepBuilderAPI_MakeFace.hxx>
#include <BRepBuilderAPI_MakeEdge.hxx>
#include <BRepBuilderAPI_MakeWire.hxx>
#include <BRepBuilderAPI_MakeShell.hxx>
#include <BRepBuilderAPI_MakeSolid.hxx>
#include <BRepBuilderAPI_MakePolygon.hxx>
#include <BRepBuilderAPI_MakeVertex.hxx>

#include <TopoDS.hxx>
#include <TopoDS_Wire.hxx>
#include <TopoDS_Face.hxx>

#include <TopExp.hxx>
#include <TopExp_Explorer.hxx>
#include <TopLoc_Location.hxx>
#include <TopTools_ListOfShape.hxx>

#include <BRepAlgoAPI_Cut.hxx>
#include <BRepOffsetAPI_Sewing.hxx>
#include <BRepPrimAPI_MakePrism.hxx>
#include <BRepPrimAPI_MakeHalfSpace.hxx>
#include <BRepFilletAPI_MakeFillet2d.hxx>

#include <BRep_Tool.hxx>

#include <ShapeFix_Shape.hxx>
#include <ShapeFix_ShapeTolerance.hxx>
#include <ShapeFix_Solid.hxx>

#include "../ifcgeom/IfcGeom.h"

bool IfcGeom::Kernel::convert(const IfcSchema::IfcCompositeCurve* l, TopoDS_Wire& wire) {
	if ( getValue(GV_PLANEANGLE_UNIT)<0 ) {
		Logger::Message(Logger::LOG_WARNING, "Creating a composite curve without unit information:", l);

		// Temporarily pretend we do have unit information
		setValue(GV_PLANEANGLE_UNIT,1.0);
		
		bool succes_radians = false;
        bool succes_degrees = false;
        bool use_radians = false;
        bool use_degrees = false;

		// First try radians
		TopoDS_Wire wire_radians, wire_degrees;
        try {
		    succes_radians = IfcGeom::Kernel::convert(l,wire_radians);
        } catch (...) {}

		// Now try degrees
		setValue(GV_PLANEANGLE_UNIT,0.0174532925199433);
        try {
		    succes_degrees = IfcGeom::Kernel::convert(l,wire_degrees);
        } catch (...) {}

		// Restore to unknown unit state
		setValue(GV_PLANEANGLE_UNIT,-1.0);

		if ( succes_degrees && ! succes_radians ) {
			use_degrees = true;
		} else if ( succes_radians && ! succes_degrees ) {
			use_radians = true;
		} else if ( succes_radians && succes_degrees ) {
			if ( wire_degrees.Closed() && ! wire_radians.Closed() ) {
				use_degrees = true;
			} else if ( wire_radians.Closed() && ! wire_degrees.Closed() ) {
				use_radians = true;
			} else {
				// No heuristic left to prefer the one over the other,
				// apparently both variants are equally succesful.
				// The curve might be composed of only straight segments.
				// Let's go with the wire created using radians as that
				// at least is a SI unit.
				use_radians = true;
			}
		}

		if ( use_radians ) {
			Logger::Message(Logger::LOG_NOTICE,"Used radians to create composite curve");
            wire = wire_radians;
		} else if ( use_degrees ) {
			Logger::Message(Logger::LOG_NOTICE,"Used degrees to create composite curve");
            wire = wire_degrees;
		}

		return use_radians || use_degrees;
	}
	IfcSchema::IfcCompositeCurveSegment::list::ptr segments = l->Segments();
	BRepBuilderAPI_MakeWire w;
	//TopoDS_Vertex last_vertex;
	for( IfcSchema::IfcCompositeCurveSegment::list::it it = segments->begin(); it != segments->end(); ++ it ) {
		IfcSchema::IfcCurve* curve = (*it)->ParentCurve();
		TopoDS_Wire wire2;
		if ( !convert_wire(curve,wire2) ) {
			Logger::Message(Logger::LOG_ERROR, "Failed to convert curve:", curve);
			continue;
		}
		if ( ! (*it)->SameSense() ) wire2.Reverse();
		ShapeFix_ShapeTolerance FTol;
		FTol.SetTolerance(wire2, getValue(GV_WIRE_CREATION_TOLERANCE), TopAbs_WIRE);
		/*if ( it != segments->begin() ) {
			TopExp_Explorer exp (wire2,TopAbs_VERTEX);
			const TopoDS_Vertex& first_vertex = TopoDS::Vertex(exp.Current());
			gp_Pnt first = BRep_Tool::Pnt(first_vertex);
			gp_Pnt last = BRep_Tool::Pnt(last_vertex);
			Standard_Real distance = first.Distance(last);
			if ( distance > ALMOST_ZERO ) {
				w.Add( BRepBuilderAPI_MakeEdge( last_vertex, first_vertex ) );
			}
		}*/
		w.Add(wire2);
		//last_vertex = w.Vertex();
		if ( w.Error() != BRepBuilderAPI_WireDone ) {
<<<<<<< HEAD
			Logger::Message(Logger::LOG_ERROR, "Failed to join curve segments:", l);
=======
			Logger::Message(Logger::LOG_ERROR,"Failed to join curve segments:",l->entity);

			TopoDS_Vertex v1, v2, last;
			last = w.Vertex();
				
			if (!last.IsNull()) {
				std::stringstream ss;
				gp_Pnt p = BRep_Tool::Pnt(last);
				ss << std::setprecision(4) << "Last vertex at (" << p.X() << " " << p.Y() << " " << p.Z() << ")";
				Logger::Message(Logger::LOG_NOTICE, ss.str());
			}

			TopExp::Vertices(wire2, v1, v2);
			if (!v1.IsNull()) {
				std::stringstream ss;
				gp_Pnt p = BRep_Tool::Pnt(v1);
				ss << std::setprecision(4) << "Segment starts at (" << p.X() << " " << p.Y() << " " << p.Z() << ") for:";
				Logger::Message(Logger::LOG_NOTICE, ss.str(), (*it)->entity);
			}
			
>>>>>>> 481515f5
			return false;
		}
	}
	wire = w.Wire();
	return true;
}

bool IfcGeom::Kernel::convert(const IfcSchema::IfcTrimmedCurve* l, TopoDS_Wire& wire) {
	IfcSchema::IfcCurve* basis_curve = l->BasisCurve();
	bool isConic = basis_curve->declaration().is(IfcSchema::Type::IfcConic);
	double parameterFactor = isConic ? getValue(GV_PLANEANGLE_UNIT) : getValue(GV_LENGTH_UNIT);
	Handle(Geom_Curve) curve;
	if ( !convert_curve(basis_curve,curve) ) return false;
	bool trim_cartesian = l->MasterRepresentation() == IfcSchema::IfcTrimmingPreference::IfcTrimmingPreference_CARTESIAN;
	IfcEntityList::ptr trims1 = l->Trim1();
	IfcEntityList::ptr trims2 = l->Trim2();
	unsigned sense_agreement = l->SenseAgreement() ? 0 : 1;
	double flts[2];
	gp_Pnt pnts[2];
	bool has_flts[2] = {false,false};
	bool has_pnts[2] = {false,false};
	BRepBuilderAPI_MakeWire w;
	for ( IfcEntityList::it it = trims1->begin(); it != trims1->end(); it ++ ) {
		IfcUtil::IfcBaseClass* i = *it;
		if ( i->declaration().is(IfcSchema::Type::IfcCartesianPoint) ) {
			IfcGeom::Kernel::convert((IfcSchema::IfcCartesianPoint*)i, pnts[sense_agreement] );
			has_pnts[sense_agreement] = true;
		} else if ( i->declaration().is(IfcSchema::Type::IfcParameterValue) ) {
			const double value = *((IfcSchema::IfcParameterValue*)i);
			flts[sense_agreement] = value * parameterFactor;
			has_flts[sense_agreement] = true;
		}
	}
	for ( IfcEntityList::it it = trims2->begin(); it != trims2->end(); it ++ ) {
		IfcUtil::IfcBaseClass* i = *it;
		if ( i->declaration().is(IfcSchema::Type::IfcCartesianPoint) ) {
			IfcGeom::Kernel::convert((IfcSchema::IfcCartesianPoint*)i, pnts[1-sense_agreement] );
			has_pnts[1-sense_agreement] = true;
		} else if ( i->declaration().is(IfcSchema::Type::IfcParameterValue) ) {
			const double value = *((IfcSchema::IfcParameterValue*)i);
			flts[1-sense_agreement] = value * parameterFactor;
			has_flts[1-sense_agreement] = true;
		}
	}
	trim_cartesian &= has_pnts[0] && has_pnts[1];
	bool trim_cartesian_failed = !trim_cartesian;
	if ( trim_cartesian ) {
		if ( pnts[0].Distance(pnts[1]) < getValue(GV_WIRE_CREATION_TOLERANCE) ) {
			Logger::Message(Logger::LOG_WARNING, "Skipping segment with length below tolerance level:", l);
			return false;
		}
		ShapeFix_ShapeTolerance FTol;
		TopoDS_Vertex v1 = BRepBuilderAPI_MakeVertex(pnts[0]);
		TopoDS_Vertex v2 = BRepBuilderAPI_MakeVertex(pnts[1]);
		FTol.SetTolerance(v1, getValue(GV_WIRE_CREATION_TOLERANCE), TopAbs_VERTEX);
		FTol.SetTolerance(v2, getValue(GV_WIRE_CREATION_TOLERANCE), TopAbs_VERTEX);
		BRepBuilderAPI_MakeEdge e (curve,v1,v2);
		if ( ! e.IsDone() ) {
			BRepBuilderAPI_EdgeError err = e.Error();
			if ( err == BRepBuilderAPI_PointProjectionFailed ) {
				Logger::Message(Logger::LOG_WARNING, "Point projection failed for:", l);
				trim_cartesian_failed = true;
			}
		} else {
			w.Add(e.Edge());
		}
	}
	if ( (!trim_cartesian || trim_cartesian_failed) && (has_flts[0] && has_flts[1]) ) {
		// The Geom_Line is constructed from a gp_Pnt and gp_Dir, whereas the IfcLine
		// is defined by an IfcCartesianPoint and an IfcVector with Magnitude. Because
		// the vector is normalised when passed to Geom_Line constructor the magnitude
		// needs to be factored in with the IfcParameterValue here.
		if ( basis_curve->declaration().is(IfcSchema::Type::IfcLine) ) {
			IfcSchema::IfcLine* line = static_cast<IfcSchema::IfcLine*>(basis_curve);
			const double magnitude = line->Dir()->Magnitude();
			flts[0] *= magnitude; flts[1] *= magnitude;
		}
		if ( basis_curve->declaration().is(IfcSchema::Type::IfcEllipse) ) {
			IfcSchema::IfcEllipse* ellipse = static_cast<IfcSchema::IfcEllipse*>(basis_curve);
			double x = ellipse->SemiAxis1() * getValue(GV_LENGTH_UNIT);
			double y = ellipse->SemiAxis2() * getValue(GV_LENGTH_UNIT);
			const bool rotated = y > x;
			if (rotated) {
				flts[0] -= M_PI / 2.;
				flts[1] -= M_PI / 2.;
			}
		}
		if ( isConic && ALMOST_THE_SAME(fmod(flts[1]-flts[0],M_PI*2.),0.) ) {
			w.Add(BRepBuilderAPI_MakeEdge(curve));
		} else {
			BRepBuilderAPI_MakeEdge e (curve,flts[0],flts[1]);
			w.Add(e.Edge());
		}			
	} else if ( trim_cartesian_failed && (has_pnts[0] && has_pnts[1]) ) {
		w.Add(BRepBuilderAPI_MakeEdge(pnts[0],pnts[1]));
	}
	if ( w.IsDone() ) {
		wire = w.Wire();
		return true;
	} else {
		return false;
	}
}

bool IfcGeom::Kernel::convert(const IfcSchema::IfcPolyline* l, TopoDS_Wire& result) {
	IfcSchema::IfcCartesianPoint::list::ptr points = l->Points();

	// Parse and store the points in a sequence
	TColgp_SequenceOfPnt polygon;
	for(IfcSchema::IfcCartesianPoint::list::it it = points->begin(); it != points->end(); ++ it) {
		gp_Pnt pnt;
		IfcGeom::Kernel::convert(*it, pnt);
		polygon.Append(pnt);
	}

	// Remove points that are too close to one another
	remove_duplicate_points_from_loop(polygon, false);
	
	BRepBuilderAPI_MakePolygon w;
	for (int i = 1; i <= polygon.Length(); ++i) {
		w.Add(polygon.Value(i));
	}

	result = w.Wire();
	return true;
}

bool IfcGeom::Kernel::convert(const IfcSchema::IfcPolyLoop* l, TopoDS_Wire& result) {
	IfcSchema::IfcCartesianPoint::list::ptr points = l->Polygon();

	// Parse and store the points in a sequence
	TColgp_SequenceOfPnt polygon;
	for(IfcSchema::IfcCartesianPoint::list::it it = points->begin(); it != points->end(); ++ it) {
		gp_Pnt pnt;
		IfcGeom::Kernel::convert(*it, pnt);
		polygon.Append(pnt);
	}

	// A loop should consist of at least three vertices
	int original_count = polygon.Length();
	if (original_count < 3) {
		Logger::Message(Logger::LOG_ERROR, "Not enough edges for:", l);
		return false;
	}

	// Remove points that are too close to one another
	remove_duplicate_points_from_loop(polygon, true);

	int count = polygon.Length();
	if (original_count - count != 0) {
		std::stringstream ss; ss << (original_count - count) << " edges removed for:"; 
		Logger::Message(Logger::LOG_WARNING, ss.str(), l);
	}

	if (count < 3) {
		Logger::Message(Logger::LOG_ERROR, "Not enough edges for:", l);
		return false;
	}

	BRepBuilderAPI_MakePolygon w;
	for (int i = 1; i <= polygon.Length(); ++i) {
		w.Add(polygon.Value(i));
	}
	w.Close();

	result = w.Wire();	
	return true;
}

bool IfcGeom::Kernel::convert(const IfcSchema::IfcArbitraryOpenProfileDef* l, TopoDS_Wire& result) {
	return convert_wire(l->Curve(), result);
}

bool IfcGeom::Kernel::convert(const IfcSchema::IfcEdgeCurve* l, TopoDS_Wire& result) {
	IfcSchema::IfcPoint* pnt1 = ((IfcSchema::IfcVertexPoint*) l->EdgeStart())->VertexGeometry();
	IfcSchema::IfcPoint* pnt2 = ((IfcSchema::IfcVertexPoint*) l->EdgeEnd())->VertexGeometry();
	if (!pnt1->declaration().is(IfcSchema::Type::IfcCartesianPoint) || !pnt2->declaration().is(IfcSchema::Type::IfcCartesianPoint)) {
		Logger::Message(Logger::LOG_ERROR, "Only IfcCartesianPoints are supported for VertexGeometry", l);
		return false;
	}
	
	gp_Pnt p1, p2;
	if (!IfcGeom::Kernel::convert(((IfcSchema::IfcCartesianPoint*)pnt1), p1) ||
		!IfcGeom::Kernel::convert(((IfcSchema::IfcCartesianPoint*)pnt2), p2))
	{
		return false;
	}
	
	BRepBuilderAPI_MakeWire mw;
	Handle_Geom_Curve crv;

	// The lack of a clear separation between topological and geometrical entities
	// is starting to get problematic. If the underlying curve is bounded it is
	// assumed that a topological wire can be crafted from it. After which an
	// attempt is made to reconstruct it from the individual curves and the vertices
	// of the IfcEdgeCurve.
	const bool is_bounded = l->EdgeGeometry()->declaration().is(IfcSchema::Type::IfcBoundedCurve);

	if (!is_bounded && convert_curve(l->EdgeGeometry(), crv)) {
		mw.Add(BRepBuilderAPI_MakeEdge(crv, p1, p2));
		result = mw;
		return true;
	} else if (is_bounded && convert_wire(l->EdgeGeometry(), result)) {
		if (!l->SameSense()) std::swap(pnt1, pnt2);
		TopExp_Explorer exp(result, TopAbs_EDGE);
		bool first = true;
		while (exp.More()) {
			const TopoDS_Edge& ed = TopoDS::Edge(exp.Current());
			Standard_Real u1, u2;
			Handle(Geom_Curve) ecrv = BRep_Tool::Curve(ed, u1, u2);
			exp.Next();
			const bool last = !exp.More();
			first = false;
			if (first && last) {
				mw.Add(BRepBuilderAPI_MakeEdge(ecrv, p1, p2));
			} else if (first) {
				gp_Pnt pu;
				ecrv->D0(u2, pu);
				mw.Add(BRepBuilderAPI_MakeEdge(ecrv, p1, pu));
			} else if (last) {
				gp_Pnt pu;
				ecrv->D0(u1, pu);
				mw.Add(BRepBuilderAPI_MakeEdge(ecrv, pu, p2));
			} else {
				mw.Add(BRepBuilderAPI_MakeEdge(ecrv, u1, u2));
			}
		}
		result = mw;
		return true;
	} else {
		return false;
	}
}

bool IfcGeom::Kernel::convert(const IfcSchema::IfcEdgeLoop* l, TopoDS_Wire& result) {
	IfcSchema::IfcOrientedEdge::list::ptr li = l->EdgeList();
	BRepBuilderAPI_MakeWire mw;
	for (IfcSchema::IfcOrientedEdge::list::it it = li->begin(); it != li->end(); ++it) {
		TopoDS_Wire w;
		if (convert_wire(*it, w)) {
			if (!(*it)->Orientation()) w.Reverse();
			TopoDS_Iterator topoit(w, false);
			for (; topoit.More(); topoit.Next()) {
				const TopoDS_Edge& e = TopoDS::Edge(topoit.Value());
				mw.Add(e);
			}
			// mw.Add(w);
		}
	}
	result = mw;
	return true;
}

bool IfcGeom::Kernel::convert(const IfcSchema::IfcEdge* l, TopoDS_Wire& result) {
	if (!l->EdgeStart()->declaration().is(IfcSchema::Type::IfcVertexPoint) || !l->EdgeEnd()->declaration().is(IfcSchema::Type::IfcVertexPoint)) {
		Logger::Message(Logger::LOG_ERROR, "Only IfcVertexPoints are supported for EdgeStart and -End", l);
		return false;
	}

	IfcSchema::IfcPoint* pnt1 = ((IfcSchema::IfcVertexPoint*) l->EdgeStart())->VertexGeometry();
	IfcSchema::IfcPoint* pnt2 = ((IfcSchema::IfcVertexPoint*) l->EdgeEnd())->VertexGeometry();
	if (!pnt1->declaration().is(IfcSchema::Type::IfcCartesianPoint) || !pnt2->declaration().is(IfcSchema::Type::IfcCartesianPoint)) {
		Logger::Message(Logger::LOG_ERROR, "Only IfcCartesianPoints are supported for VertexGeometry", l);
		return false;
	}
	
	gp_Pnt p1, p2;
	if (!convert(((IfcSchema::IfcCartesianPoint*)pnt1), p1) ||
		!convert(((IfcSchema::IfcCartesianPoint*)pnt2), p2))
	{
		return false;
	}

	BRepBuilderAPI_MakeWire mw;
	mw.Add(BRepBuilderAPI_MakeEdge(p1, p2));

	result = mw.Wire();
	return true;
}

bool IfcGeom::Kernel::convert(const IfcSchema::IfcOrientedEdge* l, TopoDS_Wire& result) {
	if (convert_wire(l->EdgeElement(), result)) {
		if (!l->Orientation()) {
			result.Reverse();
		}
		return true;
	} else {
		return false;
	}
}

bool IfcGeom::Kernel::convert(const IfcSchema::IfcSubedge* l, TopoDS_Wire& result) {
	TopoDS_Wire temp;
	if (convert_wire(l->ParentEdge(), result) && convert((IfcSchema::IfcEdge*) l, temp)) {
		TopExp_Explorer exp(result, TopAbs_EDGE);
		TopoDS_Edge edge = TopoDS::Edge(exp.Current());
		Standard_Real u1, u2;
		Handle(Geom_Curve) crv = BRep_Tool::Curve(edge, u1, u2);
		TopoDS_Vertex v1, v2;
		TopExp::Vertices(temp, v1, v2);
		BRepBuilderAPI_MakeWire mw;
		mw.Add(BRepBuilderAPI_MakeEdge(crv, v1, v2));
		result = mw.Wire();
		return true;
	} else {
		return false;
	}
}




<|MERGE_RESOLUTION|>--- conflicted
+++ resolved
@@ -167,10 +167,7 @@
 		w.Add(wire2);
 		//last_vertex = w.Vertex();
 		if ( w.Error() != BRepBuilderAPI_WireDone ) {
-<<<<<<< HEAD
 			Logger::Message(Logger::LOG_ERROR, "Failed to join curve segments:", l);
-=======
-			Logger::Message(Logger::LOG_ERROR,"Failed to join curve segments:",l->entity);
 
 			TopoDS_Vertex v1, v2, last;
 			last = w.Vertex();
@@ -187,10 +184,9 @@
 				std::stringstream ss;
 				gp_Pnt p = BRep_Tool::Pnt(v1);
 				ss << std::setprecision(4) << "Segment starts at (" << p.X() << " " << p.Y() << " " << p.Z() << ") for:";
-				Logger::Message(Logger::LOG_NOTICE, ss.str(), (*it)->entity);
+				Logger::Message(Logger::LOG_NOTICE, ss.str(), *it);
 			}
 			
->>>>>>> 481515f5
 			return false;
 		}
 	}
