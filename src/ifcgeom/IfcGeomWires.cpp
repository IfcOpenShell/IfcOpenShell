--- conflicted
+++ resolved
@@ -875,23 +875,11 @@
 
 	BRepBuilderAPI_MakeWire w;
 
-<<<<<<< HEAD
-	IfcEntityList::ptr segments = l->Segments();
-	for (IfcEntityList::it it = segments->begin(); it != segments->end(); ++it) {
-		IfcUtil::IfcBaseClass* segment = *it;
-		if (segment->declaration().is(IfcSchema::IfcLineIndex::Class())) {
-			IfcSchema::IfcLineIndex* line = (IfcSchema::IfcLineIndex*) segment;
-			std::vector<int> indices = *line;
-			gp_Pnt previous;
-			for (std::vector<int>::const_iterator jt = indices.begin(); jt != indices.end(); ++jt) {
-				if (*jt < 1 || *jt > max_index) {
-					throw IfcParse::IfcException("IfcIndexedPolyCurve index out of bounds for index " + boost::lexical_cast<std::string>(*jt));
-=======
 	if(l->hasSegments()) {
 		IfcEntityList::ptr segments = l->Segments();
 		for (IfcEntityList::it it = segments->begin(); it != segments->end(); ++it) {
 			IfcUtil::IfcBaseClass* segment = *it;
-			if (segment->is(IfcSchema::Type::IfcLineIndex)) {
+			if (segment->declaration().is(IfcSchema::IfcLineIndex::Class())) {
 				IfcSchema::IfcLineIndex* line = (IfcSchema::IfcLineIndex*) segment;
 				std::vector<int> indices = *line;
 				gp_Pnt previous;
@@ -904,34 +892,18 @@
 						w.Add(BRepBuilderAPI_MakeEdge(previous, current));
 					}
 					previous = current;
->>>>>>> e4fdfd2e
 				}
-			} else if (segment->is(IfcSchema::Type::IfcArcIndex)) {
+			} else if (segment->declaration().is(IfcSchema::IfcArcIndex::Class())) {
 				IfcSchema::IfcArcIndex* arc = (IfcSchema::IfcArcIndex*) segment;
 				std::vector<int> indices = *arc;
 				if (indices.size() != 3) {
 					throw IfcParse::IfcException("Invalid IfcArcIndex encountered");
 				}
-<<<<<<< HEAD
-				previous = current;
-			}
-		} else if (segment->declaration().is(IfcSchema::IfcArcIndex::Class())) {
-			IfcSchema::IfcArcIndex* arc = (IfcSchema::IfcArcIndex*) segment;
-			std::vector<int> indices = *arc;
-			if (indices.size() != 3) {
-				throw IfcParse::IfcException("Invalid IfcArcIndex encountered");
-			}
-			for (int i = 0; i < 3; ++i) {
-				const int& idx = indices[i];
-				if (idx < 1 || idx > max_index) {
-					throw IfcParse::IfcException("IfcIndexedPolyCurve index out of bounds for index " + boost::lexical_cast<std::string>(idx));
-=======
 				for (int i = 0; i < 3; ++i) {
 					const int& idx = indices[i];
 					if (idx < 1 || idx > max_index) {
 						throw IfcParse::IfcException("IfcIndexedPolyCurve index out of bounds for index " + boost::lexical_cast<std::string>(idx));
 					}
->>>>>>> e4fdfd2e
 				}
 				const gp_Pnt& a = points[indices[0] - 1];
 				const gp_Pnt& b = points[indices[1] - 1];
@@ -939,18 +911,8 @@
 				Handle(Geom_Circle) circ = GC_MakeCircle(a, b, c).Value();
 				w.Add(BRepBuilderAPI_MakeEdge(circ, a, c));
 			} else {
-				throw IfcParse::IfcException("Unexpected IfcIndexedPolyCurve segment of type " + IfcSchema::Type::ToString(segment->type()));
-			}
-<<<<<<< HEAD
-			const gp_Pnt& a = points[indices[0] - 1];
-			const gp_Pnt& b = points[indices[1] - 1];
-			const gp_Pnt& c = points[indices[2] - 1];
-			Handle(Geom_Circle) circ = GC_MakeCircle(a, b, c).Value();
-			w.Add(BRepBuilderAPI_MakeEdge(circ, a, c));
-		} else {
-			throw IfcParse::IfcException("Unexpected IfcIndexedPolyCurve segment of type " + segment->declaration().name());
-=======
->>>>>>> e4fdfd2e
+				throw IfcParse::IfcException("Unexpected IfcIndexedPolyCurve segment of type " + segment->declaration().name());
+			}
 		}
 	} else if (points.begin() < points.end()) {
                 std::vector<gp_Pnt>::const_iterator previous = points.begin();
