--- conflicted
+++ resolved
@@ -91,9 +91,8 @@
 
 #include "../ifcgeom/IfcGeom.h"
 
-<<<<<<< HEAD
 #define Kernel MAKE_TYPE_NAME(Kernel)
-=======
+
 namespace {
 	// Returns the other vertex of an edge
 	TopoDS_Vertex other(const TopoDS_Edge& e, const TopoDS_Vertex& v) {
@@ -174,7 +173,7 @@
 			if (dist > 1000. * p_) {
 				mw_.Add(w1);
 				mw_.Add(BRepBuilderAPI_MakeEdge(p1, p2));
-				Logger::Message(Logger::LOG_ERROR, "Added additional segment to close gap with length " + boost::lexical_cast<std::string>(dist) + " to:", inst_->entity);
+				Logger::Message(Logger::LOG_ERROR, "Added additional segment to close gap with length " + boost::lexical_cast<std::string>(dist) + " to:", inst_);
 				goto check;
 			}
 
@@ -199,29 +198,29 @@
 					// Adjust the segment that is linear
 					if (is_line1) {
 						mw_.Add(adjust(w1, w12, p2));
-						Logger::Message(Logger::LOG_ERROR, "Adjusted edge end-point with distance " + boost::lexical_cast<std::string>(dist) + " on:", inst_->entity);
+						Logger::Message(Logger::LOG_ERROR, "Adjusted edge end-point with distance " + boost::lexical_cast<std::string>(dist) + " on:", inst_);
 					} else if (is_line2 && !last) {
 						mw_.Add(w1);
 						override_next_ = true;
 						next_override_ = p1;
-						Logger::Message(Logger::LOG_ERROR, "Adjusted edge end-point with distance " + boost::lexical_cast<std::string>(dist) + " on:", inst_->entity);
+						Logger::Message(Logger::LOG_ERROR, "Adjusted edge end-point with distance " + boost::lexical_cast<std::string>(dist) + " on:", inst_);
 					} else {
 						// If both aren't linear an edge is added
 						mw_.Add(w1);
 						mw_.Add(BRepBuilderAPI_MakeEdge(p1, p2));
-						Logger::Message(Logger::LOG_ERROR, "Added additional segment to close gap with length " + boost::lexical_cast<std::string>(dist) + " to:", inst_->entity);
+						Logger::Message(Logger::LOG_ERROR, "Added additional segment to close gap with length " + boost::lexical_cast<std::string>(dist) + " to:", inst_);
 					}
 				} else {
-					Logger::Error("Internal error, inconsistent wire segments", inst_->entity);
+					Logger::Error("Internal error, inconsistent wire segments", inst_);
 					mw_.Add(w1);
 				}
 			}
 
 		check:
 			if (mw_.Error() == BRepBuilderAPI_NonManifoldWire) {
-				Logger::Error("Non-manifold curve segments:", inst_->entity);
+				Logger::Error("Non-manifold curve segments:", inst_);
 			} else if (mw_.Error() == BRepBuilderAPI_DisconnectedWire) {
-				Logger::Error("Failed to join curve segments:", inst_->entity);
+				Logger::Error("Failed to join curve segments:", inst_);
 			}
 		}
 
@@ -248,7 +247,6 @@
 		}
 	}
 }
->>>>>>> 6fdd2049
 
 bool IfcGeom::Kernel::convert(const IfcSchema::IfcCompositeCurve* l, TopoDS_Wire& wire) {
 	if ( getValue(GV_PLANEANGLE_UNIT)<0 ) {
@@ -349,62 +347,8 @@
 		ShapeFix_ShapeTolerance FTol;
 		FTol.SetTolerance(segment, getValue(GV_PRECISION), TopAbs_WIRE);
 
-<<<<<<< HEAD
-				Logger::Message(Logger::LOG_ERROR, "Closed gap on:", l);
-			}
-		}
-
-		w.Add(segment);
-
-		if ( w.Error() != BRepBuilderAPI_WireDone ) {
-			if (w.Error() == BRepBuilderAPI_NonManifoldWire) {
-
-				Logger::Message(Logger::LOG_ERROR, "Non-manifold curve segments:", l);
-
-			} else if (w.Error() == BRepBuilderAPI_DisconnectedWire) {
-
-				Logger::Message(Logger::LOG_ERROR, "Failed to join curve segments:", l);
-
-				gp_Pnt p1, p2;
-				int precision = 4;
-				double d = 0.;
-				
-				if (!wire_last_vertex.IsNull()) {
-					p1 = BRep_Tool::Pnt(wire_last_vertex);
-				}
-				if (!edge_first_vertex.IsNull()) {
-					p2 = BRep_Tool::Pnt(edge_first_vertex);
-				}
-				if (!wire_last_vertex.IsNull() && !edge_first_vertex.IsNull()) {
-					d = p1.Distance(p2);
-					precision = ceil(-log10(d)) + 3;
-				}
-
-				if (!wire_last_vertex.IsNull()) {
-					std::stringstream ss;
-					ss << std::setprecision(precision) << "Last vertex at (" << p1.X() << " " << p1.Y() << " " << p1.Z() << ")";
-					Logger::Message(Logger::LOG_NOTICE, ss.str());
-				}
-
-				if (!edge_first_vertex.IsNull()) {
-					std::stringstream ss;
-					ss << std::setprecision(precision) << "Segment starts at (" << p2.X() << " " << p2.Y() << " " << p2.Z() << ")";
-					if (d > 0.) {
-						ss << ", distance " << d << " > precision " << std::fixed << getValue(GV_PRECISION) / 10.;
-					}
-					ss << " for:";
-					Logger::Message(Logger::LOG_NOTICE, ss.str(), (*it));
-				}
-			}
-			
-			return false;
-		}
-
-		wire_last_vertex = edge_last_vertex;
-=======
 		converted_segments.Append(segment);
 
->>>>>>> 6fdd2049
 	}
 
 	BRepBuilderAPI_MakeWire w;
@@ -412,15 +356,10 @@
 
 	const double precision_sq_2 = 2 * getValue(GV_PRECISION) * getValue(GV_PRECISION);
 
-<<<<<<< HEAD
-		Logger::Message(Logger::LOG_ERROR, "Closed gap on:", l);
-	}
-=======
 	TopTools_ListIteratorOfListOfShape it(converted_segments);
 
-	IfcEntityList::ptr profile = l->entity->getInverse(IfcSchema::Type::IfcProfileDef, -1);
+	IfcEntityList::ptr profile = l->data().getInverse(&IfcSchema::IfcProfileDef::Class(), -1);
 	const bool force_close = profile && profile->size() > 0;
->>>>>>> 6fdd2049
 
 	wire_builder bld(getValue(GV_PRECISION), l);
 	shape_pair_enumerate(it, bld, force_close);
@@ -620,7 +559,7 @@
 
 	TopTools_ListOfShape results;
 	if (wire_intersections(result, results)) {
-		Logger::Error("Self-intersections with " + boost::lexical_cast<std::string>(results.Extent()) + " cycles detected", l->entity);
+		Logger::Error("Self-intersections with " + boost::lexical_cast<std::string>(results.Extent()) + " cycles detected", l);
 		select_largest(results, result);
 	}
 
