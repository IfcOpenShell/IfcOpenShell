--- conflicted
+++ resolved
@@ -834,21 +834,12 @@
 					// Mark as internal before erasure in external
 					// This is {i,j} at the time the edge use was inserted.
 					internal_edges.insert(p.first->second);
-<<<<<<< HEAD
-					
-=======
-
->>>>>>> 4ec24e93
 					// not inserted, remove
 					external_edges.erase(p.first);
 
 					// @nb note the difference here in indices, {i0, i1} is point indices in
 					// point_map. i is index in faces_to_extrude, j is segment index in wire.
 					internal_edges.insert({ i, j });
-<<<<<<< HEAD
-
-=======
->>>>>>> 4ec24e93
 				}
 			}
 			i++;
