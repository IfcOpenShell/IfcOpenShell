--- conflicted
+++ resolved
@@ -38,8 +38,6 @@
 #include "../ifcgeom/IfcGeomMaterial.h"
 #include "../ifcgeom/IfcRepresentationShapeItem.h"
 
-#include <TopoDS_Compound.hxx>
-
 namespace IfcGeom {
 
 	namespace Representation {
@@ -70,18 +68,10 @@
 				, shapes_(shapes)
 			{}
 			virtual ~BRep() {}
-<<<<<<< HEAD
-			IfcGeom::IfcRepresentationShapeItems::const_iterator begin() const { return _shapes.begin(); }
-			IfcGeom::IfcRepresentationShapeItems::const_iterator end() const { return _shapes.end(); }
-			const IfcGeom::IfcRepresentationShapeItems& shapes() const { return _shapes; }
-			const unsigned int& getId() const { return id; }
-			TopoDS_Compound as_compound() const;
-=======
 			IfcGeom::IfcRepresentationShapeItems::const_iterator begin() const { return shapes_.begin(); }
 			IfcGeom::IfcRepresentationShapeItems::const_iterator end() const { return shapes_.end(); }
 			const IfcGeom::IfcRepresentationShapeItems& shapes() const { return shapes_; }
 			const std::string& id() const { return id_; }
->>>>>>> ee16deab
 		};
 
 		class IFC_GEOM_API Serialization : public Representation  {
