﻿/********************************************************************************
 *                                                                              *
 * This file is part of IfcOpenShell.                                           *
 *                                                                              *
 * IfcOpenShell is free software: you can redistribute it and/or modify         *
 * it under the terms of the Lesser GNU General Public License as published by  *
 * the Free Software Foundation, either version 3.0 of the License, or          *
 * (at your option) any later version.                                          *
 *                                                                              *
 * IfcOpenShell is distributed in the hope that it will be useful,              *
 * but WITHOUT ANY WARRANTY; without even the implied warranty of               *
 * MERCHANTABILITY or FITNESS FOR A PARTICULAR PURPOSE. See the                 *
 * Lesser GNU General Public License for more details.                          *
 *                                                                              *
 * You should have received a copy of the Lesser GNU General Public License     *
 * along with this program. If not, see <http://www.gnu.org/licenses/>.         *
 *                                                                              *
 ********************************************************************************/

/********************************************************************************
 *                                                                              *
 * Implementations of the various conversion functions defined in IfcRegister.h *
 *                                                                              *
 ********************************************************************************/

#include <gp_Pnt.hxx>
#include <gp_Vec.hxx>
#include <gp_Dir.hxx>
#include <gp_Pnt2d.hxx>
#include <gp_Vec2d.hxx>
#include <gp_Dir2d.hxx>
#include <gp_Mat.hxx>
#include <gp_Mat2d.hxx>
#include <gp_GTrsf.hxx>
#include <gp_GTrsf2d.hxx>
#include <gp_Trsf.hxx>
#include <gp_Trsf2d.hxx>
#include <gp_Ax1.hxx>
#include <gp_Ax3.hxx>
#include <gp_Ax2d.hxx>
#include <gp_Pln.hxx>
#include <gp_Circ.hxx>

#include <TColgp_Array1OfPnt.hxx>
#include <TColgp_Array1OfPnt2d.hxx>
#include <TColStd_Array1OfReal.hxx>
#include <TColStd_Array1OfInteger.hxx>

#include <Geom_Line.hxx>
#include <Geom_Circle.hxx>
#include <Geom_Ellipse.hxx>
#include <Geom_TrimmedCurve.hxx>
#include <Geom_CylindricalSurface.hxx>

#include <BRepOffsetAPI_Sewing.hxx>
#include <BRepOffsetAPI_MakePipe.hxx>
#include <BRepOffsetAPI_MakePipeShell.hxx>

#include <BRepBuilderAPI_MakeFace.hxx>
#include <BRepBuilderAPI_MakeEdge.hxx>
#include <BRepBuilderAPI_MakeWire.hxx>
#include <BRepBuilderAPI_MakePolygon.hxx>
#include <BRepBuilderAPI_MakeVertex.hxx>

#include <TopoDS.hxx>
#include <TopoDS_Wire.hxx>
#include <TopoDS_Face.hxx>
#include <TopoDS_CompSolid.hxx>

#include <TopExp.hxx>
#include <TopExp_Explorer.hxx>

#include <BRepPrimAPI_MakePrism.hxx>
#include <BRepPrimAPI_MakeRevol.hxx>
#include <BRepPrimAPI_MakeBox.hxx>
#include <BRepPrimAPI_MakeCone.hxx>
#include <BRepPrimAPI_MakeCylinder.hxx>
#include <BRepPrimAPI_MakeSphere.hxx>
#include <BRepPrimAPI_MakeWedge.hxx>
#include <BRepBuilderAPI_MakePolygon.hxx>

#include <BRepBuilderAPI_Transform.hxx>
#include <BRepBuilderAPI_MakeShell.hxx>
#include <BRepBuilderAPI_MakeSolid.hxx>
#include <BRepPrimAPI_MakeHalfSpace.hxx>

#include <BRepAlgoAPI_Cut.hxx>
#include <BRepAlgoAPI_Fuse.hxx>
#include <BRepAlgoAPI_Common.hxx>

#include <ShapeFix_Shape.hxx>
#include <ShapeFix_ShapeTolerance.hxx>
#include <ShapeFix_Solid.hxx>

#include <TopLoc_Location.hxx>

#include <BRepCheck_Analyzer.hxx>
#include <BRepClass3d_SolidClassifier.hxx>

#include <Standard_Version.hxx>

#include <TopTools_ListIteratorOfListOfShape.hxx>

#include "../ifcgeom/IfcGeom.h"

#define Kernel MAKE_TYPE_NAME(Kernel)

bool IfcGeom::Kernel::convert(const IfcSchema::IfcExtrudedAreaSolid* l, TopoDS_Shape& shape) {
	const double height = l->Depth() * getValue(GV_LENGTH_UNIT);
	if (height < getValue(GV_PRECISION)) {
		Logger::Message(Logger::LOG_ERROR, "Non-positive extrusion height encountered for:", l);
		return false;
	}

	TopoDS_Shape face;
	if ( !convert_face(l->SweptArea(),face) ) return false;

	gp_Trsf trsf;
	bool has_position = true;
#ifdef USE_IFC4
	has_position = l->hasPosition();
#endif
	if (has_position) {
		IfcGeom::Kernel::convert(l->Position(), trsf);
	}

	gp_Dir dir;
	convert(l->ExtrudedDirection(),dir);

	shape.Nullify();

	if (face.ShapeType() == TopAbs_COMPOUND) {
		
		// For compounds (most likely the result of a IfcCompositeProfileDef) 
		// create a compound solid shape.
		
		TopExp_Explorer exp(face, TopAbs_FACE);
		
		TopoDS_CompSolid compound;
		BRep_Builder builder;
		builder.MakeCompSolid(compound);
		
		int num_faces_extruded = 0;
		for (; exp.More(); exp.Next(), ++num_faces_extruded) {
			builder.Add(compound, BRepPrimAPI_MakePrism(exp.Current(), height*dir));
		}

		if (num_faces_extruded) {
			shape = compound;
		}

	}
	
	if (shape.IsNull()) {	
		shape = BRepPrimAPI_MakePrism(face, height*dir);
	}

	if (has_position && !shape.IsNull()) {
		// IfcSweptAreaSolid.Position (trsf) is an IfcAxis2Placement3D
		// and therefore has a unit scale factor
		shape.Move(trsf);
	}

	return !shape.IsNull();
}

#ifdef USE_IFC4
bool IfcGeom::Kernel::convert(const IfcSchema::IfcExtrudedAreaSolidTapered* l, TopoDS_Shape& shape) {
	const double height = l->Depth() * getValue(GV_LENGTH_UNIT);
	if (height < getValue(GV_PRECISION)) {
		Logger::Message(Logger::LOG_ERROR, "Non-positive extrusion height encountered for:", l);
		return false;
	}

	TopoDS_Shape face1, face2;
	if (!convert_face(l->SweptArea(), face1)) return false;
	if (!convert_face(l->EndSweptArea(), face2)) return false;

	gp_Trsf trsf;
	bool has_position = true;
#ifdef USE_IFC4
	has_position = l->hasPosition();
#endif
	if (has_position) {
		IfcGeom::Kernel::convert(l->Position(), trsf);
	}

	gp_Dir dir;
	convert(l->ExtrudedDirection(), dir);

	gp_Trsf end_profile;
	end_profile.SetTranslation(height * dir);

	TopoDS_Edge spine_edge = BRepBuilderAPI_MakeEdge(gp_Pnt(), gp_Pnt((height * dir).XYZ())).Edge();
	TopoDS_Wire wire = BRepBuilderAPI_MakeWire(spine_edge).Wire();

	shape.Nullify();

	TopExp_Explorer exp1(face1, TopAbs_WIRE);
	TopExp_Explorer exp2(face2, TopAbs_WIRE);

	TopoDS_Vertex v1, v2;
	TopExp::Vertices(wire, v1, v2);

	TopoDS_Shape shell;
	TopoDS_Compound compound;
	BRep_Builder compound_builder;

	for (; exp1.More() && exp2.More(); exp1.Next(), exp2.Next()) {
		const TopoDS_Wire& w1 = TopoDS::Wire(exp1.Current());
		const TopoDS_Wire& w2 = TopoDS::Wire(exp2.Current());

		BRepOffsetAPI_MakePipeShell builder(wire);
		builder.Add(w1, v1);
		builder.Add(w2.Moved(end_profile), v2);

		TopoDS_Shape result = builder.Shape();

		BRepOffsetAPI_Sewing sewer;
		sewer.SetTolerance(getValue(GV_PRECISION));
		sewer.SetMaxTolerance(getValue(GV_PRECISION));
		sewer.SetMinTolerance(getValue(GV_PRECISION));

		sewer.Add(result);
		sewer.Add(BRepBuilderAPI_MakeFace(w1).Face());
		sewer.Add(BRepBuilderAPI_MakeFace(w2).Face().Moved(end_profile));

		sewer.Perform();

		result = sewer.SewedShape();

		if (shell.IsNull()) {
			shell = result;
		} else if (l->SweptArea()->declaration().is(IfcSchema::IfcCircleHollowProfileDef::Class()) ||
			l->SweptArea()->declaration().is(IfcSchema::IfcRectangleHollowProfileDef::Class()))
		{
			/// @todo a bit of of a hack, should be sufficient
			shell = BRepAlgoAPI_Cut(shell, result).Shape();
			break;
		} else {
			if (compound.IsNull()) {
				compound_builder.MakeCompound(compound);
				compound_builder.Add(compound, shell);
			}
			compound_builder.Add(compound, result);
		}
	}

	if (!compound.IsNull()) {
		shell = compound;
	}

	shape = shell;

	if (exp1.More() != exp2.More()) {
		Logger::Message(Logger::LOG_ERROR, "Inconsistent profiles encountered for:", l);
	}

	if (has_position && !shape.IsNull()) {
		// IfcSweptAreaSolid.Position (trsf) is an IfcAxis2Placement3D
		// and therefore has a unit scale factor
		shape.Move(trsf);
	}

	return !shape.IsNull();
}
#endif

bool IfcGeom::Kernel::convert(const IfcSchema::IfcSurfaceOfLinearExtrusion* l, TopoDS_Shape& shape) {
	TopoDS_Wire wire;
	if ( !convert_wire(l->SweptCurve(), wire) ) {
		TopoDS_Face face;
		if ( !convert_face(l->SweptCurve(),face) ) return false;
		TopExp_Explorer exp(face, TopAbs_WIRE);
		wire = TopoDS::Wire(exp.Current());
	}
	const double height = l->Depth() * getValue(GV_LENGTH_UNIT);
	
	gp_Trsf trsf;
	bool has_position = true;
#ifdef USE_IFC4
	has_position = l->hasPosition();
#endif
	if (has_position) {
		IfcGeom::Kernel::convert(l->Position(), trsf);
	}

	gp_Dir dir;
	convert(l->ExtrudedDirection(),dir);

	shape = BRepPrimAPI_MakePrism(wire, height*dir);
	
	if (has_position) {
		// IfcSweptSurface.Position (trsf) is an IfcAxis2Placement3D
		// and therefore has a unit scale factor
		shape.Move(trsf);
	}
	
	return !shape.IsNull();
}

bool IfcGeom::Kernel::convert(const IfcSchema::IfcSurfaceOfRevolution* l, TopoDS_Shape& shape) {
	TopoDS_Wire wire;
	if ( !convert_wire(l->SweptCurve(), wire) ) {
		TopoDS_Face face;
		if ( !convert_face(l->SweptCurve(),face) ) return false;
		TopExp_Explorer exp(face, TopAbs_WIRE);
		wire = TopoDS::Wire(exp.Current());
	}

	gp_Ax1 ax1;
	IfcGeom::Kernel::convert(l->AxisPosition(), ax1);

	gp_Trsf trsf;
	bool has_position = true;
#ifdef USE_IFC4
	has_position = l->hasPosition();
#endif
	if (has_position) {
		IfcGeom::Kernel::convert(l->Position(), trsf);
	}
	
	shape = BRepPrimAPI_MakeRevol(wire, ax1);

	if (has_position) {
		// IfcSweptSurface.Position (trsf) is an IfcAxis2Placement3D
		// and therefore has a unit scale factor
		shape.Move(trsf);
	}

	return !shape.IsNull();
}

bool IfcGeom::Kernel::convert(const IfcSchema::IfcRevolvedAreaSolid* l, TopoDS_Shape& shape) {
	const double ang = l->Angle() * getValue(GV_PLANEANGLE_UNIT);

	TopoDS_Face face;
	if ( ! convert_face(l->SweptArea(),face) ) return false;

	gp_Ax1 ax1;
	IfcGeom::Kernel::convert(l->Axis(), ax1);

	gp_Trsf trsf;
	bool has_position = true;
#ifdef USE_IFC4
	has_position = l->hasPosition();
#endif
	if (has_position) {
		IfcGeom::Kernel::convert(l->Position(), trsf);
	}

	if (ang >= M_PI * 2. - ALMOST_ZERO) {
		shape = BRepPrimAPI_MakeRevol(face, ax1);
	} else {
		shape = BRepPrimAPI_MakeRevol(face, ax1, ang);
	}

	if (has_position) {
		// IfcSweptAreaSolid.Position (trsf) is an IfcAxis2Placement3D
		// and therefore has a unit scale factor
		shape.Move(trsf);
	}

	return !shape.IsNull();
}

bool IfcGeom::Kernel::convert(const IfcSchema::IfcManifoldSolidBrep* l, IfcRepresentationShapeItems& shape) {
	TopoDS_Shape s;
	const SurfaceStyle* collective_style = get_style(l);
	if (convert_shape(l->Outer(),s) ) {
		const SurfaceStyle* indiv_style = get_style(l->Outer());

		IfcSchema::IfcClosedShell::list::ptr voids(new IfcSchema::IfcClosedShell::list);
		if (l->declaration().is(IfcSchema::IfcFacetedBrepWithVoids::Class())) {
			voids = l->as<IfcSchema::IfcFacetedBrepWithVoids>()->Voids();
		}
#ifdef USE_IFC4
		if (l->declaration().is(IfcSchema::IfcAdvancedBrepWithVoids::Class())) {
			voids = l->as<IfcSchema::IfcAdvancedBrepWithVoids>()->Voids();
		}
#endif

		for (IfcSchema::IfcClosedShell::list::it it = voids->begin(); it != voids->end(); ++it) {
			TopoDS_Shape s2;
			/// @todo No extensive shapefixing since shells should be disjoint.
			/// @todo Awaiting generalized boolean ops module with appropriate checking
			if (convert_shape(l->Outer(), s2)) {
				s = BRepAlgoAPI_Cut(s, s2).Shape();
			}
		}

		shape.push_back(IfcRepresentationShapeItem(s, indiv_style ? indiv_style : collective_style));
		return true;
	}
	return false;
}

bool IfcGeom::Kernel::convert(const IfcSchema::IfcFaceBasedSurfaceModel* l, IfcRepresentationShapeItems& shapes) {
	bool part_success = false;
	IfcSchema::IfcConnectedFaceSet::list::ptr facesets = l->FbsmFaces();
	const SurfaceStyle* collective_style = get_style(l);
	for( IfcSchema::IfcConnectedFaceSet::list::it it = facesets->begin(); it != facesets->end(); ++ it ) {
		TopoDS_Shape s;
		const SurfaceStyle* shell_style = get_style(*it);
		if (convert_shape(*it,s)) {
			shapes.push_back(IfcRepresentationShapeItem(s, shell_style ? shell_style : collective_style));
			part_success |= true;
		}
	}
	return part_success;
}

bool IfcGeom::Kernel::convert(const IfcSchema::IfcHalfSpaceSolid* l, TopoDS_Shape& shape) {
	IfcSchema::IfcSurface* surface = l->BaseSurface();
	if ( ! surface->declaration().is(IfcSchema::IfcPlane::Class()) ) {
		Logger::Message(Logger::LOG_ERROR, "Unsupported BaseSurface:", surface);
		return false;
	}
	gp_Pln pln;
	IfcGeom::Kernel::convert((IfcSchema::IfcPlane*)surface,pln);
	const gp_Pnt pnt = pln.Location().Translated( l->AgreementFlag() ? -pln.Axis().Direction() : pln.Axis().Direction());
	shape = BRepPrimAPI_MakeHalfSpace(BRepBuilderAPI_MakeFace(pln),pnt).Solid();
	return true;
}

bool IfcGeom::Kernel::convert(const IfcSchema::IfcPolygonalBoundedHalfSpace* l, TopoDS_Shape& shape) {
	TopoDS_Shape halfspace;
	if ( ! IfcGeom::Kernel::convert((IfcSchema::IfcHalfSpaceSolid*)l,halfspace) ) return false;	
	
	TopoDS_Wire wire;
	if ( ! convert_wire(l->PolygonalBoundary(),wire) || ! wire.Closed() ) return false;
	
	gp_Trsf trsf;
	if ( ! convert(l->Position(),trsf) ) return false;

	TColgp_SequenceOfPnt points;
	if (wire_to_sequence_of_point(wire, points)) {
		// Boolean subtractions not very robust for narrow operands, 
		// increase minimal point spacing to eliminate such shapes.
		const double t = getValue(GV_PRECISION) * 10.;
		remove_duplicate_points_from_loop(points, wire.Closed() != 0, t); // Note: wire always closed, as per if statement above
		remove_collinear_points_from_loop(points, wire.Closed() != 0, t);
		if (points.Length() < 3) {
			Logger::Message(Logger::LOG_ERROR, "Not enough points retained from:", l->PolygonalBoundary());
			return false;
		}
		sequence_of_point_to_wire(points, wire, wire.Closed() != 0);
	}

	TopoDS_Shape prism = BRepPrimAPI_MakePrism(BRepBuilderAPI_MakeFace(wire),gp_Vec(0,0,200));
	gp_Trsf down; down.SetTranslation(gp_Vec(0,0,-100.0));
	
	// `trsf` and `down` both have a unit scale factor
	prism.Move(trsf*down);	
	
	shape = BRepAlgoAPI_Common(halfspace,prism);
	return true;
}

bool IfcGeom::Kernel::convert(const IfcSchema::IfcShellBasedSurfaceModel* l, IfcRepresentationShapeItems& shapes) {
	IfcEntityList::ptr shells = l->SbsmBoundary();
	const SurfaceStyle* collective_style = get_style(l);
	for( IfcEntityList::it it = shells->begin(); it != shells->end(); ++ it ) {
		TopoDS_Shape s;
		const SurfaceStyle* shell_style = 0;
		if ((*it)->declaration().is(IfcSchema::IfcRepresentationItem::Class())) {
			shell_style = get_style((IfcSchema::IfcRepresentationItem*)*it);
		}
		if (convert_shape(*it,s)) {
			shapes.push_back(IfcRepresentationShapeItem(s, shell_style ? shell_style : collective_style));
		}
	}
	return true;
}

bool IfcGeom::Kernel::convert(const IfcSchema::IfcBooleanResult* l, TopoDS_Shape& shape) {

	TopoDS_Shape s1, s2;
	IfcRepresentationShapeItems items1, items2;
	TopoDS_Wire boundary_wire;
	IfcSchema::IfcBooleanOperand* operand1 = l->FirstOperand();
	IfcSchema::IfcBooleanOperand* operand2 = l->SecondOperand();
<<<<<<< HEAD
	bool is_halfspace = operand2->declaration().is(IfcSchema::IfcHalfSpaceSolid::Class());
=======
	bool is_halfspace = operand2->is(IfcSchema::Type::IfcHalfSpaceSolid);
	bool is_unbounded_halfspace = is_halfspace && !operand2->is(IfcSchema::Type::IfcPolygonalBoundedHalfSpace);
>>>>>>> c2f4c2cf

	if ( shape_type(operand1) == ST_SHAPELIST ) {
		if (!(convert_shapes(operand1, items1) && flatten_shape_list(items1, s1, true))) {
			return false;
		}
	} else if ( shape_type(operand1) == ST_SHAPE ) {
		if ( ! convert_shape(operand1, s1) ) {
			return false;
		}
		{ TopoDS_Solid temp_solid;
		s1 = ensure_fit_for_subtraction(s1, temp_solid); }
	} else {
		Logger::Message(Logger::LOG_ERROR, "Invalid representation item for boolean operation", operand1);
		return false;
	}

	const double first_operand_volume = shape_volume(s1);
	if ( first_operand_volume <= ALMOST_ZERO )
		Logger::Message(Logger::LOG_WARNING,"Empty solid for:",l->FirstOperand());

	bool shape2_processed = false;
	if ( shape_type(operand2) == ST_SHAPELIST ) {
		shape2_processed = convert_shapes(operand2, items2) && flatten_shape_list(items2, s2, true);
	} else if ( shape_type(operand2) == ST_SHAPE ) {
		shape2_processed = convert_shape(operand2,s2);
		if (shape2_processed && !is_halfspace) {
			TopoDS_Solid temp_solid;
			s2 = ensure_fit_for_subtraction(s2, temp_solid);
		}
	} else {
		Logger::Message(Logger::LOG_ERROR, "Invalid representation item for boolean operation", operand2);
	}

	if (!shape2_processed) {
		shape = s1;
		Logger::Message(Logger::LOG_ERROR,"Failed to convert SecondOperand of:",l);
		return true;
	}

	if (!is_halfspace) {
		const double second_operand_volume = shape_volume(s2);
		if ( second_operand_volume <= ALMOST_ZERO )
			Logger::Message(Logger::LOG_WARNING,"Empty solid for:",operand2);
	}

<<<<<<< HEAD
	const IfcSchema::IfcBooleanOperator::Value op = l->Operator();
=======
	if (is_unbounded_halfspace) {
		TopoDS_Shape temp;
		double d;
		if (fit_halfspace(s1, s2, temp, d)) {
			if (d < getValue(GV_PRECISION)) {
				Logger::Message(Logger::LOG_WARNING, "Subtraction yields unchanged volume:", l->entity);
				shape = s1;
				return true;
			} else {
				s2 = temp;
			}
		}
	}

	const IfcSchema::IfcBooleanOperator::IfcBooleanOperator op = l->Operator();
>>>>>>> c2f4c2cf

	/*
	// TK: A little debugging trick to output both operands for visual inspection
	
	BRep_Builder builder;
	TopoDS_Compound compound;
	builder.MakeCompound(compound);
	builder.Add(compound, s1);
	builder.Add(compound, s2);
	shape = compound;
	return true;
	*/

	BOPAlgo_Operation occ_op;
	if (op == IfcSchema::IfcBooleanOperator::IfcBooleanOperator_DIFFERENCE) {
		occ_op = BOPAlgo_CUT;
	} else if (op == IfcSchema::IfcBooleanOperator::IfcBooleanOperator_INTERSECTION) {
		occ_op = BOPAlgo_COMMON;
	} else if (op == IfcSchema::IfcBooleanOperator::IfcBooleanOperator_UNION) {
		occ_op = BOPAlgo_FUSE;
	} else {
		return false;
	}

#if OCC_VERSION_HEX < 0x60900
	bool valid_result = boolean_operation(s1, s2, occ_op, shape);
#else
	const double fuzz = is_halfspace ? getValue(GV_PRECISION) * 10. : -1.;
	bool valid_result = boolean_operation(s1, s2, occ_op, shape, fuzz);
#endif

	if (op == IfcSchema::IfcBooleanOperator::IfcBooleanOperator_DIFFERENCE) {
		// In case of a subtraction, a check on volume is performed.
		if (valid_result) {
			const double volume_after_subtraction = shape_volume(shape);
			if ( ALMOST_THE_SAME(first_operand_volume,volume_after_subtraction) )
				Logger::Message(Logger::LOG_WARNING,"Subtraction yields unchanged volume:",l);
		} else {
			Logger::Message(Logger::LOG_ERROR,"Failed to process subtraction:",l);
			shape = s1;
		}
		// NB: After issuing error the first operand is returned!
		return true;
	} else {
		return valid_result;
	}
	return false;
}

bool IfcGeom::Kernel::convert(const IfcSchema::IfcConnectedFaceSet* l, TopoDS_Shape& shape) {
	IfcSchema::IfcFace::list::ptr faces = l->CfsFaces();

	TopTools_ListOfShape face_list;
	for (IfcSchema::IfcFace::list::it it = faces->begin(); it != faces->end(); ++it) {
		bool success = false;
		TopoDS_Face face;
		
		try {
			success = convert_face(*it, face);
		} catch (const std::exception& e) {
			Logger::Error(e);
		} catch (const Standard_Failure& e) {
			if (e.GetMessageString() && strlen(e.GetMessageString())) {
				Logger::Error(e.GetMessageString());
			} else {
				Logger::Error("Unknown error creating face");
			}
		} catch (...) {
			Logger::Error("Unknown error creating face");
		}

		if (!success) {
			Logger::Message(Logger::LOG_WARNING, "Failed to convert face:", (*it));
			continue;
		}

		if (face.ShapeType() == TopAbs_COMPOUND) {
			TopoDS_Iterator face_it(face, false);
			for (; face_it.More(); face_it.Next()) {
				if (face_it.Value().ShapeType() == TopAbs_FACE) {
					// This should really be the case. This is not asserted.
					const TopoDS_Face& triangle = TopoDS::Face(face_it.Value());
					if (face_area(triangle) > getValue(GV_MINIMAL_FACE_AREA)) {
						face_list.Append(triangle);
					} else {
						Logger::Message(Logger::LOG_WARNING, "Invalid face:", (*it));
					}
				}
			}
		} else {
			if (face_area(face) > getValue(GV_MINIMAL_FACE_AREA)) {
				face_list.Append(face);
			} else {
				Logger::Message(Logger::LOG_WARNING, "Invalid face:", (*it));
			}
		}
	}

	if (face_list.Extent() == 0) {
		return false;
	}

	if (face_list.Extent() > getValue(GV_MAX_FACES_TO_SEW) || !create_solid_from_faces(face_list, shape)) {
		TopoDS_Compound compound;
		BRep_Builder builder;
		builder.MakeCompound(compound);
		
		TopTools_ListIteratorOfListOfShape face_iterator;
		for (face_iterator.Initialize(face_list); face_iterator.More(); face_iterator.Next()) {
			builder.Add(compound, face_iterator.Value());
		}
		shape = compound;
	}

	return true;
}

bool IfcGeom::Kernel::convert(const IfcSchema::IfcMappedItem* l, IfcRepresentationShapeItems& shapes) {
	gp_GTrsf gtrsf;
	IfcSchema::IfcCartesianTransformationOperator* transform = l->MappingTarget();
	if ( transform->declaration().is(IfcSchema::IfcCartesianTransformationOperator3DnonUniform::Class()) ) {
		IfcGeom::Kernel::convert((IfcSchema::IfcCartesianTransformationOperator3DnonUniform*)transform,gtrsf);
	} else if ( transform->declaration().is(IfcSchema::IfcCartesianTransformationOperator2DnonUniform::Class()) ) {
		Logger::Message(Logger::LOG_ERROR, "Unsupported MappingTarget:", transform);
		return false;
	} else if ( transform->declaration().is(IfcSchema::IfcCartesianTransformationOperator3D::Class()) ) {
		gp_Trsf trsf;
		IfcGeom::Kernel::convert((IfcSchema::IfcCartesianTransformationOperator3D*)transform,trsf);
		gtrsf = trsf;
	} else if ( transform->declaration().is(IfcSchema::IfcCartesianTransformationOperator2D::Class()) ) {
		gp_Trsf2d trsf_2d;
		IfcGeom::Kernel::convert((IfcSchema::IfcCartesianTransformationOperator2D*)transform,trsf_2d);
		gtrsf = (gp_Trsf) trsf_2d;
	}
	IfcSchema::IfcRepresentationMap* map = l->MappingSource();
	IfcSchema::IfcAxis2Placement* placement = map->MappingOrigin();
	gp_Trsf trsf;
	if (placement->declaration().is(IfcSchema::IfcAxis2Placement3D::Class())) {
		IfcGeom::Kernel::convert((IfcSchema::IfcAxis2Placement3D*)placement,trsf);
	} else {
		gp_Trsf2d trsf_2d;
		IfcGeom::Kernel::convert((IfcSchema::IfcAxis2Placement2D*)placement,trsf_2d);
		trsf = trsf_2d;
	}
	gtrsf.Multiply(trsf);

	const IfcGeom::SurfaceStyle* mapped_item_style = get_style(l);
	
	const size_t previous_size = shapes.size();
	bool b = convert_shapes(map->MappedRepresentation(), shapes);
	
	for (size_t i = previous_size; i < shapes.size(); ++ i ) {
		shapes[i].prepend(gtrsf);

		// Apply styles assigned to the mapped item only if on
		// a more granular level no styles have been applied
		if (!shapes[i].hasStyle()) {
			shapes[i].setStyle(mapped_item_style);
		}
	}

	return b;
}

bool IfcGeom::Kernel::convert(const IfcSchema::IfcRepresentation* l, IfcRepresentationShapeItems& shapes) {
	IfcSchema::IfcRepresentationItem::list::ptr items = l->Items();
	bool part_succes = false;
	if ( items->size() ) {
		for ( IfcSchema::IfcRepresentationItem::list::it it = items->begin(); it != items->end(); ++ it ) {
			IfcSchema::IfcRepresentationItem* representation_item = *it;
			if ( shape_type(representation_item) == ST_SHAPELIST ) {
				part_succes |= convert_shapes(*it, shapes);
			} else {
				TopoDS_Shape s;
				if (convert_shape(representation_item,s)) {
					shapes.push_back(IfcRepresentationShapeItem(s, get_style(representation_item)));
					part_succes |= true;
				}
			}
		}
	}
	return part_succes;
}

bool IfcGeom::Kernel::convert(const IfcSchema::IfcGeometricSet* l, IfcRepresentationShapeItems& shapes) {
	IfcEntityList::ptr elements = l->Elements();
	if ( !elements->size() ) return false;
	bool part_succes = false;
	const IfcGeom::SurfaceStyle* parent_style = get_style(l);
	for ( IfcEntityList::it it = elements->begin(); it != elements->end(); ++ it ) {
		IfcSchema::IfcGeometricSetSelect* element = *it;
		TopoDS_Shape s;
		if (convert_shape(element, s)) {
			part_succes = true;
			const IfcGeom::SurfaceStyle* style = 0;
			if (element->declaration().is(IfcSchema::IfcPoint::Class())) {
				style = get_style((IfcSchema::IfcPoint*) element);
			} else if (element->declaration().is(IfcSchema::IfcCurve::Class())) {
				style = get_style((IfcSchema::IfcCurve*) element);
			} else if (element->declaration().is(IfcSchema::IfcSurface::Class())) {
				style = get_style((IfcSchema::IfcSurface*) element);
			}
			shapes.push_back(IfcRepresentationShapeItem(s, style ? style : parent_style));
		}
	}
	return part_succes;
}

bool IfcGeom::Kernel::convert(const IfcSchema::IfcBlock* l, TopoDS_Shape& shape) {
	const double dx = l->XLength() * getValue(GV_LENGTH_UNIT);
	const double dy = l->YLength() * getValue(GV_LENGTH_UNIT);
	const double dz = l->ZLength() * getValue(GV_LENGTH_UNIT);

	BRepPrimAPI_MakeBox builder(dx, dy, dz);
	gp_Trsf trsf;
	IfcGeom::Kernel::convert(l->Position(),trsf);

	// IfcCsgPrimitive3D.Position has unit scale factor
	shape = builder.Solid().Moved(trsf);

	return true;
}

bool IfcGeom::Kernel::convert(const IfcSchema::IfcRectangularPyramid* l, TopoDS_Shape& shape) {
	const double dx = l->XLength() * getValue(GV_LENGTH_UNIT);
	const double dy = l->YLength() * getValue(GV_LENGTH_UNIT);
	const double dz = l->Height() * getValue(GV_LENGTH_UNIT);
	
	BRepPrimAPI_MakeWedge builder(dx, dz, dy, dx / 2., dy / 2., dx / 2., dy / 2.);
	
	gp_Trsf trsf1, trsf2;
	trsf2.SetValues(
		1, 0, 0, 0,
		0, 0, 1, 0,
		0, 1, 0, 0
#if OCC_VERSION_HEX < 0x60800
		, Precision::Angular(), Precision::Confusion()
#endif			
	);
	
	IfcGeom::Kernel::convert(l->Position(), trsf1);
	shape = BRepBuilderAPI_Transform(builder.Solid(), trsf1 * trsf2);
	return true;
}

bool IfcGeom::Kernel::convert(const IfcSchema::IfcRightCircularCylinder* l, TopoDS_Shape& shape) {
	const double r = l->Radius() * getValue(GV_LENGTH_UNIT);
	const double h = l->Height() * getValue(GV_LENGTH_UNIT);

	BRepPrimAPI_MakeCylinder builder(r, h);
	gp_Trsf trsf;
	IfcGeom::Kernel::convert(l->Position(),trsf);
	
	// IfcCsgPrimitive3D.Position has unit scale factor
	shape = builder.Solid().Moved(trsf);

	return true;
}

bool IfcGeom::Kernel::convert(const IfcSchema::IfcRightCircularCone* l, TopoDS_Shape& shape) {
	const double r = l->BottomRadius() * getValue(GV_LENGTH_UNIT);
	const double h = l->Height() * getValue(GV_LENGTH_UNIT);

	BRepPrimAPI_MakeCone builder(r, 0., h);
	gp_Trsf trsf;
	IfcGeom::Kernel::convert(l->Position(),trsf);

	// IfcCsgPrimitive3D.Position has unit scale factor
	shape = builder.Solid().Moved(trsf);

	return true;
}

bool IfcGeom::Kernel::convert(const IfcSchema::IfcSphere* l, TopoDS_Shape& shape) {
	const double r = l->Radius() * getValue(GV_LENGTH_UNIT);
	
	BRepPrimAPI_MakeSphere builder(r);
	gp_Trsf trsf;
	IfcGeom::Kernel::convert(l->Position(),trsf);
	
	// IfcCsgPrimitive3D.Position has unit scale factor
	shape = builder.Solid().Moved(trsf);

	return true;
}

bool IfcGeom::Kernel::convert(const IfcSchema::IfcCsgSolid* l, TopoDS_Shape& shape) {
	return convert_shape(l->TreeRootExpression(), shape);
}

bool IfcGeom::Kernel::convert(const IfcSchema::IfcCurveBoundedPlane* l, TopoDS_Shape& face) {
	gp_Pln pln;
	IfcGeom::Kernel::convert(l->BasisSurface(), pln);

	gp_Trsf trsf;
	trsf.SetTransformation(pln.Position(), gp::XOY());
	
	TopoDS_Wire outer;
	convert_wire(l->OuterBoundary(), outer);
	
	BRepBuilderAPI_MakeFace mf (outer);
	mf.Add(outer);

	IfcSchema::IfcCurve::list::ptr boundaries = l->InnerBoundaries();

	for (IfcSchema::IfcCurve::list::it it = boundaries->begin(); it != boundaries->end(); ++it) {
		TopoDS_Wire inner;
		convert_wire(*it, inner);
		
		mf.Add(inner);
	}

	ShapeFix_Shape sfs(mf.Face());
	sfs.Perform();

	// `trsf` consitutes the placement of the plane and therefore has unit scale factor
	face = TopoDS::Face(sfs.Shape()).Moved(trsf);
	
	return true;
}

bool IfcGeom::Kernel::convert(const IfcSchema::IfcRectangularTrimmedSurface* l, TopoDS_Shape& face) {
	if (!l->BasisSurface()->declaration().is(IfcSchema::IfcPlane::Class())) {
		Logger::Message(Logger::LOG_ERROR, "Unsupported BasisSurface:", l->BasisSurface());
		return false;
	}
	gp_Pln pln;
	IfcGeom::Kernel::convert((IfcSchema::IfcPlane*) l->BasisSurface(), pln);

	BRepBuilderAPI_MakeFace mf(pln, l->U1(), l->U2(), l->V1(), l->V2());

	face = mf.Face();

	return true;
}

bool IfcGeom::Kernel::convert(const IfcSchema::IfcSurfaceCurveSweptAreaSolid* l, TopoDS_Shape& shape) {
	gp_Trsf directrix, position;
	TopoDS_Shape face;
	TopoDS_Wire wire, section;

	if (!l->ReferenceSurface()->declaration().is(IfcSchema::IfcPlane::Class())) {
		Logger::Message(Logger::LOG_WARNING, "Reference surface not supported", l->ReferenceSurface());
		return false;
	}
	
	gp_Trsf trsf;
	bool has_position = true;
#ifdef USE_IFC4
	has_position = l->hasPosition();
#endif
	if (has_position) {
		IfcGeom::Kernel::convert(l->Position(), trsf);
	}

	if (!convert_face(l->SweptArea(), face) || 
		!convert_wire(l->Directrix(), wire)    ) {
		return false;
	}

	gp_Pln pln;
	gp_Pnt directrix_origin;
	gp_Vec directrix_tangent;
	bool directrix_on_plane = true;
	IfcGeom::Kernel::convert((IfcSchema::IfcPlane*) l->ReferenceSurface(), pln);

	// As per Informal propositions 2: The Directrix shall lie on the ReferenceSurface.
	// This is not always the case with the test files in the repository. I am not sure
	// how to deal with this and whether my interpretation of the propositions is
	// correct. However, if it has been asserted that the vertices of the directrix do
	// not conform to the ReferenceSurface, the ReferenceSurface is ignored.
	{ 
		for (TopExp_Explorer exp(wire, TopAbs_VERTEX); exp.More(); exp.Next()) {
			if (pln.Distance(BRep_Tool::Pnt(TopoDS::Vertex(exp.Current()))) > ALMOST_ZERO) {
				directrix_on_plane = false;
				Logger::Message(Logger::LOG_WARNING, "The Directrix does not lie on the ReferenceSurface", l);
				break;
			}
		}
	}

	{ 
		TopExp_Explorer exp(wire, TopAbs_EDGE);
		TopoDS_Edge edge = TopoDS::Edge(exp.Current());
		double u0, u1;
		Handle(Geom_Curve) crv = BRep_Tool::Curve(edge, u0, u1);
		crv->D1(u0, directrix_origin, directrix_tangent);
	}

	if (pln.Axis().Direction().IsNormal(directrix_tangent, Precision::Approximation()) && directrix_on_plane) {
		directrix.SetTransformation(gp_Ax3(directrix_origin, directrix_tangent, pln.Axis().Direction()), gp::XOY());
	} else {
		directrix.SetTransformation(gp_Ax3(directrix_origin, directrix_tangent), gp::XOY());
	}
	face = BRepBuilderAPI_Transform(face, directrix);

	// NB: Note that StartParam and EndParam param are ignored and the assumption is
	// made that the parametric range over which to be swept matches the IfcCurve in
	// its entirety.
	BRepOffsetAPI_MakePipeShell builder(wire);

	{ TopExp_Explorer exp(face, TopAbs_WIRE);
	section = TopoDS::Wire(exp.Current()); }

	builder.Add(section);
	builder.SetTransitionMode(BRepBuilderAPI_RightCorner);
	if (directrix_on_plane) {
		builder.SetMode(pln.Axis().Direction());
	}
	builder.Build();
	builder.MakeSolid();
	shape = builder.Shape();

	if (has_position) {
		// IfcSweptAreaSolid.Position (trsf) is an IfcAxis2Placement3D
		// and therefore has a unit scale factor
		shape.Move(position);
	}

	return true;
}

bool IfcGeom::Kernel::convert(const IfcSchema::IfcSweptDiskSolid* l, TopoDS_Shape& shape) {
	TopoDS_Wire wire, section1, section2;

	bool hasInnerRadius = l->hasInnerRadius();

	if (!convert_wire(l->Directrix(), wire)) {
		return false;
	}
	
	gp_Ax2 directrix;
	{
		gp_Pnt directrix_origin;
		gp_Vec directrix_tangent;
		TopExp_Explorer exp(wire, TopAbs_EDGE);
		TopoDS_Edge edge = TopoDS::Edge(exp.Current());
		double u0, u1;
		Handle(Geom_Curve) crv = BRep_Tool::Curve(edge, u0, u1);
		crv->D1(u0, directrix_origin, directrix_tangent);
		directrix = gp_Ax2(directrix_origin, directrix_tangent);
	}

	const double r1 = l->Radius() * getValue(GV_LENGTH_UNIT);
	Handle(Geom_Circle) circle = new Geom_Circle(directrix, r1);
	section1 = BRepBuilderAPI_MakeWire(BRepBuilderAPI_MakeEdge(circle));

	if (hasInnerRadius) {
		const double r2 = l->InnerRadius() * getValue(GV_LENGTH_UNIT);
		if (r2 < getValue(GV_PRECISION)) {
			// Subtraction of pipes with small radii is unstable.
			hasInnerRadius = false;
		} else {
			Handle(Geom_Circle) circle2 = new Geom_Circle(directrix, r2);
			section2 = BRepBuilderAPI_MakeWire(BRepBuilderAPI_MakeEdge(circle2));
		}
	}

	// NB: Note that StartParam and EndParam param are ignored and the assumption is
	// made that the parametric range over which to be swept matches the IfcCurve in
	// its entirety.
	// NB2: Contrary to IfcSurfaceCurveSweptAreaSolid the transition mode has been
	// set to create round corners as this has proven to work better with the types
	// of directrices encountered, which do not necessarily conform to a surface.
	{ BRepOffsetAPI_MakePipeShell builder(wire);
	builder.Add(section1);
	builder.SetTransitionMode(BRepBuilderAPI_RoundCorner);
	builder.Build();
	builder.MakeSolid();
	shape = builder.Shape(); }

	if (hasInnerRadius) {
		BRepOffsetAPI_MakePipeShell builder(wire);
		builder.Add(section2);
		builder.SetTransitionMode(BRepBuilderAPI_RoundCorner);
		builder.Build();
		builder.MakeSolid();
		TopoDS_Shape inner = builder.Shape();

		BRepAlgoAPI_Cut brep_cut(shape, inner);
		bool is_valid = false;
		if (brep_cut.IsDone()) {
			TopoDS_Shape result = brep_cut;

			ShapeFix_Shape fix(result);
			fix.Perform();
			result = fix.Shape();
		
			is_valid = BRepCheck_Analyzer(result).IsValid() != 0;
			if (is_valid) {
				shape = result;
			}
		}

		if (!is_valid) {
			Logger::Message(Logger::LOG_WARNING, "Failed to subtract inner radius void for:", l);
		}
	}

	return true;
}

#ifdef USE_IFC4

bool IfcGeom::Kernel::convert(const IfcSchema::IfcCylindricalSurface* l, TopoDS_Shape& face) {
	gp_Trsf trsf;
	IfcGeom::Kernel::convert(l->Position(),trsf);
	
	// IfcElementarySurface.Position has unit scale factor
#if OCC_VERSION_HEX < 0x60502
	face = BRepBuilderAPI_MakeFace(new Geom_CylindricalSurface(gp::XOY(), l->Radius())).Face().Moved(trsf);
#else
	face = BRepBuilderAPI_MakeFace(new Geom_CylindricalSurface(gp::XOY(), l->Radius()), getValue(GV_PRECISION)).Face().Moved(trsf);
#endif
	return true;
}

bool IfcGeom::Kernel::convert(const IfcSchema::IfcAdvancedBrep* l, TopoDS_Shape& shape) {
	return convert(l->Outer(), shape);
}

bool IfcGeom::Kernel::convert(const IfcSchema::IfcTriangulatedFaceSet* l, TopoDS_Shape& shape) {
	IfcSchema::IfcCartesianPointList3D* point_list = l->Coordinates();
	const std::vector< std::vector<double> > coordinates = point_list->CoordList();
	std::vector<gp_Pnt> points;
	points.reserve(coordinates.size());
	for (std::vector< std::vector<double> >::const_iterator it = coordinates.begin(); it != coordinates.end(); ++it) {
		const std::vector<double>& coords = *it;
		if (coords.size() != 3) {
			Logger::Message(Logger::LOG_ERROR, "Invalid dimensions encountered on Coordinates", l);
			return false;
		}
		points.push_back(gp_Pnt(coords[0] * getValue(GV_LENGTH_UNIT),
		                        coords[1] * getValue(GV_LENGTH_UNIT),
		                        coords[2] * getValue(GV_LENGTH_UNIT)));
	}

	std::vector< std::vector<int> > indices = l->CoordIndex();
	
	std::vector<TopoDS_Face> faces;
	faces.reserve(indices.size());

	for(std::vector< std::vector<int> >::const_iterator it = indices.begin(); it != indices.end(); ++ it) {
		const std::vector<int>& tri = *it;
		if (tri.size() != 3) {
			Logger::Message(Logger::LOG_ERROR, "Invalid dimensions encountered on CoordIndex", l);
			return false;
		}

		const int min_index = *std::min_element(tri.begin(), tri.end());
		const int max_index = *std::max_element(tri.begin(), tri.end());

		if (min_index < 1 || max_index > (int) points.size()) {
			Logger::Message(Logger::LOG_ERROR, "Contents of CoordIndex out of bounds", l);
			return false;
		}

		const gp_Pnt& a = points[tri[0] - 1]; // account for zero- vs
		const gp_Pnt& b = points[tri[1] - 1]; // one-based indices in
		const gp_Pnt& c = points[tri[2] - 1]; // c++ and express

		TopoDS_Wire wire = BRepBuilderAPI_MakePolygon(a, b, c, true).Wire();
		TopoDS_Face face = BRepBuilderAPI_MakeFace(wire).Face();

		TopoDS_Iterator face_it(face, false);
		const TopoDS_Wire& w = TopoDS::Wire(face_it.Value());
		const bool reversed = w.Orientation() == TopAbs_REVERSED;
		if (reversed) {
			face.Reverse();
		}

		if (face_area(face) > getValue(GV_MINIMAL_FACE_AREA)) {
			faces.push_back(face);
		}
	}

	if (faces.empty()) return false;
	
	bool valid_shell = false;

	if (faces.size() < getValue(GV_MAX_FACES_TO_SEW)) {
		BRepOffsetAPI_Sewing builder;
		builder.SetTolerance(getValue(GV_POINT_EQUALITY_TOLERANCE));
		builder.SetMaxTolerance(getValue(GV_POINT_EQUALITY_TOLERANCE));
		builder.SetMinTolerance(getValue(GV_POINT_EQUALITY_TOLERANCE));
		
		for (std::vector<TopoDS_Face>::const_iterator it = faces.begin(); it != faces.end(); ++it) {
			builder.Add(*it);
		}

		try {
			builder.Perform();
			shape = builder.SewedShape();
			valid_shell = BRepCheck_Analyzer(shape).IsValid();
		} catch(...) {}

		if (valid_shell) {
			try {
				ShapeFix_Solid solid;
				solid.LimitTolerance(getValue(GV_POINT_EQUALITY_TOLERANCE));
				TopoDS_Solid solid_shape = solid.SolidFromShell(TopoDS::Shell(shape));
				if (!solid_shape.IsNull()) {
					try {
						BRepClass3d_SolidClassifier classifier(solid_shape);
						shape = solid_shape;
					} catch (...) {}
				}
			} catch(...) {}
		} else {
			Logger::Message(Logger::LOG_WARNING, "Failed to sew faceset:", l);
		}
	}

	if (!valid_shell) {
		TopoDS_Compound compound;
		BRep_Builder builder;
		builder.MakeCompound(compound);
		
		for (std::vector<TopoDS_Face>::const_iterator it = faces.begin(); it != faces.end(); ++it) {
			builder.Add(compound, *it);
		}

		shape = compound;
	}

	return true;
}

#endif<|MERGE_RESOLUTION|>--- conflicted
+++ resolved
@@ -480,12 +480,8 @@
 	TopoDS_Wire boundary_wire;
 	IfcSchema::IfcBooleanOperand* operand1 = l->FirstOperand();
 	IfcSchema::IfcBooleanOperand* operand2 = l->SecondOperand();
-<<<<<<< HEAD
 	bool is_halfspace = operand2->declaration().is(IfcSchema::IfcHalfSpaceSolid::Class());
-=======
-	bool is_halfspace = operand2->is(IfcSchema::Type::IfcHalfSpaceSolid);
-	bool is_unbounded_halfspace = is_halfspace && !operand2->is(IfcSchema::Type::IfcPolygonalBoundedHalfSpace);
->>>>>>> c2f4c2cf
+	bool is_unbounded_halfspace = is_halfspace && !operand2->declaration().is(IfcSchema::IfcPolygonalBoundedHalfSpace::Class());
 
 	if ( shape_type(operand1) == ST_SHAPELIST ) {
 		if (!(convert_shapes(operand1, items1) && flatten_shape_list(items1, s1, true))) {
@@ -531,15 +527,12 @@
 			Logger::Message(Logger::LOG_WARNING,"Empty solid for:",operand2);
 	}
 
-<<<<<<< HEAD
-	const IfcSchema::IfcBooleanOperator::Value op = l->Operator();
-=======
 	if (is_unbounded_halfspace) {
 		TopoDS_Shape temp;
 		double d;
 		if (fit_halfspace(s1, s2, temp, d)) {
 			if (d < getValue(GV_PRECISION)) {
-				Logger::Message(Logger::LOG_WARNING, "Subtraction yields unchanged volume:", l->entity);
+				Logger::Message(Logger::LOG_WARNING, "Subtraction yields unchanged volume:", l);
 				shape = s1;
 				return true;
 			} else {
@@ -548,8 +541,7 @@
 		}
 	}
 
-	const IfcSchema::IfcBooleanOperator::IfcBooleanOperator op = l->Operator();
->>>>>>> c2f4c2cf
+	const IfcSchema::IfcBooleanOperator::Value op = l->Operator();
 
 	/*
 	// TK: A little debugging trick to output both operands for visual inspection
