--- conflicted
+++ resolved
@@ -200,14 +200,11 @@
     float_value: FloatProperty(name="Value", update=updateAttributeValue)
     enum_items: StringProperty(name="Value")
     enum_value: EnumProperty(items=getAttributeEnumValues, name="Value", update=updateAttributeValue)
-<<<<<<< HEAD
-    doc: PointerProperty(type=AttributeDocumentation)
-=======
     is_null: BoolProperty(name="Is Null")
     is_optional: BoolProperty(name="Is Optional")
     is_uri: BoolProperty(name="Is Uri", default=False)
     is_selected: BoolProperty(name="Is Selected", default=False)
->>>>>>> 9ef65c9c
+    doc: PointerProperty(type=AttributeDocumentation)
 
     def get_value(self):
         if self.is_null:
