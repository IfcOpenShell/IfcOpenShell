--- conflicted
+++ resolved
@@ -76,11 +76,7 @@
     bl_options = {"REGISTER", "UNDO"}
     bl_description = """ Trim/Extend the selected walls to the last selected wall:
     'T' mode: Trim/Extend to the virtual projection
-<<<<<<< HEAD
     'L' mode: Chamfer the walls 
-=======
-    'L' mode: Chamfer the walls
->>>>>>> 7bccf10f
     'V' mode: Chamfer the walls keeping the angle"""
     join_type: bpy.props.StringProperty()
 
@@ -125,11 +121,7 @@
     bl_label = "Align Wall"
     bl_options = {"REGISTER", "UNDO"}
     bl_description = """ Align the selected walls to the last selected wall:
-<<<<<<< HEAD
     'Ext.': align to the EXTERIOR face 
-=======
-    'Ext.': align to the EXTERIOR face
->>>>>>> 7bccf10f
     'C/L': align to wall CENTERLINE
     'Int.': align to the INTERIOR face"""
     align_type: bpy.props.StringProperty()
@@ -177,13 +169,7 @@
     bl_idname = "bim.split_wall"
     bl_label = "Split Wall"
     bl_options = {"REGISTER", "UNDO"}
-<<<<<<< HEAD
     bl_description = "Split selected wall into two walls in correspondence of Blender cursor. The cursor must be in the wall volume"
-=======
-    bl_description = (
-        "Split selected wall into two walls in correspondence of Blender cursor. The cursor must be in the wall volume"
-    )
->>>>>>> 7bccf10f
 
     @classmethod
     def poll(cls, context):
