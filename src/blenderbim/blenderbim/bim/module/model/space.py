--- conflicted
+++ resolved
@@ -247,15 +247,10 @@
 
             self.set_obj_origin_to_bboxcenter(obj)
 
-<<<<<<< HEAD
             if z is not 0:
                 obj.location = obj.location + Vector((0,0,z))
 
-            collection.objects.link(obj)
-
-=======
             context.view_layer.active_layer_collection.collection.objects.link(obj)
->>>>>>> 9a440899
             bpy.ops.bim.assign_class(obj=obj.name, ifc_class="IfcSpace")
             container_obj = tool.Ifc.get_object(container)
             blenderbim.core.spatial.assign_container(
