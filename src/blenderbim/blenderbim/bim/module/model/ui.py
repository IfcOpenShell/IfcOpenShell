# BlenderBIM Add-on - OpenBIM Blender Add-on
# Copyright (C) 2020, 2021 Dion Moult <dion@thinkmoult.com>
#
# This file is part of BlenderBIM Add-on.
#
# BlenderBIM Add-on is free software: you can redistribute it and/or modify
# it under the terms of the GNU General Public License as published by
# the Free Software Foundation, either version 3 of the License, or
# (at your option) any later version.
#
# BlenderBIM Add-on is distributed in the hope that it will be useful,
# but WITHOUT ANY WARRANTY; without even the implied warranty of
# MERCHANTABILITY or FITNESS FOR A PARTICULAR PURPOSE.  See the
# GNU General Public License for more details.
#
# You should have received a copy of the GNU General Public License
# along with BlenderBIM Add-on.  If not, see <http://www.gnu.org/licenses/>.

import blenderbim.bim.module.type.prop as type_prop
from bpy.types import Panel
from blenderbim.bim.ifc import IfcStore


class BIM_PT_authoring(Panel):
    bl_idname = "BIM_PT_authoring"
    bl_label = "Authoring"
    bl_space_type = "VIEW_3D"
    bl_region_type = "UI"
    bl_category = "BlenderBIM"

    @classmethod
    def poll(cls, context):
        view_setting = context.preferences.addons["blenderbim"].preferences.module_visibility
        if not IfcStore.get_file():
            return False
        return view_setting.model

    def draw(self, context):
        tprops = context.scene.BIMTypeProperties
        col = self.layout.column(align=True)
        enabled = True

        if type_prop.getIfcTypes(tprops, context):
            col.prop(tprops, "ifc_class", text="", icon="FILE_VOLUME")
        else:
            col.label(text="No IFC Class", icon="FILE_VOLUME")
            enabled = False
        if type_prop.getAvailableTypes(tprops, context):
            col.prop(tprops, "relating_type", text="", icon="FILE_3D")
        else:
            col.label(text="No Relating Type", icon="FILE_3D")
            enabled = False
        row = col.row()
        row.operator("bim.add_type_instance", icon="ADD")
        row.enabled = enabled


class BIM_PT_authoring_architectural(Panel):
    bl_label = "Architectural"
    bl_idname = "BIM_PT_authoring_architectural"
    bl_options = {"DEFAULT_CLOSED"}
    bl_space_type = "VIEW_3D"
    bl_region_type = "UI"
    bl_category = "BlenderBIM"
    bl_parent_id = "BIM_PT_authoring"

    def draw(self, context):
        row = self.layout.row(align=True)
        row.operator("bim.join_wall", icon="MOD_SKIN", text="T").join_type = "T"
        row.operator("bim.join_wall", icon="MOD_SKIN", text="L").join_type = "L"
        row.operator("bim.join_wall", icon="MOD_SKIN", text="V").join_type = "V"
        row.operator("bim.join_wall", icon="X", text="").join_type = ""
        row = self.layout.row(align=True)
        row.operator("bim.align_wall", icon="ANCHOR_TOP", text="Ext.").align_type = "EXTERIOR"
        row.operator("bim.align_wall", icon="ANCHOR_CENTER", text="C/L").align_type = "CENTERLINE"
        row.operator("bim.align_wall", icon="ANCHOR_BOTTOM", text="Int.").align_type = "INTERIOR"
        row = self.layout.row(align=True)
        row.operator("bim.flip_wall", icon="ORIENTATION_NORMAL", text="Flip")
<<<<<<< HEAD
        row.operator("bim.split_wall", icon="MOD_PHYSICS", text="Split")
=======
        row.operator("bim.split_wall", icon="MOD_PHYSICS", text="Split")


class BIM_PT_misc_utilities(Panel):
    bl_idname = "BIM_PT_misc_utilities"
    bl_label = "Miscellaneous"
    bl_options = {"DEFAULT_CLOSED"}
    bl_space_type = "VIEW_3D"
    bl_region_type = "UI"
    bl_category = "BlenderBIM"

    @classmethod
    def poll(cls, context):
        view_setting = context.preferences.addons["blenderbim"].preferences.module_visibility
        return view_setting.model

    def draw(self, context):
        layout = self.layout
        props = context.scene.BIMProperties

        row = layout.split(factor=0.2, align=True)
        row.prop(props, "override_colour", text="")
        row.operator("bim.set_override_colour")
        row = layout.row(align=True)
        row.operator("bim.set_viewport_shadow_from_sun")
        row = layout.row(align=True)
        row.operator("bim.snap_spaces_together")
>>>>>>> ecd01e99
<|MERGE_RESOLUTION|>--- conflicted
+++ resolved
@@ -76,34 +76,4 @@
         row.operator("bim.align_wall", icon="ANCHOR_BOTTOM", text="Int.").align_type = "INTERIOR"
         row = self.layout.row(align=True)
         row.operator("bim.flip_wall", icon="ORIENTATION_NORMAL", text="Flip")
-<<<<<<< HEAD
-        row.operator("bim.split_wall", icon="MOD_PHYSICS", text="Split")
-=======
-        row.operator("bim.split_wall", icon="MOD_PHYSICS", text="Split")
-
-
-class BIM_PT_misc_utilities(Panel):
-    bl_idname = "BIM_PT_misc_utilities"
-    bl_label = "Miscellaneous"
-    bl_options = {"DEFAULT_CLOSED"}
-    bl_space_type = "VIEW_3D"
-    bl_region_type = "UI"
-    bl_category = "BlenderBIM"
-
-    @classmethod
-    def poll(cls, context):
-        view_setting = context.preferences.addons["blenderbim"].preferences.module_visibility
-        return view_setting.model
-
-    def draw(self, context):
-        layout = self.layout
-        props = context.scene.BIMProperties
-
-        row = layout.split(factor=0.2, align=True)
-        row.prop(props, "override_colour", text="")
-        row.operator("bim.set_override_colour")
-        row = layout.row(align=True)
-        row.operator("bim.set_viewport_shadow_from_sun")
-        row = layout.row(align=True)
-        row.operator("bim.snap_spaces_together")
->>>>>>> ecd01e99
+        row.operator("bim.split_wall", icon="MOD_PHYSICS", text="Split")