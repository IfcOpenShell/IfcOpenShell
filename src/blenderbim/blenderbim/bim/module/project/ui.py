# BlenderBIM Add-on - OpenBIM Blender Add-on
# Copyright (C) 2020, 2021 Dion Moult <dion@thinkmoult.com>
#
# This file is part of BlenderBIM Add-on.
#
# BlenderBIM Add-on is free software: you can redistribute it and/or modify
# it under the terms of the GNU General Public License as published by
# the Free Software Foundation, either version 3 of the License, or
# (at your option) any later version.
#
# BlenderBIM Add-on is distributed in the hope that it will be useful,
# but WITHOUT ANY WARRANTY; without even the implied warranty of
# MERCHANTABILITY or FITNESS FOR A PARTICULAR PURPOSE.  See the
# GNU General Public License for more details.
#
# You should have received a copy of the GNU General Public License
# along with BlenderBIM Add-on.  If not, see <http://www.gnu.org/licenses/>.

import os
<<<<<<< HEAD
from blenderbim.bim.ui import draw_info_button_for_index
=======
from blenderbim.bim.helper import prop_with_search
>>>>>>> 9ef65c9c
from bpy.types import Panel, UIList
from blenderbim.bim.ifc import IfcStore
from blenderbim.bim.module.project.data import ProjectData


class BIM_PT_project(Panel):
    bl_label = "IFC Project"
    bl_idname = "BIM_PT_project"
    bl_space_type = "PROPERTIES"
    bl_region_type = "WINDOW"
    bl_context = "scene"
    bl_parent_id = "BIM_PT_project_info"

    def draw(self, context):
        if not ProjectData.is_loaded:
            ProjectData.load()

        self.layout.use_property_decorate = False
        self.layout.use_property_split = True
        props = context.scene.BIMProperties
        pprops = context.scene.BIMProjectProperties
        self.file = IfcStore.get_file()
        if pprops.is_loading:
            self.draw_load_ui(context)
        elif self.file or props.ifc_file:
            self.draw_project_ui(context)
        else:
            self.draw_create_project_ui(context)

    def draw_load_ui(self, context):
        pprops = context.scene.BIMProjectProperties
        prop_with_search(self.layout, pprops, "collection_mode")
        prop_with_search(self.layout, pprops, "filter_mode")
        if pprops.filter_mode in ["DECOMPOSITION", "IFC_CLASS", "IFC_TYPE"]:
            row = self.layout.row(align=True)
            row.label(text=f"Total: {pprops.total_elements}")
            row.operator("bim.toggle_filter_categories", text="", icon="CHECKBOX_HLT").should_select = True
            row.operator("bim.toggle_filter_categories", text="", icon="CHECKBOX_DEHLT").should_select = False
            self.layout.template_list(
                "BIM_UL_filter_categories",
                "",
                pprops,
                "filter_categories",
                pprops,
                "active_filter_category_index",
            )
        elif pprops.filter_mode in ["WHITELIST", "BLACKLIST"]:
            row = self.layout.row()
            row.prop(pprops, "filter_query")
        if pprops.filter_mode != "NONE":
            row = self.layout.row()
            row.prop(pprops, "should_filter_spatial_elements")
        row = self.layout.row()
        row.prop(pprops, "should_use_cpu_multiprocessing")
        row = self.layout.row()
        row.prop(pprops, "should_clean_mesh")
        row = self.layout.row()
        row.prop(pprops, "should_cache")
        row = self.layout.row()
        row.prop(pprops, "should_use_native_meshes")
        row = self.layout.row()
        row.prop(pprops, "should_merge_materials_by_colour")
        row = self.layout.row()
        row.prop(pprops, "is_coordinating")
        if pprops.is_coordinating:
            prop_with_search(self.layout, pprops, "merge_mode")
        row = self.layout.row()
        row.prop(pprops, "deflection_tolerance")
        row = self.layout.row()
        row.prop(pprops, "angular_tolerance")
        row = self.layout.row()
        row.prop(pprops, "distance_limit")
        row = self.layout.row()
        row.prop(pprops, "false_origin")

        row = self.layout.row()
        row.label(text="Element Range")
        row = self.layout.row(align=True)
        row.prop(pprops, "element_offset", text="")
        row.prop(pprops, "element_limit", text="")

        row = self.layout.row(align=True)
        row.operator("bim.load_project_elements")
        row.operator("bim.unload_project", text="", icon="CANCEL")

    def draw_project_ui(self, context):
        props = context.scene.BIMProperties
        pprops = context.scene.BIMProjectProperties
        row = self.layout.row(align=True)
        row.label(text=os.path.basename(props.ifc_file) or "No File Found", icon="FILE")

        if IfcStore.get_file():
            row.prop(pprops, "is_authoring", icon="MODIFIER", text="")
            if pprops.is_editing:
                row.operator("bim.edit_header", icon="CHECKMARK", text="")
                row.operator("bim.disable_editing_header", icon="CANCEL", text="")
            else:
                row.operator("bim.enable_editing_header", icon="GREASEPENCIL", text="")

            row = self.layout.row(align=True)
            row.label(text="IFC Schema", icon="FILE_CACHE")
            row.label(text=IfcStore.get_file().schema)

            if pprops.is_editing:
                row = self.layout.row(align=True)
                row.prop(pprops, "mvd")

                row = self.layout.row(align=True)
                row.prop(pprops, "author_name")
                row = self.layout.row(align=True)
                row.prop(pprops, "author_email")

                row = self.layout.row(align=True)
                row.prop(pprops, "organisation_name")
                row = self.layout.row(align=True)
                row.prop(pprops, "organisation_email")

                row = self.layout.row(align=True)
                row.prop(pprops, "authorisation")
            else:
                row = self.layout.row(align=True)
                row.label(text="IFC MVD", icon="FILE_HIDDEN")
                mvd = "".join(IfcStore.get_file().wrapped_data.header.file_description.description)
                if "[" in mvd:
                    mvd = mvd.split("[")[1][0:-1]
                row.label(text=mvd)
        else:
            row = self.layout.row(align=True)
            row.label(text="File Not Loaded", icon="ERROR")

        if props.ifc_file:
            row = self.layout.row(align=True)
            row.label(text="Saved", icon="EXPORT")
            row.label(text=ProjectData.data["last_saved"])

            row = self.layout.row(align=True)
            row.prop(props, "ifc_file", text="")
            row.operator("bim.reload_ifc_file", icon="FILE_REFRESH", text="")
            row.operator("bim.select_ifc_file", icon="FILE_FOLDER", text="")

        row = self.layout.row(align=True)
        op = row.operator("export_ifc.bim", icon="EXPORT", text="Save Project")
        op.should_save_as = False
        op = row.operator("export_ifc.bim", icon="FILE_TICK", text="Save As")
        op.should_save_as = True
        row.operator("bim.unload_project", text="", icon="X")

    def draw_create_project_ui(self, context):
        props = context.scene.BIMProperties
        pprops = context.scene.BIMProjectProperties
<<<<<<< HEAD
        info_mode = context.preferences.addons["blenderbim"].preferences.info_mode
        layout = self.layout
        row = layout.row()
        row.prop(pprops, "export_schema")
        draw_info_button_for_index(info_mode, row, "HeaderSchema", pprops.export_schema)
        row = layout.row()
=======
        prop_with_search(self.layout, pprops, "export_schema")
        row = self.layout.row()
>>>>>>> 9ef65c9c
        row.prop(context.scene.unit_settings, "system")
        draw_info_button_for_index(info_mode, row, "HeaderUnitSystem", context.scene.unit_settings.system)
        row = layout.row()
        row.prop(context.scene.unit_settings, "length_unit")
        draw_info_button_for_index(info_mode, row, "HeaderUnitLength", context.scene.unit_settings.length_unit)
        row = layout.row()
        row.prop(props, "area_unit", text="Area Unit")
        draw_info_button_for_index(info_mode, row, "HeaderUnitArea", props.area_unit)
        row = layout.row()
        row.prop(props, "volume_unit", text="Volume Unit")
<<<<<<< HEAD
        draw_info_button_for_index(info_mode, row, "HeaderUnitVolume", props.volume_unit)
        row = layout.row(align=True)
=======
        prop_with_search(self.layout, pprops, "template_file", text="Template")

        row = self.layout.row(align=True)
>>>>>>> 9ef65c9c
        row.operator("bim.create_project")
        row.operator("bim.load_project")


class BIM_PT_project_library(Panel):
    bl_label = "IFC Project Library"
    bl_idname = "BIM_PT_project_library"
    bl_options = {"DEFAULT_CLOSED"}
    bl_space_type = "PROPERTIES"
    bl_region_type = "WINDOW"
    bl_context = "scene"
    bl_parent_id = "BIM_PT_project_setup"

    def draw(self, context):
        self.layout.use_property_decorate = False
        self.layout.use_property_split = True
        self.props = context.scene.BIMProjectProperties
        row = self.layout.row(align=True)
        row.label(text=IfcStore.library_path or "No Library Loaded", icon="ASSET_MANAGER")
        if IfcStore.library_file:
            row.label(text=IfcStore.library_file.schema)
            row.operator("bim.save_library_file", text="", icon="EXPORT")
        row.operator("bim.select_library_file", icon="FILE_FOLDER", text="")
        if IfcStore.library_file:
            self.draw_library_ul()

    def draw_library_ul(self):
        if not self.props.library_elements:
            row = self.layout.row()
            row.label(text="No Assets Found", icon="ERROR")
            return
        row = self.layout.row(align=True)
        row.label(text=self.props.active_library_element or "Top Level Assets")
        if self.props.active_library_element:
            row.operator("bim.rewind_library", icon="FRAME_PREV", text="")
        row.operator("bim.refresh_library", icon="FILE_REFRESH", text="")
        self.layout.template_list(
            "BIM_UL_library",
            "",
            self.props,
            "library_elements",
            self.props,
            "active_library_element_index",
        )


class BIM_PT_links(Panel):
    bl_label = "IFC Links"
    bl_idname = "BIM_PT_links"
    bl_options = {"DEFAULT_CLOSED"}
    bl_space_type = "PROPERTIES"
    bl_region_type = "WINDOW"
    bl_context = "scene"
    bl_parent_id = "BIM_PT_project_setup"

    def draw(self, context):
        self.props = context.scene.BIMProjectProperties
        row = self.layout.row(align=True)
        row.operator("bim.link_ifc")
        if self.props.links:
            self.layout.template_list(
                "BIM_UL_links",
                "",
                self.props,
                "links",
                self.props,
                "active_link_index",
            )


class BIM_UL_library(UIList):
    def draw_item(self, context, layout, data, item, icon, active_data, active_propname):
        if item:
            row = layout.row(align=True)
            if not item.ifc_definition_id:
                op = row.operator("bim.change_library_element", text="", icon="DISCLOSURE_TRI_RIGHT", emboss=False)
                op.element_name = item.name
            row.label(text=item.name)
            if (
                item.ifc_definition_id
                and IfcStore.library_file.schema != "IFC2X3"
                and IfcStore.library_file.by_type("IfcProjectLibrary")
            ):
                if item.is_declared:
                    op = row.operator("bim.unassign_library_declaration", text="", icon="KEYFRAME_HLT", emboss=False)
                    op.definition = item.ifc_definition_id
                else:
                    op = row.operator("bim.assign_library_declaration", text="", icon="KEYFRAME", emboss=False)
                    op.definition = item.ifc_definition_id
            if item.ifc_definition_id:
                if item.is_appended:
                    row.label(text="", icon="CHECKMARK")
                else:
                    op = row.operator("bim.append_library_element", text="", icon="APPEND_BLEND")
                    op.definition = item.ifc_definition_id
                    op.prop_index = data.get_library_element_index(item)


class BIM_UL_filter_categories(UIList):
    def draw_item(self, context, layout, data, item, icon, active_data, active_propname):
        if item:
            row = layout.row(align=True)
            row.label(text=f"{item.name} ({item.total_elements})")
            row.prop(
                item,
                "is_selected",
                icon="CHECKBOX_HLT" if item.is_selected else "CHECKBOX_DEHLT",
                text="",
                emboss=False,
            )


class BIM_UL_links(UIList):
    def draw_item(self, context, layout, data, item, icon, active_data, active_propname):
        if item:
            row = layout.row(align=True)
            if item.is_loaded:
                row.label(text=item.name)
                op = row.operator(
                    "bim.toggle_link_visibility",
                    text="",
                    icon="CUBE" if item.is_wireframe else "MESH_CUBE",
                    emboss=False,
                )
                op.link = item.name
                op.mode = "WIREFRAME"
                op = row.operator(
                    "bim.toggle_link_visibility",
                    text="",
                    icon="HIDE_ON" if item.is_hidden else "HIDE_OFF",
                    emboss=False,
                )
                op.link = item.name
                op.mode = "VISIBLE"
                op = row.operator("bim.unload_link", text="", icon="UNLINKED")
                op.filepath = item.name
            else:
                row.prop(item, "name", text="")
                op = row.operator("bim.load_link", text="", icon="LINKED")
                op.filepath = item.name
                op = row.operator("bim.unlink_ifc", text="", icon="X")
                op.filepath = item.name<|MERGE_RESOLUTION|>--- conflicted
+++ resolved
@@ -17,11 +17,8 @@
 # along with BlenderBIM Add-on.  If not, see <http://www.gnu.org/licenses/>.
 
 import os
-<<<<<<< HEAD
+from blenderbim.bim.helper import prop_with_search
 from blenderbim.bim.ui import draw_info_button_for_index
-=======
-from blenderbim.bim.helper import prop_with_search
->>>>>>> 9ef65c9c
 from bpy.types import Panel, UIList
 from blenderbim.bim.ifc import IfcStore
 from blenderbim.bim.module.project.data import ProjectData
@@ -172,35 +169,19 @@
     def draw_create_project_ui(self, context):
         props = context.scene.BIMProperties
         pprops = context.scene.BIMProjectProperties
-<<<<<<< HEAD
         info_mode = context.preferences.addons["blenderbim"].preferences.info_mode
-        layout = self.layout
-        row = layout.row()
-        row.prop(pprops, "export_schema")
-        draw_info_button_for_index(info_mode, row, "HeaderSchema", pprops.export_schema)
-        row = layout.row()
-=======
         prop_with_search(self.layout, pprops, "export_schema")
         row = self.layout.row()
->>>>>>> 9ef65c9c
         row.prop(context.scene.unit_settings, "system")
-        draw_info_button_for_index(info_mode, row, "HeaderUnitSystem", context.scene.unit_settings.system)
-        row = layout.row()
+        row = self.layout.row()
         row.prop(context.scene.unit_settings, "length_unit")
-        draw_info_button_for_index(info_mode, row, "HeaderUnitLength", context.scene.unit_settings.length_unit)
-        row = layout.row()
+        row = self.layout.row()
         row.prop(props, "area_unit", text="Area Unit")
-        draw_info_button_for_index(info_mode, row, "HeaderUnitArea", props.area_unit)
-        row = layout.row()
+        row = self.layout.row()
         row.prop(props, "volume_unit", text="Volume Unit")
-<<<<<<< HEAD
-        draw_info_button_for_index(info_mode, row, "HeaderUnitVolume", props.volume_unit)
-        row = layout.row(align=True)
-=======
         prop_with_search(self.layout, pprops, "template_file", text="Template")
 
         row = self.layout.row(align=True)
->>>>>>> 9ef65c9c
         row.operator("bim.create_project")
         row.operator("bim.load_project")
 
