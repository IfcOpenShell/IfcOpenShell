--- conflicted
+++ resolved
@@ -354,9 +354,16 @@
 
             pgon = Polygon(polygon_tuples)
             shapely_polygons.append(pgon)
-
-<<<<<<< HEAD
-        return unary_union(shapely_polygons).area
+            
+        projected_polygon = unary_union(shapely_polygons)
+        if is_gross:
+            void_area = 0
+            voids = projected_polygon.interiors
+            for void in voids:
+                void_polygon = Polygon(void)
+                void_area += void_polygon.area
+            return projected_polygon.area + void_area
+        return projected_polygon.area
     
     def get_OBB_object(self, obj):
         ifc_id = obj.BIMObjectProperties.ifc_definition_id
@@ -391,49 +398,12 @@
         new_OBB_object.hide_set(True)
         
         return new_OBB_object
-=======
-        projected_polygon = unary_union(shapely_polygons)
-        if is_gross:
-            void_area = 0
-            voids = projected_polygon.interiors
-            for void in voids:
-                void_polygon = Polygon(void)
-                void_area += void_polygon.area
-            return projected_polygon.area + void_area
-
-        return projected_polygon.area
->>>>>>> 0f850ce8
-
 
 # Following code is here temporarily to test newly created functions:
 import bpy
 
 qto = QtoCalculator()
-<<<<<<< HEAD
 obj = bpy.context.active_object
 
 test = qto.get_OBB_object(obj)
 print(test)
-=======
-# # test = qto.get_net_projected_area(bpy.context.active_object, "x")
-# # test2 = qto.get_net_projected_area(bpy.context.active_object, "y")
-# # net = qto.get_projected_area(bpy.context.active_object, "z", False)
-# # gross = qto.get_projected_area(bpy.context.active_object, "z", True)
-# # grossarea = qto.get_gross_top_area(bpy.context.active_object)
-# # netarea = qto.get_net_top_area(bpy.context.active_object)
-# grossarea = qto.get_gross_side_area(bpy.context.active_object)
-# netarea = qto.get_net_side_area(bpy.context.active_object)
-
-
-print(qto.get_lateral_area(bpy.context.active_object, subtract_openings=True, angle_z1=45, angle_z2=135))
-
-print(qto.get_lateral_area(bpy.context.active_object, subtract_openings=False, angle_z1=45, angle_z2=135))
-
-print(qto.get_lateral_area(bpy.context.active_object, subtract_openings=True, exclude_end_areas=True, angle_z1=45, angle_z2=135))
-
-print(qto.get_lateral_area(bpy.context.active_object, subtract_openings=True, exclude_end_areas=False, angle_z1=45, angle_z2=135))
-
-print(qto.get_lateral_area(bpy.context.active_object, subtract_openings=True, exclude_side_areas=True, angle_z1=45, angle_z2=135))
-
-print(qto.get_lateral_area(bpy.context.active_object, subtract_openings=True, exclude_side_areas=True, exclude_end_areas=True, angle_z1=45, angle_z2=135))
->>>>>>> 0f850ce8
