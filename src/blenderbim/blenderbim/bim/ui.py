# BlenderBIM Add-on - OpenBIM Blender Add-on
# Copyright (C) 2020, 2021 Dion Moult <dion@thinkmoult.com>
#
# This file is part of BlenderBIM Add-on.
#
# BlenderBIM Add-on is free software: you can redistribute it and/or modify
# it under the terms of the GNU General Public License as published by
# the Free Software Foundation, either version 3 of the License, or
# (at your option) any later version.
#
# BlenderBIM Add-on is distributed in the hope that it will be useful,
# but WITHOUT ANY WARRANTY; without even the implied warranty of
# MERCHANTABILITY or FITNESS FOR A PARTICULAR PURPOSE.  See the
# GNU General Public License for more details.
#
# You should have received a copy of the GNU General Public License
# along with BlenderBIM Add-on.  If not, see <http://www.gnu.org/licenses/>.

import os
import bpy
from pathlib import Path
from . import ifc
from bpy.types import Panel
from bpy.props import StringProperty, IntProperty, BoolProperty
from blenderbim.bim.helper import IfcHeaderExtractor
import blenderbim.tool as tool


class IFCFileSelector:
    def is_existing_ifc_file(self, filepath=None):
        if filepath is None:
            filepath = self.filepath
        return os.path.exists(filepath) and "ifc" in os.path.splitext(filepath)[1].lower()

    def draw(self, context):
        # Access filepath & Directory https://blender.stackexchange.com/a/207665
        params = context.space_data.params
        # Decode byte string https://stackoverflow.com/a/47737082/
        directory = Path(params.directory.decode("utf-8"))
        filepath = os.path.join(directory, params.filename)
        if self.is_existing_ifc_file(filepath):
            box = self.layout.box()
            box.label(text="IFC Header Specifications", icon="INFO")
            header_data = IfcHeaderExtractor(filepath).extract()
            for key, value in header_data.items():
                if value != "":
                    split = box.split()
                    split.label(text=key.title().replace("_", " "))
                    split.label(text=str(value))
                    if (
                        key.lower() == "schema_name"
                        and str(value).lower() == "ifc2x3"
                        and filepath[-4:].lower() == ".ifc"
                    ):
                        row = box.row()
                        op = row.operator("bim.run_migrate_patch", text="Upgrade to IFC4")
                        op.infile = filepath
                        op.outfile = filepath[0:-4] + "-IFC4.ifc"
                        op.schema = "IFC4"


class BIM_PT_section_plane(Panel):
    bl_label = "Temporary Section Cutaways"
    bl_idname = "BIM_PT_section_plane"
    bl_space_type = "PROPERTIES"
    bl_region_type = "WINDOW"
    bl_context = "output"

    def draw(self, context):
        layout = self.layout
        layout.use_property_split = True
        props = context.scene.BIMProperties

        row = layout.row()
        row.prop(props, "should_section_selected_objects")

        row = layout.row()
        row.prop(props, "section_plane_colour")

        row = layout.row(align=True)
        row.operator("bim.add_section_plane")
        row.operator("bim.remove_section_plane")


class BIM_UL_generic(bpy.types.UIList):
    def draw_item(self, context, layout, data, item, icon, active_data, active_propname):
        if item:
            layout.prop(item, "name", text="", emboss=False)
        else:
            layout.label(text="", translate=False)


class BIM_UL_topics(bpy.types.UIList):
    def draw_item(self, context, layout, data, item, icon, active_data, active_propname):
        ob = data
        if item:
            layout.prop(item, "title", text="", emboss=False)
        else:
            layout.label(text="", translate=False)


class BIM_ADDON_preferences(bpy.types.AddonPreferences):
    bl_idname = "blenderbim"
    svg2pdf_command: StringProperty(name="SVG to PDF Command", description="E.g. [['inkscape', svg, '-o', pdf]]")
    svg2dxf_command: StringProperty(
        name="SVG to DXF Command",
        description="E.g. [['inkscape', svg, '-o', eps], ['pstoedit', '-dt', '-f', 'dxf:-polyaslines -mm', eps, dxf, '-psarg', '-dNOSAFER']]",
    )
    svg_command: StringProperty(name="SVG Command", description="E.g. [['firefox', path]]")
    pdf_command: StringProperty(name="PDF Command", description="E.g. [['firefox', path]]")
    spreadsheet_command: StringProperty(name="Spreadsheet Command", description="E.g. [['libreoffice', path]]")
    openlca_port: IntProperty(name="OpenLCA IPC Port", default=8080)
    should_hide_empty_props: BoolProperty(name="Should Hide Empty Properties", default=True)
    should_play_chaching_sound: BoolProperty(
        name="Should Make A Cha-Ching Sound When Project Costs Updates", default=False
    )
<<<<<<< HEAD
    info_mode: BoolProperty(
        default=True, name="Info Mode", description="Check to display additional helpful tooltips and information"
    )
=======
    lock_grids_on_import: BoolProperty(name="Will lock grids upon import", default=True)
>>>>>>> 9ef65c9c

    def draw(self, context):
        layout = self.layout
        row = layout.row()
        row.label(
            text="To upgrade, first uninstall your current BlenderBIM Add-on, then install the new version.",
            icon="ERROR",
        )
        row = layout.row()
        row.label(
            text="To uninstall, first disable the add-on. Then restart Blender before pressing the 'Remove' button.",
            icon="ERROR",
        )
        row = layout.row()
        row.operator("bim.open_upstream", text="Visit Homepage").page = "home"
        row.operator("bim.open_upstream", text="Visit Documentation").page = "docs"
        row = layout.row()
        row.operator("bim.open_upstream", text="Visit Wiki").page = "wiki"
        row.operator("bim.open_upstream", text="Visit Community").page = "community"
        row = layout.row()
        row.prop(self, "svg2pdf_command")
        row = layout.row()
        row.prop(self, "svg2dxf_command")
        row = layout.row()
        row.prop(self, "svg_command")
        row = layout.row()
        row.prop(self, "pdf_command")
        row = layout.row()
        row.prop(self, "spreadsheet_command")
        row = layout.row()
        row.prop(self, "openlca_port")
        row = layout.row()
        row.prop(self, "should_hide_empty_props")
        row = layout.row()
        row.prop(self, "should_play_chaching_sound")
        row = layout.row()
        row.prop(self, "lock_grids_on_import")

        row = layout.row()
        row.prop(context.scene.BIMProjectProperties, "should_disable_undo_on_save")

        row = layout.row()
        row.prop(context.scene.BIMModelProperties, "occurrence_name_style")
        row = layout.row()
        row.prop(context.scene.BIMModelProperties, "occurrence_name_function")

        row = self.layout.row()
        row.prop(context.scene.DocProperties, "decorations_colour")

        row = self.layout.row(align=True)
        row.prop(context.scene.BIMProperties, "schema_dir")
        row.operator("bim.select_schema_dir", icon="FILE_FOLDER", text="")

        row = self.layout.row(align=True)
        row.prop(context.scene.BIMProperties, "data_dir")
        row.operator("bim.select_data_dir", icon="FILE_FOLDER", text="")

        row = layout.row()
        row.operator("bim.configure_visibility")
        layout.row().prop(self, "info_mode")


def ifc_units(self, context):
    scene = context.scene
    props = scene.BIMProperties
    layout = self.layout
    layout.use_property_decorate = False
    layout.use_property_split = True
    row = layout.row()
    row.prop(props, "area_unit")
    row = layout.row()
    row.prop(props, "volume_unit")
    row = layout.row()
    if scene.unit_settings.system == "IMPERIAL":
        row.prop(props, "imperial_precision")
    else:
        row.prop(props, "metric_precision")


# Scene panel groups
class BIM_PT_project_info(Panel):
    bl_label = "IFC Project Info"
    bl_space_type = "PROPERTIES"
    bl_region_type = "WINDOW"
    bl_context = "scene"

    def draw(self, context):
        pass


class BIM_PT_project_setup(Panel):
    bl_label = "IFC Project Setup"
    bl_space_type = "PROPERTIES"
    bl_region_type = "WINDOW"
    bl_context = "scene"
    bl_options = {"DEFAULT_CLOSED"}

    def draw(self, context):
        pass


class BIM_PT_collaboration(Panel):
    bl_label = "IFC Collaboration"
    bl_space_type = "PROPERTIES"
    bl_region_type = "WINDOW"
    bl_context = "scene"
    bl_options = {"DEFAULT_CLOSED"}

    def draw(self, context):
        pass


class BIM_PT_geometry(Panel):
    bl_label = "IFC Geometry"
    bl_space_type = "PROPERTIES"
    bl_region_type = "WINDOW"
    bl_context = "scene"
    bl_options = {"DEFAULT_CLOSED"}

    @classmethod
    def poll(cls, context):
        return tool.Ifc.get()

    def draw(self, context):
        pass


class BIM_PT_4D5D(Panel):
    bl_label = "IFC Costing and Scheduling"
    bl_space_type = "PROPERTIES"
    bl_region_type = "WINDOW"
    bl_context = "scene"
    bl_options = {"DEFAULT_CLOSED"}

    @classmethod
    def poll(cls, context):
        return tool.Ifc.get()

    def draw(self, context):
        pass


class BIM_PT_structural(Panel):
    bl_label = "IFC Structural"
    bl_space_type = "PROPERTIES"
    bl_region_type = "WINDOW"
    bl_context = "scene"
    bl_options = {"DEFAULT_CLOSED"}

    @classmethod
    def poll(cls, context):
        return tool.Ifc.get()

    def draw(self, context):
        pass


class BIM_PT_services(Panel):
    bl_label = "IFC Services"
    bl_space_type = "PROPERTIES"
    bl_region_type = "WINDOW"
    bl_context = "scene"
    bl_options = {"DEFAULT_CLOSED"}

    @classmethod
    def poll(cls, context):
        return tool.Ifc.get()

    def draw(self, context):
        pass


class BIM_PT_quality_control(Panel):
    bl_label = "IFC Quality Control"
    bl_space_type = "PROPERTIES"
    bl_region_type = "WINDOW"
    bl_context = "scene"
    bl_options = {"DEFAULT_CLOSED"}

    def draw(self, context):
        pass


class BIM_PT_integrations(Panel):
    bl_label = "BIM Integrations"
    bl_space_type = "PROPERTIES"
    bl_region_type = "WINDOW"
    bl_context = "scene"
    bl_options = {"DEFAULT_CLOSED"}

    def draw(self, context):
        pass


# Object panel groups
class BIM_PT_object_metadata(Panel):
    bl_label = "IFC Object Metadata"
    bl_space_type = "PROPERTIES"
    bl_region_type = "WINDOW"
    bl_context = "object"

    @classmethod
    def poll(cls, context):
        return tool.Ifc.get()

    def draw(self, context):
        pass


class BIM_PT_geometry_object(Panel):
    bl_label = "IFC Geometry"
    bl_space_type = "PROPERTIES"
    bl_region_type = "WINDOW"
    bl_context = "object"
    bl_options = {"DEFAULT_CLOSED"}

    @classmethod
    def poll(cls, context):
        return tool.Ifc.get()

    def draw(self, context):
        pass


class BIM_PT_services_object(Panel):
    bl_label = "IFC Services"
    bl_space_type = "PROPERTIES"
    bl_region_type = "WINDOW"
    bl_context = "object"
    bl_options = {"DEFAULT_CLOSED"}

    @classmethod
    def poll(cls, context):
        return tool.Ifc.get()

    def draw(self, context):
        pass


class BIM_PT_utilities_object(Panel):
    bl_label = "IFC Utilities"
    bl_space_type = "PROPERTIES"
    bl_region_type = "WINDOW"
    bl_context = "object"
    bl_options = {"DEFAULT_CLOSED"}

    @classmethod
    def poll(cls, context):
        return tool.Ifc.get()

    def draw(self, context):
        pass


class BIM_PT_misc_object(Panel):
    bl_label = "IFC Misc."
    bl_space_type = "PROPERTIES"
    bl_region_type = "WINDOW"
    bl_context = "object"
    bl_options = {"DEFAULT_CLOSED"}

    @classmethod
    def poll(cls, context):
        return tool.Ifc.get()

    def draw(self, context):
        pass


def draw_info_button_for_index(info_mode, layout, index_key, instance_value=None):
    if info_mode:
        info_op = layout.operator("bim.show_ifc_documentation", icon="INFO")
        info_op.index_key = index_key
        info_op.instance_value = instance_value<|MERGE_RESOLUTION|>--- conflicted
+++ resolved
@@ -114,13 +114,10 @@
     should_play_chaching_sound: BoolProperty(
         name="Should Make A Cha-Ching Sound When Project Costs Updates", default=False
     )
-<<<<<<< HEAD
+    lock_grids_on_import: BoolProperty(name="Will lock grids upon import", default=True)
     info_mode: BoolProperty(
-        default=True, name="Info Mode", description="Check to display additional helpful tooltips and information"
+        default=True, name="Info Mode", description="Display additional helpful tooltips and information"
     )
-=======
-    lock_grids_on_import: BoolProperty(name="Will lock grids upon import", default=True)
->>>>>>> 9ef65c9c
 
     def draw(self, context):
         layout = self.layout
