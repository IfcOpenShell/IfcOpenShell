# BlenderBIM Add-on - OpenBIM Blender Add-on
# Copyright (C) 2020, 2021 Dion Moult <dion@thinkmoult.com>
#
# This file is part of BlenderBIM Add-on.
#
# BlenderBIM Add-on is free software: you can redistribute it and/or modify
# it under the terms of the GNU General Public License as published by
# the Free Software Foundation, either version 3 of the License, or
# (at your option) any later version.
#
# BlenderBIM Add-on is distributed in the hope that it will be useful,
# but WITHOUT ANY WARRANTY; without even the implied warranty of
# MERCHANTABILITY or FITNESS FOR A PARTICULAR PURPOSE.  See the
# GNU General Public License for more details.
#
# You should have received a copy of the GNU General Public License
# along with BlenderBIM Add-on.  If not, see <http://www.gnu.org/licenses/>.

import os
import bpy
import time
import json
import tempfile
import logging
import webbrowser
import ifcopenshell
import blenderbim.bim.handler
from . import schema
from blenderbim.bim.ifc import IfcStore
from mathutils import Vector, Matrix, Euler
from math import radians


class OpenUri(bpy.types.Operator):
    bl_idname = "bim.open_uri"
    bl_label = "Open URI"
    uri: bpy.props.StringProperty()

    def execute(self, context):
        webbrowser.open(self.uri)
        return {"FINISHED"}


class SelectIfcFile(bpy.types.Operator):
    bl_idname = "bim.select_ifc_file"
    bl_label = "Select IFC File"
    bl_options = {"REGISTER", "UNDO"}
    filepath: bpy.props.StringProperty(subtype="FILE_PATH")
    filter_glob: bpy.props.StringProperty(default="*.ifc;*.ifczip;*.ifcxml", options={"HIDDEN"})

    def execute(self, context):
        if os.path.exists(self.filepath) and "ifc" in os.path.splitext(self.filepath)[1]:
            context.scene.BIMProperties.ifc_file = self.filepath
        return {"FINISHED"}

    def invoke(self, context, event):
        context.window_manager.fileselect_add(self)
        return {"RUNNING_MODAL"}


class SelectDataDir(bpy.types.Operator):
    bl_idname = "bim.select_data_dir"
    bl_label = "Select Data Directory"
    bl_options = {"REGISTER", "UNDO"}
    filepath: bpy.props.StringProperty(subtype="FILE_PATH")

    def execute(self, context):
        context.scene.BIMProperties.data_dir = os.path.dirname(self.filepath)
        return {"FINISHED"}

    def invoke(self, context, event):
        context.window_manager.fileselect_add(self)
        return {"RUNNING_MODAL"}


class SelectSchemaDir(bpy.types.Operator):
    bl_idname = "bim.select_schema_dir"
    bl_label = "Select Schema Directory"
    bl_options = {"REGISTER", "UNDO"}
    filepath: bpy.props.StringProperty(subtype="FILE_PATH")

    def execute(self, context):
        context.scene.BIMProperties.schema_dir = os.path.dirname(self.filepath)
        return {"FINISHED"}

    def invoke(self, context, event):
        context.window_manager.fileselect_add(self)
        return {"RUNNING_MODAL"}


class OpenUpstream(bpy.types.Operator):
    bl_idname = "bim.open_upstream"
    bl_label = "Open Upstream Reference"
    page: bpy.props.StringProperty()

    def execute(self, context):
        if self.page == "home":
            webbrowser.open("https://blenderbim.org/")
        elif self.page == "docs":
            webbrowser.open("https://blenderbim.org/docs/")
        elif self.page == "wiki":
            webbrowser.open("https://wiki.osarch.org/index.php?title=Category:BlenderBIM_Add-on")
        elif self.page == "community":
            webbrowser.open("https://community.osarch.org/")
        return {"FINISHED"}


class AddSectionPlane(bpy.types.Operator):
    bl_idname = "bim.add_section_plane"
    bl_label = "Add Temporary Section Cutaway"
    bl_options = {"REGISTER", "UNDO"}

    def execute(self, context):
        obj = self.create_section_obj(context)
        if not self.has_section_override_node():
            self.create_section_compare_node()
            self.create_section_override_node(obj, context)
        else:
            self.append_obj_to_section_override_node(obj)
        self.add_default_material_if_none_exists(context)
        self.override_materials()
        return {"FINISHED"}

    def create_section_obj(self, context):
        section = bpy.data.objects.new("Section", None)
        section.empty_display_type = "SINGLE_ARROW"
        section.empty_display_size = 5
        section.show_in_front = True
        if (
            context.active_object
            and context.active_object.select_get()
            and isinstance(context.active_object.data, bpy.types.Camera)
        ):
            section.matrix_world = (
                context.active_object.matrix_world @ Euler((radians(180.0), 0.0, 0.0), "XYZ").to_matrix().to_4x4()
            )
        else:
            section.rotation_euler = Euler((radians(180.0), 0.0, 0.0), "XYZ")
            section.location = context.scene.cursor.location
        collection = bpy.data.collections.get("Sections")
        if not collection:
            collection = bpy.data.collections.new("Sections")
            context.scene.collection.children.link(collection)
        collection.objects.link(section)
        return section

    def has_section_override_node(self):
        return bpy.data.node_groups.get("Section Override")

    def create_section_compare_node(self):
        group = bpy.data.node_groups.new("Section Compare", type="ShaderNodeTree")
        group_input = group.nodes.new(type="NodeGroupInput")
        group_output = group.nodes.new(type="NodeGroupOutput")
        separate_xyz_a = group.nodes.new(type="ShaderNodeSeparateXYZ")
        separate_xyz_b = group.nodes.new(type="ShaderNodeSeparateXYZ")
        gt_a = group.nodes.new(type="ShaderNodeMath")
        gt_a.operation = "GREATER_THAN"
        gt_a.inputs[1].default_value = 0
        gt_b = group.nodes.new(type="ShaderNodeMath")
        gt_b.operation = "GREATER_THAN"
        gt_b.inputs[1].default_value = 0
        add = group.nodes.new(type="ShaderNodeMath")
        compare = group.nodes.new(type="ShaderNodeMath")
        compare.operation = "COMPARE"
        compare.inputs[1].default_value = 2
        group.links.new(group_input.outputs[""], separate_xyz_a.inputs[0])
        group.links.new(group_input.outputs[""], separate_xyz_b.inputs[0])
        group.links.new(separate_xyz_a.outputs[2], gt_a.inputs[0])
        group.links.new(separate_xyz_b.outputs[2], gt_b.inputs[0])
        group.links.new(gt_a.outputs[0], add.inputs[0])
        group.links.new(gt_b.outputs[0], add.inputs[1])
        group.links.new(add.outputs[0], compare.inputs[0])
        group.links.new(compare.outputs[0], group_output.inputs[""])

    def create_section_override_node(self, obj, context):
        group = bpy.data.node_groups.new("Section Override", type="ShaderNodeTree")

        group_input = group.nodes.new(type="NodeGroupInput")
        group_output = group.nodes.new(type="NodeGroupOutput")

        backfacing = group.nodes.new(type="ShaderNodeNewGeometry")
        backfacing_mix = group.nodes.new(type="ShaderNodeMixShader")
        emission = group.nodes.new(type="ShaderNodeEmission")
        emission.inputs[0].default_value = list(context.scene.BIMProperties.section_plane_colour) + [1]

        group.links.new(backfacing.outputs["Backfacing"], backfacing_mix.inputs[0])
        group.links.new(group_input.outputs[""], backfacing_mix.inputs[1])
        group.links.new(emission.outputs["Emission"], backfacing_mix.inputs[2])

        transparent = group.nodes.new(type="ShaderNodeBsdfTransparent")
        section_mix = group.nodes.new(type="ShaderNodeMixShader")
        section_mix.name = "Section Mix"

        group.links.new(transparent.outputs["BSDF"], section_mix.inputs[1])
        group.links.new(backfacing_mix.outputs["Shader"], section_mix.inputs[2])

        group.links.new(section_mix.outputs["Shader"], group_output.inputs[""])

        cut_obj = group.nodes.new(type="ShaderNodeTexCoord")
        cut_obj.object = obj
        section_compare = group.nodes.new(type="ShaderNodeGroup")
        section_compare.node_tree = bpy.data.node_groups.get("Section Compare")
        section_compare.name = "Last Section Compare"
        value = group.nodes.new(type="ShaderNodeValue")
        value.name = "Mock Section"
        group.links.new(cut_obj.outputs["Object"], section_compare.inputs[0])
        group.links.new(value.outputs[0], section_compare.inputs[1])
        group.links.new(section_compare.outputs[0], section_mix.inputs[0])

    def append_obj_to_section_override_node(self, obj):
        group = bpy.data.node_groups.get("Section Override")
        cut_obj = group.nodes.new(type="ShaderNodeTexCoord")
        cut_obj.object = obj
        section_compare = group.nodes.new(type="ShaderNodeGroup")
        section_compare.node_tree = bpy.data.node_groups.get("Section Compare")

        last_compare = group.nodes.get("Last Section Compare")
        last_compare.name = "Section Compare"
        mock_section = group.nodes.get("Mock Section")
        section_mix = group.nodes.get("Section Mix")

        group.links.new(last_compare.outputs[0], section_compare.inputs[0])
        group.links.new(mock_section.outputs[0], section_compare.inputs[1])
        group.links.new(cut_obj.outputs["Object"], last_compare.inputs[1])
        group.links.new(section_compare.outputs[0], section_mix.inputs[0])

        section_compare.name = "Last Section Compare"

    def add_default_material_if_none_exists(self, context):
        material = bpy.data.materials.get("Section Override")
        if not material:
            material = bpy.data.materials.new("Section Override")
            material.use_nodes = True

        if context.scene.BIMProperties.should_section_selected_objects:
            objects = list(context.selected_objects)
        else:
            objects = list(context.visible_objects)

        for obj in objects:
            aggregate = obj.instance_collection
            if aggregate and "IfcRelAggregates/" in aggregate.name:
                for part in aggregate.objects:
                    objects.append(part)
            if not (obj.data and hasattr(obj.data, "materials") and obj.data.materials and obj.data.materials[0]):
                if obj.data and hasattr(obj.data, "materials"):
                    if len(obj.material_slots):
                        obj.material_slots[0].material = material
                    else:
                        obj.data.materials.append(material)

    def override_materials(self):
        override = bpy.data.node_groups.get("Section Override")
        for material in bpy.data.materials:
            material.use_nodes = True
            if material.node_tree.nodes.get("Section Override"):
                continue
            material.blend_method = "HASHED"
            material.shadow_method = "HASHED"
            material_output = self.get_node(material.node_tree.nodes, "OUTPUT_MATERIAL")
            if not material_output:
                continue
            from_socket = material_output.inputs[0].links[0].from_socket
            section_override = material.node_tree.nodes.new(type="ShaderNodeGroup")
            section_override.name = "Section Override"
            section_override.node_tree = override
            material.node_tree.links.new(from_socket, section_override.inputs[0])
            material.node_tree.links.new(section_override.outputs[0], material_output.inputs[0])

    def get_node(self, nodes, node_type):
        for node in nodes:
            if node.type == node_type:
                return node


class RemoveSectionPlane(bpy.types.Operator):
    bl_idname = "bim.remove_section_plane"
    bl_label = "Remove Temporary Section Cutaway"
    bl_options = {"REGISTER", "UNDO"}

    @classmethod
    def poll(cls, context):
        return context.active_object and bpy.data.node_groups.get("Section Override")

    def execute(self, context):
        name = context.active_object.name
        section_override = bpy.data.node_groups.get("Section Override")
        for node in section_override.nodes:
            if node.type != "TEX_COORD" or node.object.name != name:
                continue
            section_compare = node.outputs["Object"].links[0].to_node
            # If the tex coord links to section_compare.inputs[1], it is called 'Input_3'
            if node.outputs["Object"].links[0].to_socket.identifier == "Input_3":
                section_override.links.new(
                    section_compare.inputs[0].links[0].from_socket, section_compare.outputs[0].links[0].to_socket
                )
            else:  # If it links to section_compare.inputs[0]
                if section_compare.inputs[1].links[0].from_node.name == "Mock Section":
                    # Then it is the very last section. Purge everything.
                    self.purge_all_section_data(context)
                    return {"FINISHED"}
                section_override.links.new(
                    section_compare.inputs[1].links[0].from_socket, section_compare.outputs[0].links[0].to_socket
                )
            section_override.nodes.remove(section_compare)
            section_override.nodes.remove(node)

            old_last_compare = section_override.nodes.get("Last Section Compare")
            old_last_compare.name = "Section Compare"
            section_mix = section_override.nodes.get("Section Mix")
            new_last_compare = section_mix.inputs[0].links[0].from_node
            new_last_compare.name = "Last Section Compare"
        bpy.ops.object.delete({"selected_objects": [context.active_object]})
        return {"FINISHED"}

    def purge_all_section_data(self, context):
        bpy.data.materials.remove(bpy.data.materials.get("Section Override"))
        for material in bpy.data.materials:
            if not material.node_tree:
                continue
            override = material.node_tree.nodes.get("Section Override")
            if not override:
                continue
            material.node_tree.links.new(
                override.inputs[0].links[0].from_socket, override.outputs[0].links[0].to_socket
            )
            material.node_tree.nodes.remove(override)
        bpy.data.node_groups.remove(bpy.data.node_groups.get("Section Override"))
        bpy.data.node_groups.remove(bpy.data.node_groups.get("Section Compare"))
        bpy.ops.object.delete({"selected_objects": [context.active_object]})


class ReloadIfcFile(bpy.types.Operator):
    bl_idname = "bim.reload_ifc_file"
    bl_label = "Reload IFC File"
    bl_options = {"REGISTER", "UNDO"}

    def execute(self, context):
        # TODO: reimplement. See #1222.
        return {"FINISHED"}


class AddIfcFile(bpy.types.Operator):
    bl_idname = "bim.add_ifc_file"
    bl_label = "Add IFC File"
    bl_options = {"REGISTER", "UNDO"}

    def execute(self, context):
        context.scene.DocProperties.ifc_files.add()
        return {"FINISHED"}


class RemoveIfcFile(bpy.types.Operator):
    bl_idname = "bim.remove_ifc_file"
    bl_label = "Remove IFC File"
    index: bpy.props.IntProperty()
    bl_options = {"REGISTER", "UNDO"}

    def execute(self, context):
        context.scene.DocProperties.ifc_files.remove(self.index)
        return {"FINISHED"}


class SetOverrideColour(bpy.types.Operator):
    bl_idname = "bim.set_override_colour"
    bl_label = "Set Override Colour"
    bl_options = {"REGISTER", "UNDO"}

    @classmethod
    def poll(cls, context):
        return context.selected_objects

    def execute(self, context):
        for obj in context.selected_objects:
            obj.color = context.scene.BIMProperties.override_colour
        area = next(area for area in context.screen.areas if area.type == "VIEW_3D")
        area.spaces[0].shading.color_type = "OBJECT"
        return {"FINISHED"}


class SetViewportShadowFromSun(bpy.types.Operator):
    bl_idname = "bim.set_viewport_shadow_from_sun"
    bl_label = "Set Viewport Shadow from Sun"
    bl_options = {"REGISTER", "UNDO"}

    @classmethod
    def poll(cls, context):
        return context.active_object

    def execute(self, context):
        # The vector used for the light direction is a bit funny
        mat = Matrix(((-1.0, 0.0, 0.0, 0.0), (0.0, 0, 1.0, 0.0), (-0.0, -1.0, 0, 0.0), (0.0, 0.0, 0.0, 1.0)))
        context.scene.display.light_direction = mat.inverted() @ (
            context.active_object.matrix_world.to_quaternion() @ Vector((0, 0, -1))
        )
        return {"FINISHED"}


class SnapSpacesTogether(bpy.types.Operator):
    bl_idname = "bim.snap_spaces_together"
    bl_label = "Snap Spaces Together"
    bl_options = {"REGISTER", "UNDO"}

    @classmethod
    def poll(cls, context):
        return context.selected_objects

    def execute(self, context):
        threshold = 0.5
        processed_polygons = set()
        selected_mesh_objects = [o for o in context.selected_objects if o.type == "MESH"]
        for obj in selected_mesh_objects:
            for polygon in obj.data.polygons:
                center = obj.matrix_world @ polygon.center
                distance = None
                for obj2 in selected_mesh_objects:
                    if obj2 == obj:
                        continue
                    result = obj2.ray_cast(obj2.matrix_world.inverted() @ center, polygon.normal, distance=threshold)
                    if not result[0]:
                        continue
                    hit = obj2.matrix_world @ result[1]
                    distance = (hit - center).length / 2
                    if distance < 0.01:
                        distance = None
                        break

                    if (obj2.name, result[3]) in processed_polygons:
                        distance *= 2
                        continue

                    offset = polygon.normal * distance * -1
                    processed_polygons.add((obj2.name, result[3]))
                    for v in obj2.data.polygons[result[3]].vertices:
                        obj2.data.vertices[v].co += offset
                    break
                if distance:
                    offset = polygon.normal * distance
                    processed_polygons.add((obj.name, polygon.index))
                    for v in polygon.vertices:
                        obj.data.vertices[v].co += offset
        return {"FINISHED"}


class SelectExternalMaterialDir(bpy.types.Operator):
    bl_idname = "bim.select_external_material_dir"
    bl_label = "Select Material File"
    filepath: bpy.props.StringProperty(subtype="FILE_PATH")

    def execute(self, context):
        # TODO: this is dead code, awaiting reimplementation. See #1222.
        context.active_object.active_material.BIMMaterialProperties.location = self.filepath
        return {"FINISHED"}

    def invoke(self, context, event):
        context.window_manager.fileselect_add(self)
        return {"RUNNING_MODAL"}


class FetchExternalMaterial(bpy.types.Operator):
    bl_idname = "bim.fetch_external_material"
    bl_label = "Fetch External Material"

    def execute(self, context):
        # TODO: this is dead code, awaiting reimplementation. See #1222.
        location = context.active_object.active_material.BIMMaterialProperties.location
        if location[-6:] != ".mpass":
            return {"FINISHED"}
        if not os.path.isabs(location):
            location = os.path.join(context.scene.BIMProperties.data_dir, location)
        with open(location) as f:
            self.material_pass = json.load(f)
        if context.scene.render.engine == "BLENDER_EEVEE" and "eevee" in self.material_pass:
            self.fetch_eevee_or_cycles("eevee", context)
        elif context.scene.render.engine == "CYCLES" and "cycles" in self.material_pass:
            self.fetch_eevee_or_cycles("cycles", context)
        return {"FINISHED"}

    def fetch_eevee_or_cycles(self, name, context):
        identification = context.active_object.active_material.BIMMaterialProperties.identification
        uri = self.material_pass[name]["uri"]
        if not os.path.isabs(uri):
            uri = os.path.join(context.scene.BIMProperties.data_dir, uri)
        bpy.ops.wm.link(filename=identification, directory=os.path.join(uri, "Material"))
        for material in bpy.data.materials:
            if material.name == identification and material.library:
                context.active_object.material_slots[0].material = material
                return


class FetchObjectPassport(bpy.types.Operator):
    bl_idname = "bim.fetch_object_passport"
    bl_label = "Fetch Object Passport"

    def execute(self, context):
        # TODO: this is dead code, awaiting reimplementation. See #1222.
        for reference in context.active_object.BIMObjectProperties.document_references:
            reference = context.scene.BIMProperties.document_references[reference.name]
            if reference.location[-6:] == ".blend":
                self.fetch_blender(reference, context)
        return {"FINISHED"}

    def fetch_blender(self, reference, context):
        bpy.ops.wm.link(filename=reference.name, directory=os.path.join(reference.location, "Mesh"))
        context.active_object.data = bpy.data.meshes[reference.name]


class CopyPropertyToSelection(bpy.types.Operator):
    bl_idname = "bim.copy_property_to_selection"
    bl_label = "Copy Property To Selection"
    pset_name: bpy.props.StringProperty()
    prop_name: bpy.props.StringProperty()
    prop_value: bpy.props.StringProperty()

    def execute(self, context):
        # TODO: this is dead code, awaiting reimplementation. See #1222.
        for obj in context.selected_objects:
            if "/" not in obj.name:
                continue
            pset = obj.BIMObjectProperties.psets.get(self.pset_name)
            if not pset:
                applicable_psets = schema.ifc.psetqto.get_applicable(obj.name.split("/")[0], pset_only=True)
                for pset_template in applicable_psets:
                    if pset_template.Name == self.pset_name:
                        break
                else:
                    continue
                pset = obj.BIMObjectProperties.psets.add()
                pset.name = self.pset_name
                for template_prop_name in (p.Name for p in pset_template.HasPropertyTemplates):
                    prop = pset.properties.add()
                    prop.name = template_prop_name
            prop = pset.properties.get(self.prop_name)
            if prop:
                prop.string_value = self.prop_value
        return {"FINISHED"}


class CopyAttributeToSelection(bpy.types.Operator):
    bl_idname = "bim.copy_attribute_to_selection"
    bl_label = "Copy Attribute To Selection"
    attribute_name: bpy.props.StringProperty()
    attribute_value: bpy.props.StringProperty()

    def execute(self, context):
        # TODO: this is dead code, awaiting reimplementation. See #1222.
        self.schema = ifcopenshell.ifcopenshell_wrapper.schema_by_name(context.scene.BIMProperties.export_schema)
        self.applicable_attributes_cache = {}
        for obj in context.selected_objects:
            if "/" not in obj.name:
                continue
            attribute = obj.BIMObjectProperties.attributes.get(self.attribute_name)
            if not attribute:
                applicable_attributes = self.get_applicable_attributes(obj.name.split("/")[0])
                if self.attribute_name not in applicable_attributes:
                    continue
                attribute = obj.BIMObjectProperties.attributes.add()
                attribute.name = self.attribute_name
            attribute.string_value = self.attribute_value
        return {"FINISHED"}

    def get_applicable_attributes(self, ifc_class):
        if ifc_class not in self.applicable_attributes_cache:
            self.applicable_attributes_cache[ifc_class] = [
                a.name() for a in self.schema.declaration_by_name(ifc_class).all_attributes()
            ]
<<<<<<< HEAD
        return self.applicable_attributes_cache[ifc_class]


class OverrideDelete(bpy.types.Operator):
    bl_idname = "object.delete"
    bl_label = "Delete"

    @classmethod
    def poll(cls, context):
        return len(context.selected_objects) > 0

    def execute(self, context):
        if IfcStore.get_file():
            return IfcStore.execute_ifc_operator(self, context)
        for obj in context.selected_objects:
            bpy.data.objects.remove(obj)
        return {"FINISHED"}

    def invoke(self, context, event):
        return context.window_manager.invoke_confirm(self, event)

    def _execute(self, context):
        file = IfcStore.get_file()
        for obj in context.selected_objects:
            if obj.BIMObjectProperties.ifc_definition_id:
                element = file.by_id(obj.BIMObjectProperties.ifc_definition_id)
                if element.FillsVoids:
                    self.remove_filling(element)
                if element.is_a("IfcOpeningElement"):
                    for rel in element.HasFillings:
                        self.remove_filling(rel.RelatedBuildingElement)
                    if element.VoidsElements:
                        self.delete_opening_element(element)
                elif element.HasOpenings:
                    for rel in element.HasOpenings:
                        self.delete_opening_element(rel.RelatedOpeningElement)
            bpy.data.objects.remove(obj)
        return {"FINISHED"}

    def delete_opening_element(self, element):
        obj = IfcStore.get_element(element.VoidsElements[0].RelatingBuildingElement.id())
        bpy.ops.bim.remove_opening(opening_id=element.id(), obj=obj.name)

    def remove_filling(self, element):
        obj = IfcStore.get_element(element.id())
        bpy.ops.bim.remove_filling(obj=obj.name)


class ConfigureVisibility(bpy.types.Operator):
    bl_idname = "bim.configure_visibility"
    bl_label = "Select which modules are available in the UI"
    bl_options = {"REGISTER", "UNDO"}

    def invoke(self, context, event):
        wm = context.window_manager
        return wm.invoke_props_dialog(self, width=450)

    def draw(self, context):
        layout = self.layout
        modules = bpy.context.preferences.addons["blenderbim"].preferences.module_visibility

        grid = layout.column_flow(columns=3)
        for module in modules.__annotations__.keys():
            grid.prop(modules, module)

    def execute(self, context):
        return {'FINISHED'} 
=======
        return self.applicable_attributes_cache[ifc_class]
>>>>>>> 23be5858
<|MERGE_RESOLUTION|>--- conflicted
+++ resolved
@@ -564,55 +564,9 @@
             self.applicable_attributes_cache[ifc_class] = [
                 a.name() for a in self.schema.declaration_by_name(ifc_class).all_attributes()
             ]
-<<<<<<< HEAD
         return self.applicable_attributes_cache[ifc_class]
-
-
-class OverrideDelete(bpy.types.Operator):
-    bl_idname = "object.delete"
-    bl_label = "Delete"
-
-    @classmethod
-    def poll(cls, context):
-        return len(context.selected_objects) > 0
-
-    def execute(self, context):
-        if IfcStore.get_file():
-            return IfcStore.execute_ifc_operator(self, context)
-        for obj in context.selected_objects:
-            bpy.data.objects.remove(obj)
-        return {"FINISHED"}
-
-    def invoke(self, context, event):
-        return context.window_manager.invoke_confirm(self, event)
-
-    def _execute(self, context):
-        file = IfcStore.get_file()
-        for obj in context.selected_objects:
-            if obj.BIMObjectProperties.ifc_definition_id:
-                element = file.by_id(obj.BIMObjectProperties.ifc_definition_id)
-                if element.FillsVoids:
-                    self.remove_filling(element)
-                if element.is_a("IfcOpeningElement"):
-                    for rel in element.HasFillings:
-                        self.remove_filling(rel.RelatedBuildingElement)
-                    if element.VoidsElements:
-                        self.delete_opening_element(element)
-                elif element.HasOpenings:
-                    for rel in element.HasOpenings:
-                        self.delete_opening_element(rel.RelatedOpeningElement)
-            bpy.data.objects.remove(obj)
-        return {"FINISHED"}
-
-    def delete_opening_element(self, element):
-        obj = IfcStore.get_element(element.VoidsElements[0].RelatingBuildingElement.id())
-        bpy.ops.bim.remove_opening(opening_id=element.id(), obj=obj.name)
-
-    def remove_filling(self, element):
-        obj = IfcStore.get_element(element.id())
-        bpy.ops.bim.remove_filling(obj=obj.name)
-
-
+      
+      
 class ConfigureVisibility(bpy.types.Operator):
     bl_idname = "bim.configure_visibility"
     bl_label = "Select which modules are available in the UI"
@@ -631,7 +585,4 @@
             grid.prop(modules, module)
 
     def execute(self, context):
-        return {'FINISHED'} 
-=======
-        return self.applicable_attributes_cache[ifc_class]
->>>>>>> 23be5858
+        return {'FINISHED'} 