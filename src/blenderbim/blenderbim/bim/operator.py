--- conflicted
+++ resolved
@@ -110,15 +110,11 @@
     def execute(self, context):
         start = time.time()
         logger = logging.getLogger("ImportIFC")
-        path_log = os.path.join(bpy.context.scene.BIMProperties.data_dir, "process.log"),
-        if not os.access(bpy.context.scene.BIMProperties.data_dir, os.W_OK):
+        path_log = os.path.join(context.scene.BIMProperties.data_dir, "process.log"),
+        if not os.access(context.scene.BIMProperties.data_dir, os.W_OK):
             path_log = os.path.join(tempfile.mkdtemp(), "process.log")
         logging.basicConfig(
-<<<<<<< HEAD
-            filename=os.path.join(context.scene.BIMProperties.data_dir, "process.log"),
-=======
             filename=path_log,
->>>>>>> d2e42138
             filemode="a",
             level=logging.DEBUG,
         )
@@ -181,11 +177,7 @@
     filepath: bpy.props.StringProperty(subtype="FILE_PATH")
 
     def execute(self, context):
-<<<<<<< HEAD
-        context.scene.BIMProperties.data_dir = self.filepath
-=======
-        bpy.context.scene.BIMProperties.data_dir = os.path.dirname(self.filepath)
->>>>>>> d2e42138
+        context.scene.BIMProperties.data_dir = os.path.dirname(self.filepath)
         return {"FINISHED"}
 
     def invoke(self, context, event):
@@ -200,11 +192,7 @@
     filepath: bpy.props.StringProperty(subtype="FILE_PATH")
 
     def execute(self, context):
-<<<<<<< HEAD
-        context.scene.BIMProperties.schema_dir = self.filepath
-=======
-        bpy.context.scene.BIMProperties.schema_dir = os.path.dirname(self.filepath)
->>>>>>> d2e42138
+        context.scene.BIMProperties.schema_dir = os.path.dirname(self.filepath)
         return {"FINISHED"}
 
     def invoke(self, context, event):
