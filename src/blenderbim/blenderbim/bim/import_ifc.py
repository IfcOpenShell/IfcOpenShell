# BlenderBIM Add-on - OpenBIM Blender Add-on
# Copyright (C) 2020, 2021 Dion Moult <dion@thinkmoult.com>
#
# This file is part of BlenderBIM Add-on.
#
# BlenderBIM Add-on is free software: you can redistribute it and/or modify
# it under the terms of the GNU General Public License as published by
# the Free Software Foundation, either version 3 of the License, or
# (at your option) any later version.
#
# BlenderBIM Add-on is distributed in the hope that it will be useful,
# but WITHOUT ANY WARRANTY; without even the implied warranty of
# MERCHANTABILITY or FITNESS FOR A PARTICULAR PURPOSE.  See the
# GNU General Public License for more details.
#
# You should have received a copy of the GNU General Public License
# along with BlenderBIM Add-on.  If not, see <http://www.gnu.org/licenses/>.

import os
import re
import bpy
import time
import bmesh
import shutil
import logging
import threading
import mathutils
import numpy as np
import multiprocessing
import ifcopenshell
import ifcopenshell.geom
import ifcopenshell.util.unit
import ifcopenshell.util.element
import ifcopenshell.util.selector
import ifcopenshell.util.geolocation
import blenderbim.tool as tool
from itertools import chain, accumulate
from blenderbim.bim.ifc import IfcStore
from blenderbim.bim.module.drawing.prop import ANNOTATION_TYPES_DATA


class FileCopy(threading.Thread):
    def __init__(self, file_path, destination):
        threading.Thread.__init__(self)
        self.file_path = file_path
        self.destination = destination

    def run(self):
        shutil.copy(self.file_path, self.destination)


class MaterialCreator:
    def __init__(self, ifc_import_settings, ifc_importer):
        self.mesh = None
        self.obj = None
        self.materials = {}
        self.styles = {}
        self.parsed_meshes = set()
        self.ifc_import_settings = ifc_import_settings
        self.ifc_importer = ifc_importer

    def create(self, element, obj, mesh):
        self.mesh = mesh
        # as ifcopenshell triangulates the mesh, we need to merge it to quads again
        self.obj = obj
        if (hasattr(element, "Representation") and not element.Representation) or (
            hasattr(element, "RepresentationMaps") and not element.RepresentationMaps
        ):
            return
        if not self.mesh or self.mesh.name in self.parsed_meshes:
            return
        self.parsed_meshes.add(self.mesh.name)
        self.add_default_material(element)
        if self.parse_representations(element):
            self.assign_material_slots_to_faces()
        tool.Geometry.record_object_materials(obj)

    def add_default_material(self, element):
        element_material = ifcopenshell.util.element.get_material(element)
        if not element_material:
            return
        for material in [m for m in self.ifc_importer.file.traverse(element_material) if m.is_a("IfcMaterial")]:
            if not material.HasRepresentation:
                continue
            surface_style = [
                s for s in self.ifc_importer.file.traverse(material.HasRepresentation[0]) if s.is_a("IfcSurfaceStyle")
            ]
            if surface_style:
                self.mesh.materials.append(self.styles[surface_style[0].id()])
                return
        # For authoring convenience, we choose to assign a material, even if it has no surface style. See #1585.
        for material in [m for m in self.ifc_importer.file.traverse(element_material) if m.is_a("IfcMaterial")]:
            self.mesh.materials.append(self.materials[material.id()])
            return

    def load_existing_materials(self):
        for material in bpy.data.materials:
            if material.BIMObjectProperties.ifc_definition_id:
                self.materials[material.BIMObjectProperties.ifc_definition_id] = material
            if material.BIMMaterialProperties.ifc_style_id:
                self.styles[material.BIMMaterialProperties.ifc_style_id] = material

    def parse_representations(self, element):
        has_parsed = False
        if hasattr(element, "Representation"):
            for representation in element.Representation.Representations:
                if self.parse_representation(representation):
                    has_parsed = True
        elif hasattr(element, "RepresentationMaps"):
            for representation_map in element.RepresentationMaps:
                if self.parse_representation(representation_map.MappedRepresentation):
                    has_parsed = True
        return has_parsed

    def parse_representation(self, representation):
        has_parsed = False
        representation_items = self.resolve_all_stylable_representation_items(representation)
        for item in representation_items:
            if self.parse_representation_item(item):
                has_parsed = True
        return has_parsed

    def parse_representation_item(self, item):
        if not item.StyledByItem:
            return
        style_ids = []
        styles = list(item.StyledByItem[0].Styles)
        while styles:
            style = styles.pop()
            if style.is_a("IfcSurfaceStyle"):
                style_ids.append(style.id())
            elif style.is_a("IfcPresentationStyleAssignment"):
                styles.extend(style.Styles)
        if not style_ids:
            return
        for style_id in style_ids:
            material = self.styles[style_id]
            ifc_coordinate_id = material.BIMMaterialProperties.ifc_coordinate_id
            if ifc_coordinate_id != 0:
                self.load_texture_map(tool.Ifc.get().by_id(ifc_coordinate_id))
            if self.mesh.materials.find(material.name) == -1:
                self.mesh.materials.append(material)
        return True

    def load_texture_map(self, coordinates):
        if coordinates.is_a("IfcIndexedPolygonalTextureMap"):
            self.load_ifc_indexed_polygonal_texture_map(coordinates)
        elif coordinates.is_a("IfcIndexedTriangleTextureMap"):
            self.load_ifc_indexed_triangle_texture_map(coordinates)

    def load_ifc_indexed_polygonal_texture_map(self, coordinates):
        # As IfcOpenShell triangulated Polygonal Faceset, we may need merge the triangles first.
        if len(self.mesh.polygons) != len(coordinates.TexCoordIndices):
            view_layer = bpy.context.view_layer
            view_layer.active_layer_collection.collection.objects.link(self.obj)
            view_layer.objects.active = self.obj
            bpy.ops.object.mode_set(mode='EDIT')
            bpy.ops.mesh.tris_convert_to_quads()
            bpy.ops.mesh.normals_make_consistent()
            bpy.ops.object.mode_set(mode='OBJECT')
            view_layer.active_layer_collection.collection.objects.unlink(self.obj)

        # Get a BMesh representation
        bm = bmesh.new()
        bm.from_mesh(self.mesh)
        uv_layer = bm.loops.layers.uv.verify()

        faceset = coordinates.MappedTo
        coords = [mathutils.Vector(co) for co in faceset.Coordinates.CoordList]
        # sort the verts to orginal order in ifc file
        bm.verts.sort(key=lambda v: coords.index(v.co))
        bm.verts.index_update()

        for id, bface in enumerate(bm.faces):
            face = [loop.vert.index + 1 for loop in bface.loops]
            # find the corresponding face and get the tex_coord_indices with the loop order
            tex_coord_indices = next(
                [i.TexCoordIndex[i.TexCoordsOf.CoordIndex.index(v)] for v in face]
                for i in coordinates.TexCoordIndices
                if all(v in i.TexCoordsOf.CoordIndex for v in face)
            )
            for loop, i in zip(bface.loops, tex_coord_indices):
                loop[uv_layer].uv = coordinates.TexCoords.TexCoordsList[i-1]

        # Finish up, write the bmesh back to the mesh
        bm.to_mesh(self.mesh)
        bm.free()

    def load_ifc_indexed_triangle_texture_map(self, coordinates):
        # Get a BMesh representation
        bm = bmesh.new()
        bm.from_mesh(self.mesh)
        uv_layer = bm.loops.layers.uv.verify()

        faceset = coordinates.MappedTo
        for id, bface in enumerate(bm.faces):
            tex_map = coordinates.TexCoordIndex[id]
            face_coordinates = [mathutils.Vector(faceset.Coordinates.CoordList[i-1]) for i in faceset.CoordIndex[id]]
            for loop in bface.loops:
                co = loop.vert.co
                # there's rearrangement of the face indices, so we need to find the index of the vertex in the face
                i_tex_map = next(i for i, x in enumerate(face_coordinates) if (x - co).length_squared < 1e-5)
                loop[uv_layer].uv = coordinates.TexCoords.TexCoordsList[tex_map[i_tex_map]-1]

        # Finish up, write the bmesh back to the mesh
        bm.to_mesh(self.mesh)
        bm.free()

    def assign_material_slots_to_faces(self):
        if "ios_materials" not in self.mesh or not self.mesh["ios_materials"]:
            return
        if len(self.mesh.materials) == 1:
            return
        material_to_slot = {}
        for i, material in enumerate(self.mesh["ios_materials"]):
            slot_index = self.mesh.materials.find(self.styles[material].name)
            material_to_slot[i] = slot_index

        if len(self.mesh.polygons) == len(self.mesh["ios_material_ids"]):
            material_index = [
                (material_to_slot[mat_id] if mat_id != -1 else 0) for mat_id in self.mesh["ios_material_ids"]
            ]
            self.mesh.polygons.foreach_set("material_index", material_index)

    def resolve_all_stylable_representation_items(self, representation):
        items = []
        for item in representation.Items:
            if item.is_a("IfcMappedItem"):
                items.extend(item.MappingSource.MappedRepresentation.Items)
            if item.is_a("IfcBooleanResult"):
                operand = item.FirstOperand
                while True:
                    items.append(operand)
                    if operand.is_a("IfcBooleanResult"):
                        operand = operand.FirstOperand
                    else:
                        break
            items.append(item)
        return items


class IfcImporter:
    def __init__(self, ifc_import_settings):
        self.ifc_import_settings = ifc_import_settings
        self.diff = None
        self.file = None
        self.settings = ifcopenshell.geom.settings()
        self.settings.set_deflection_tolerance(self.ifc_import_settings.deflection_tolerance)
        self.settings.set_angular_tolerance(self.ifc_import_settings.angular_tolerance)
        self.settings.set(self.settings.STRICT_TOLERANCE, True)
        self.settings_curve = ifcopenshell.geom.settings()
        self.settings_curve.set_deflection_tolerance(self.ifc_import_settings.deflection_tolerance)
        self.settings_curve.set_angular_tolerance(self.ifc_import_settings.angular_tolerance)
        self.settings_curve.set(self.settings_curve.STRICT_TOLERANCE, True)
        self.settings_curve.set(self.settings_curve.INCLUDE_CURVES, True)
        self.settings_native = ifcopenshell.geom.settings()
        self.settings_native.set(self.settings_native.INCLUDE_CURVES, True)
        self.settings_2d = ifcopenshell.geom.settings()
        self.settings_2d.set(self.settings_2d.INCLUDE_CURVES, True)
        self.settings_2d.set(self.settings_2d.STRICT_TOLERANCE, True)
        self.project = None
        self.has_existing_project = False
        self.collections = {}
        self.elements = set()
        self.type_collection = None
        self.type_products = {}
        self.meshes = {}
        self.mesh_shapes = {}
        self.time = 0
        self.unit_scale = 1
        self.added_data = {}
        self.native_elements = set()
        self.native_data = {}
        self.progress = 0

        self.material_creator = MaterialCreator(ifc_import_settings, self)

    def profile_code(self, message):
        if not self.time:
            self.time = time.time()
        print("{} :: {:.2f}".format(message, time.time() - self.time))
        self.time = time.time()
        self.update_progress(self.progress + 1)

    def update_progress(self, progress):
        if progress <= 100:
            self.progress = progress
        bpy.context.window_manager.progress_update(self.progress)

    def execute(self):
        bpy.context.window_manager.progress_begin(0, 100)
        self.profile_code("Starting import process")
        self.load_file()
        self.profile_code("Loading file")
        self.calculate_unit_scale()
        self.profile_code("Calculate unit scale")
        self.calculate_model_offset()
        self.profile_code("Calculate model offset")
        self.set_units()
        self.profile_code("Set units")
        self.create_project()
        self.profile_code("Create project")
        self.process_element_filter()
        self.profile_code("Process element filter")
        self.process_context_filter()
        self.profile_code("Process context filter")
        self.create_collections()
        self.profile_code("Create collections")
        self.create_materials()
        self.profile_code("Create materials")
        self.create_styles()
        self.profile_code("Create styles")
        self.parse_native_elements()
        self.profile_code("Parsing native elements")
        self.create_native_elements()
        self.profile_code("Create native elements")
        self.create_elements()
        self.profile_code("Create elements")
        self.create_generic_elements(self.annotations)
        self.profile_code("Create annotations")
        self.create_grids()
        self.profile_code("Create grids")
        self.create_spatial_elements()
        self.profile_code("Create spatial elements")
        self.create_structural_items()
        self.profile_code("Create structural items")
        if not self.ifc_import_settings.is_coordinating:
            self.create_element_types()
            self.profile_code("Create element types")
        self.place_objects_in_collections()
        self.profile_code("Place objects in collections")
        self.add_project_to_scene()
        self.profile_code("Add project to scene")
        if self.ifc_import_settings.should_clean_mesh and len(self.file.by_type("IfcElement")) < 1000:
            self.clean_mesh()
            self.profile_code("Mesh cleaning")
        if self.ifc_import_settings.should_merge_materials_by_colour or len(self.material_creator.materials) > 300:
            self.merge_materials_by_colour()
            self.profile_code("Merging by colour")
        self.set_default_context()
        self.profile_code("Setting default context")
        self.update_progress(100)
        bpy.context.window_manager.progress_end()

    def is_element_far_away(self, element):
        try:
            placement = ifcopenshell.util.placement.get_local_placement(element.ObjectPlacement)
            point = placement[:, 3][0:3]
            return self.is_point_far_away(point, is_meters=False)
        except:
            pass

    def is_point_far_away(self, point, is_meters=True):
        # Locations greater than 1km are not considered "small sites" according to the georeferencing guide
        # Users can configure this if they have to handle larger sites but beware of surveying precision
        limit = self.ifc_import_settings.distance_limit
        limit = limit if is_meters else (limit / self.unit_scale)
        coords = point
        if hasattr(point, "Coordinates"):
            coords = point.Coordinates
        return abs(coords[0]) > limit or abs(coords[1]) > limit or abs(coords[2]) > limit

    def process_context_filter(self):
        # Facetation is to accommodate broken Revit files
        # See https://forums.buildingsmart.org/t/suggestions-on-how-to-improve-clarity-of-representation-context-usage-in-documentation/3663/6?u=moult
        self.body_contexts = [
            c.id()
            for c in self.file.by_type("IfcGeometricRepresentationSubContext")
            if c.ContextIdentifier in ["Body", "Facetation"]
        ]
        # Ideally, all representations should be in a subcontext, but some BIM programs don't do this correctly
        self.body_contexts.extend(
            [
                c.id()
                for c in self.file.by_type("IfcGeometricRepresentationContext", include_subtypes=False)
                if c.ContextType == "Model"
            ]
        )
        if self.body_contexts:
            self.settings.set_context_ids(self.body_contexts)
        # Annotation ContextType is to accommodate broken Revit files
        # See https://github.com/Autodesk/revit-ifc/issues/187
        self.plan_contexts = [
            c.id()
            for c in self.file.by_type("IfcGeometricRepresentationContext")
            if c.ContextType in ["Plan", "Annotation"] or c.ContextIdentifier == "Annotation"
        ]
        if self.plan_contexts:
            self.settings_2d.set_context_ids(self.plan_contexts)

    def process_element_filter(self):
        offset = self.ifc_import_settings.element_offset
        offset_limit = offset + self.ifc_import_settings.element_limit

        if self.ifc_import_settings.has_filter:
            self.elements = self.ifc_import_settings.elements
            if isinstance(self.elements, set):
                self.elements = list(self.elements)
            # TODO: enable filtering for annotations
        else:
            if self.file.schema in ("IFC2X3", "IFC4"):
                self.elements = self.file.by_type("IfcElement") + self.file.by_type("IfcProxy")
            else:
                self.elements = self.file.by_type("IfcElement")

        drawing_groups = [g for g in self.file.by_type("IfcGroup") if g.ObjectType == "DRAWING"]
        drawing_annotations = set()
        for drawing_group in drawing_groups:
            for rel in drawing_group.IsGroupedBy:
                drawing_annotations.update(rel.RelatedObjects)
        self.annotations = set([a for a in self.file.by_type("IfcAnnotation")])
        self.annotations -= drawing_annotations

        self.elements = [e for e in self.elements if not e.is_a("IfcFeatureElement")]
        if self.ifc_import_settings.is_coordinating:
            self.elements = [e for e in self.elements if e.Representation]

        self.elements = set(self.elements[offset:offset_limit])

        if self.ifc_import_settings.has_filter or offset or offset_limit < len(self.elements):
            self.element_types = set([ifcopenshell.util.element.get_type(e) for e in self.elements])
        else:
            self.element_types = set(self.file.by_type("IfcTypeProduct"))

        if self.ifc_import_settings.has_filter and self.ifc_import_settings.should_filter_spatial_elements:
            filtered_elements = self.elements | set(self.file.by_type("IfcGrid"))
            self.spatial_elements = self.get_spatial_elements_filtered_by_elements(filtered_elements)
        else:
            if self.file.schema == "IFC2X3":
                self.spatial_elements = set(self.file.by_type("IfcSpatialStructureElement"))
            else:
                self.spatial_elements = set(self.file.by_type("IfcSpatialElement"))

    def get_spatial_elements_filtered_by_elements(self, elements):
        leaf_spatial_elements = set([ifcopenshell.util.element.get_container(e) for e in elements])
        results = set()
        for spatial_element in leaf_spatial_elements:
            while True:
                results.add(spatial_element)
                spatial_element = ifcopenshell.util.element.get_aggregate(spatial_element)
                if not spatial_element or spatial_element.is_a() in ("IfcProject", "IfcProjectLibrary"):
                    break
        return results

    def parse_native_elements(self):
        if not self.ifc_import_settings.should_load_geometry:
            return
        for element in self.elements:
            if self.is_native(element):
                self.native_elements.add(element)
        self.elements -= self.native_elements

    def is_native(self, element):
        if (
            not element.Representation
            or not element.Representation.Representations
            or getattr(element, "HasOpenings", None)
        ):
            return
        representations = self.get_transformed_body_representations(element.Representation.Representations)

        # Single swept disk solids (e.g. rebar) are better natively represented as beveled curves
        if self.is_native_swept_disk_solid(element, representations):
            self.native_data[element.GlobalId] = {
                "representations": representations,
                "representation": self.get_body_representation(element.Representation.Representations),
                "type": "IfcSweptDiskSolid",
            }
            return True

        if not self.ifc_import_settings.should_use_native_meshes:
            return False  # Performance improvements only occur on edge cases currently

        # FacetedBreps (without voids) are meshes. See #841.
        if self.is_native_faceted_brep(representations):
            self.native_data[element.GlobalId] = {
                "representations": representations,
                "representation": self.get_body_representation(element.Representation.Representations),
                "type": "IfcFacetedBrep",
            }
            return True

        if self.is_native_face_based_surface_model(representations):
            self.native_data[element.GlobalId] = {
                "representations": representations,
                "representation": self.get_body_representation(element.Representation.Representations),
                "type": "IfcFaceBasedSurfaceModel",
            }
            return True

    def is_native_swept_disk_solid(self, element, representations):
        for representation in representations:
            items = representation["raw"].Items or []  # Be forgiving of invalid IFCs because Revit :(
            if len(items) == 1 and items[0].is_a("IfcSweptDiskSolid"):
                if tool.Pset.get_element_pset(element, "BBIM_Railing"):
                    return False
                return True
            elif len(items) and (  # See #2508 why we accommodate for invalid IFCs here
                items[0].is_a("IfcSweptDiskSolid")
                and len({i.is_a() for i in items}) == 1
                and len({i.Radius for i in items}) == 1
            ):
                if tool.Pset.get_element_pset(element, "BBIM_Railing"):
                    return False
                return True
        return False

    def is_native_faceted_brep(self, representations):
        for representation in representations:
            for i in representation["raw"].Items:
                if i.is_a() != "IfcFacetedBrep":
                    return False
        return True

    def is_native_face_based_surface_model(self, representations):
        for representation in representations:
            for i in representation["raw"].Items:
                if i.is_a() != "IfcFaceBasedSurfaceModel":
                    return False
        return True

    def get_products_from_shape_representation(self, element):
        products = [pr.ShapeOfProduct[0] for pr in element.OfProductRepresentation]
        for rep_map in element.RepresentationMap:
            for usage in rep_map.MapUsage:
                for inverse_element in self.file.get_inverse(usage):
                    if inverse_element.is_a("IfcShapeRepresentation"):
                        products.extend(self.get_products_from_shape_representation(inverse_element))
        return products

    def calculate_model_offset(self):
        props = bpy.context.scene.BIMGeoreferenceProperties
        if props.has_blender_offset:
            return
        if self.ifc_import_settings.false_origin:
            return self.set_manual_blender_offset()
        if self.file.schema == "IFC2X3":
            project = self.file.by_type("IfcProject")[0]
        else:
            project = self.file.by_type("IfcContext")[0]
        site = self.find_decomposed_ifc_class(project, "IfcSite")
        if site and self.is_element_far_away(site):
            return self.guess_georeferencing(site)
        building = self.find_decomposed_ifc_class(project, "IfcBuilding")
        if building and self.is_element_far_away(building):
            return self.guess_georeferencing(building)
        return self.guess_absolute_coordinate()

    def set_manual_blender_offset(self):
        props = bpy.context.scene.BIMGeoreferenceProperties
        props.blender_eastings = str(self.ifc_import_settings.false_origin[0])
        props.blender_northings = str(self.ifc_import_settings.false_origin[1])
        props.blender_orthogonal_height = str(self.ifc_import_settings.false_origin[2])
        props.has_blender_offset = True

    def guess_georeferencing(self, element):
        if not element.ObjectPlacement or not element.ObjectPlacement.is_a("IfcLocalPlacement"):
            return
        placement = ifcopenshell.util.placement.get_local_placement(element.ObjectPlacement)
        props = bpy.context.scene.BIMGeoreferenceProperties
        props.blender_eastings = str(placement[0][3])
        props.blender_northings = str(placement[1][3])
        props.blender_orthogonal_height = str(placement[2][3])
        x_axis = mathutils.Vector(placement[:, 0][0:3])
        default_x_axis = mathutils.Vector((1, 0, 0))
        if (default_x_axis - x_axis).length > 0.01:
            props.blender_x_axis_abscissa = str(placement[0][0])
            props.blender_x_axis_ordinate = str(placement[1][0])
        props.has_blender_offset = True

    def guess_absolute_coordinate(self):
        # Civil BIM applications like to work in absolute coordinates, where the
        # ObjectPlacement is usually 0,0,0 (but not always, so we'll need to
        # check for the actual transformation) but each individual coordinate of
        # the shape representation is in absolute values.
        offset_point = self.get_offset_point()
        if offset_point is None:
            return
        props = bpy.context.scene.BIMGeoreferenceProperties
        props.blender_eastings = str(offset_point[0])
        props.blender_northings = str(offset_point[1])
        props.blender_orthogonal_height = str(offset_point[2])
        props.has_blender_offset = True

    def get_offset_point(self):
        elements_checked = 0
        # If more than these elements aren't far away, the file probably isn't absolutely positioned
        element_checking_threshold = 10
        for element in self.file.by_type("IfcElement"):
            if not element.Representation:
                continue
            elements_checked += 1
            if elements_checked > element_checking_threshold:
                return
            if not self.does_element_likely_have_geometry_far_away(element):
                continue
            shape = ifcopenshell.geom.create_shape(self.settings, element)
            m = shape.transformation.matrix.data
            mat = np.array(
                ([m[0], m[3], m[6], m[9]], [m[1], m[4], m[7], m[10]], [m[2], m[5], m[8], m[11]], [0, 0, 0, 1])
            )
            point = np.array(
                (
                    shape.geometry.verts[0] / self.unit_scale,
                    shape.geometry.verts[1] / self.unit_scale,
                    shape.geometry.verts[2] / self.unit_scale,
                    0.0,
                )
            )
            return mat @ point

    def does_element_likely_have_geometry_far_away(self, element):
        for representation in element.Representation.Representations:
            items = []
            for item in representation.Items:
                if item.is_a("IfcMappedItem"):
                    items.extend(item.MappingSource.MappedRepresentation.Items)
                else:
                    items.append(item)
            for item in items:
                for subelement in self.file.traverse(item):
                    if subelement.is_a("IfcCartesianPointList3D"):
                        for point in subelement.CoordList:
                            if len(point) == 3 and self.is_point_far_away(point, is_meters=False):
                                return True
                    if subelement.is_a("IfcCartesianPoint"):
                        if len(subelement.Coordinates) == 3 and self.is_point_far_away(subelement, is_meters=False):
                            return True

    def apply_blender_offset_to_matrix_world(self, obj, matrix):
        props = bpy.context.scene.BIMGeoreferenceProperties
        if props.has_blender_offset:
            if obj.data and obj.data.get("has_cartesian_point_offset", None):
                obj.BIMObjectProperties.blender_offset_type = "CARTESIAN_POINT"
            elif self.is_point_far_away((matrix[0, 3], matrix[1, 3], matrix[2, 3])):
                obj.BIMObjectProperties.blender_offset_type = "OBJECT_PLACEMENT"
                matrix = ifcopenshell.util.geolocation.global2local(
                    matrix,
                    float(props.blender_eastings) * self.unit_scale,
                    float(props.blender_northings) * self.unit_scale,
                    float(props.blender_orthogonal_height) * self.unit_scale,
                    float(props.blender_x_axis_abscissa),
                    float(props.blender_x_axis_ordinate),
                )

        return mathutils.Matrix(matrix.tolist())

    def find_decomposed_ifc_class(self, element, ifc_class):
        if element.is_a(ifc_class):
            return element
        rel_aggregates = element.IsDecomposedBy
        for rel_aggregate in rel_aggregates:
            for part in rel_aggregate.RelatedObjects:
                result = self.find_decomposed_ifc_class(part, ifc_class)
                if result:
                    return result

    def create_grids(self):
        if not self.ifc_import_settings.should_load_geometry:
            return
        grids = self.file.by_type("IfcGrid")
        for grid in grids:
            shape = None
            if not grid.UAxes or not grid.VAxes:
                # Revit can create invalid grids
                self.ifc_import_settings.logger.error("An invalid grid was found %s", grid)
                continue
            if grid.Representation:
                shape = ifcopenshell.geom.create_shape(self.settings_2d, grid)
            grid_obj = self.create_product(grid, shape)
            if bpy.context.preferences.addons["blenderbim"].preferences.lock_grids_on_import:
                grid_obj.lock_location = (True, True, True)
                grid_obj.lock_rotation = (True, True, True)
            collection = bpy.data.collections.new(tool.Loader.get_name(grid))
            u_axes = bpy.data.collections.new("UAxes")
            collection.children.link(u_axes)
            v_axes = bpy.data.collections.new("VAxes")
            collection.children.link(v_axes)
            self.create_grid_axes(grid.UAxes, u_axes, grid_obj)
            self.create_grid_axes(grid.VAxes, v_axes, grid_obj)
            if grid.WAxes:
                w_axes = bpy.data.collections.new("WAxes")
                collection.children.link(w_axes)
                self.create_grid_axes(grid.WAxes, w_axes, grid_obj)

    def create_grid_axes(self, axes, grid_collection, grid_obj):
        for axis in axes:
            shape = ifcopenshell.geom.create_shape(self.settings_2d, axis.AxisCurve)
            mesh = self.create_mesh(axis, shape)
            obj = bpy.data.objects.new(f"IfcGridAxis/{axis.AxisTag}", mesh)
            if bpy.context.preferences.addons["blenderbim"].preferences.lock_grids_on_import:
                obj.lock_location = (True, True, True)
                obj.lock_rotation = (True, True, True)
            self.link_element(axis, obj)
            self.set_matrix_world(obj, grid_obj.matrix_world)
            grid_collection.objects.link(obj)

    def create_element_types(self):
        for element_type in self.element_types:
            if not element_type:
                continue
            self.create_element_type(element_type)

    def create_element_type(self, element):
        self.ifc_import_settings.logger.info("Creating object %s", element)
        mesh = None
        if self.ifc_import_settings.should_load_geometry:
            representation = ifcopenshell.util.representation.get_representation(element, "Model", "Body", "MODEL_VIEW")
            if not representation:
                representation = ifcopenshell.util.representation.get_representation(element, "Plan", "Annotation")
            if not representation:
                representation = ifcopenshell.util.representation.get_representation(element, "Model", "Annotation")
            if representation:
                mesh_name = "{}/{}".format(representation.ContextOfItems.id(), representation.id())
                mesh = self.meshes.get(mesh_name)
                if mesh is None:
                    shape = None
                    try:
                        shape = ifcopenshell.geom.create_shape(self.settings, representation)
                    except:
                        try:
                            shape = ifcopenshell.geom.create_shape(self.settings_2d, representation)
                        except:
                            self.ifc_import_settings.logger.error("Failed to generate shape for %s", element)
                    if shape:
                        mesh = self.create_mesh(element, shape)
                        tool.Loader.link_mesh(shape, mesh)
                        self.meshes[mesh_name] = mesh
        obj = bpy.data.objects.new(tool.Loader.get_name(element), mesh)
        self.link_element(element, obj)
        self.material_creator.create(element, obj, mesh)
        self.type_products[element.GlobalId] = obj

    def create_native_elements(self):
        if not self.ifc_import_settings.should_load_geometry:
            return
        progress = 0
        checkpoint = time.time()
        total = len(self.native_elements)
        for element in self.native_elements:
            progress += 1
            if progress % 250 == 0:
                percent = round(progress / total * 100)
                print(
                    "{} / {} ({}%) elements processed in {:.2f}s ...".format(
                        progress, total, percent, time.time() - checkpoint
                    )
                )
                checkpoint = time.time()
                self.incrementally_merge_objects()
            native_data = self.native_data[element.GlobalId]
            representation = native_data["representation"]
            if not representation:
                continue
            context_id = representation.ContextOfItems.id() if hasattr(representation, "ContextOfItems") else 0
            mesh_name = f"{context_id}/{representation.id()}"
            mesh = self.meshes.get(mesh_name)
            if mesh is None:
                if native_data["type"] == "IfcSweptDiskSolid":
                    mesh = self.create_native_swept_disk_solid(element, mesh_name)
                elif native_data["type"] == "IfcFacetedBrep":
                    mesh = self.create_native_faceted_brep(element, mesh_name)
                elif native_data["type"] == "IfcFaceBasedSurfaceModel":
                    mesh = self.create_native_faceted_brep(element, mesh_name)
                tool.Ifc.link(representation, mesh)
                mesh.name = mesh_name
                self.meshes[mesh_name] = mesh
            self.create_product(element, mesh=mesh)
        print("Done creating geometry")

    def create_spatial_elements(self):
        self.create_generic_elements(self.spatial_elements)

    def create_elements(self):
        self.create_generic_elements(self.elements)

    def create_generic_elements(self, elements):
        if isinstance(self.file, ifcopenshell.sqlite):
            return self.create_generic_sqlite_elements(elements)

        # Based on my experience in viewing BIM models, representations are prioritised as follows:
        # 1. 3D Body, 2. 2D Body, 3. 2D Plans / annotations, 4. Point clouds, 5. No representation
        # If an element has a representation that doesn't follow 1, 2, 3, or 4, it will not show by default.
        # The user can load them later if they want to view them.
        if self.ifc_import_settings.should_load_geometry:
            products = self.create_products(elements)
            elements -= products
            products = self.create_products(elements, settings=self.settings_curve)
            elements -= products
            products = self.create_products(elements, settings=self.settings_2d)
            elements -= products
            products = self.create_pointclouds(elements)
            elements -= products

        total = len(elements)
        for i, element in enumerate(elements):
            if i % 250 == 0:
                print("{} / {} elements processed ...".format(i, total))
            self.create_product(element)

    def create_generic_sqlite_elements(self, elements):
        self.geometry_cache = self.file.get_geometry([e.id() for e in elements])
        for geometry_id, geometry in self.geometry_cache["geometry"].items():
            mesh_name = tool.Loader.get_mesh_name(type("Geometry", (), {"id": geometry_id}))
            mesh = bpy.data.meshes.new(mesh_name)

            verts = geometry["verts"]
            mesh["has_cartesian_point_offset"] = False

            if geometry["faces"]:
                num_vertices = len(verts) // 3
                total_faces = len(geometry["faces"])
                loop_start = range(0, total_faces, 3)
                num_loops = total_faces // 3
                loop_total = [3] * num_loops
                num_vertex_indices = len(geometry["faces"])

                mesh.vertices.add(num_vertices)
                mesh.vertices.foreach_set("co", verts)
                mesh.loops.add(num_vertex_indices)
                mesh.loops.foreach_set("vertex_index", geometry["faces"])
                mesh.polygons.add(num_loops)
                mesh.polygons.foreach_set("loop_start", loop_start)
                mesh.polygons.foreach_set("loop_total", loop_total)
                mesh.update()
            else:
                e = geometry["edges"]
                v = verts
                vertices = [[v[i], v[i + 1], v[i + 2]] for i in range(0, len(v), 3)]
                edges = [[e[i], e[i + 1]] for i in range(0, len(e), 2)]
                mesh.from_pydata(vertices, edges, [])

            mesh["ios_materials"] = geometry["materials"]
            mesh["ios_material_ids"] = geometry["material_ids"]
            self.meshes[mesh_name] = mesh

        total = len(elements)
        for i, element in enumerate(elements):
            if i % 250 == 0:
                print("{} / {} elements processed ...".format(i, total))
            mesh = None
            geometry_id = self.geometry_cache["shapes"][element.id()]["geometry"]
            if geometry_id:
                mesh_name = tool.Loader.get_mesh_name(type("Geometry", (), {"id": geometry_id}))
                mesh = self.meshes.get(mesh_name)
            self.create_product(element, mesh=mesh)

    def create_products(self, products, settings=None):
        if settings is None:
            settings = self.settings

        results = set()
        if not products:
            return results
        if self.ifc_import_settings.should_use_cpu_multiprocessing:
            iterator = ifcopenshell.geom.iterator(settings, self.file, multiprocessing.cpu_count(), include=products)
        else:
            iterator = ifcopenshell.geom.iterator(settings, self.file, include=products)
        if self.ifc_import_settings.should_cache:
            cache = IfcStore.get_cache()
            if cache:
                iterator.set_cache(cache)
        valid_file = iterator.initialize()
        if not valid_file:
            return results
        checkpoint = time.time()
        progress = 0
        total = len(products)
        start_progress = self.progress
        progress_range = 85 - start_progress
        while True:
            progress += 1
            if progress % 250 == 0:
                percent_created = round(progress / total * 100)
                percent_preprocessed = iterator.progress()
                percent_average = (percent_created + percent_preprocessed) / 2
                print(
                    "{} / {} ({}% created, {}% preprocessed) elements processed in {:.2f}s ...".format(
                        progress, total, percent_created, percent_preprocessed, time.time() - checkpoint
                    )
                )
                checkpoint = time.time()
                self.update_progress((percent_average / 100 * progress_range) + start_progress)
                self.incrementally_merge_objects()
            shape = iterator.get()
            if shape:
                product = self.file.by_id(shape.id)
                if self.body_contexts:
                    self.create_product(product, shape)
                    results.add(product)
                else:
                    if shape.context not in ["Body", "Facetation"] and IfcStore.get_element(shape.id):
                        # We only load a single context, and we prioritise the Body context. See #1290.
                        pass
                    else:
                        self.create_product(product, shape)
                        results.add(product)
            if not iterator.next():
                break
        print("Done creating geometry")
        return results

    def incrementally_merge_objects(self):
        if not self.ifc_import_settings.is_coordinating:
            return
        if self.ifc_import_settings.merge_mode == "IFC_CLASS":
            self.merge_by_class()
            self.profile_code("Merging by class")
        elif self.ifc_import_settings.merge_mode == "IFC_TYPE":
            self.merge_by_type()
            self.profile_code("Merging by type")
        elif self.ifc_import_settings.merge_mode == "MATERIAL":
            self.merge_by_material()
            self.profile_code("Merging by material")

    def create_structural_items(self):
        # Create structural collections
        self.structural_member_collection = bpy.data.collections.new("Members")
        self.structural_connection_collection = bpy.data.collections.new("Connections")
        self.structural_collection = bpy.data.collections.new("StructuralItems")
        self.structural_collection.children.link(self.structural_member_collection)
        self.structural_collection.children.link(self.structural_connection_collection)
        self.project["blender"].children.link(self.structural_collection)

        self.create_products(self.file.by_type("IfcStructuralCurveMember"), settings=self.settings_2d)
        self.create_products(self.file.by_type("IfcStructuralCurveConnection"), settings=self.settings_2d)
        self.create_products(self.file.by_type("IfcStructuralSurfaceMember"), settings=self.settings_2d)
        self.create_products(self.file.by_type("IfcStructuralSurfaceConnection"), settings=self.settings_2d)
        self.create_structural_point_connections()

    def create_structural_point_connections(self):
        for product in self.file.by_type("IfcStructuralPointConnection"):
            # TODO: make this based off ifcopenshell. See #1409
            placement_matrix = ifcopenshell.util.placement.get_local_placement(product.ObjectPlacement)
            vertex = None
            context = None
            representation = None
            for subelement in self.file.traverse(product.Representation):
                if subelement.is_a("IfcVertex") and subelement.VertexGeometry.is_a("IfcCartesianPoint"):
                    vertex = list(subelement.VertexGeometry.Coordinates)
                elif subelement.is_a("IfcGeometricRepresentationContext"):
                    context = subelement
                elif subelement.is_a("IfcTopologyRepresentation"):
                    representation = subelement
            if not vertex or not context or not representation:
                continue  # TODO implement non cartesian point vertexes

            mesh_name = f"{context.id()}/{representation.id()}"
            mesh = bpy.data.meshes.new(mesh_name)
            mesh.from_pydata([mathutils.Vector(vertex) * self.unit_scale], [], [])

            obj = bpy.data.objects.new("{}/{}".format(product.is_a(), product.Name), mesh)
            self.set_matrix_world(obj, self.apply_blender_offset_to_matrix_world(obj, placement_matrix))
            self.link_element(product, obj)

    def get_pointcloud_representation(self, product):
        if hasattr(product, "Representation") and hasattr(product.Representation, "Representations"):
            representations = product.Representation.Representations
        elif hasattr(product, "RepresentationMaps") and hasattr(product.RepresentationMaps, "RepresentationMaps"):
            representations = product.RepresentationMaps
        else:
            return None

        for representation in representations:
            if representation.RepresentationType in ("PointCloud", "Point"):
                return representation

            elif self.file.schema == "IFC2X3" and representation.RepresentationType == "GeometricSet":
                for item in representation.Items:
                    if not (item.is_a("IfcCartesianPointList") or item.is_a("IfcCartesianPoint")):
                        break
                else:
                    return representation

            elif representation.RepresentationType == "MappedRepresentation":
                for item in representation.Items:
                    mapped_representation = self.get_pointcloud_representation(item)
                    if mapped_representation is not None:
                        return mapped_representation
        return None

    def create_pointclouds(self, products):
        result = set()
        for product in products:
            representation = self.get_pointcloud_representation(product)
            if representation is not None:
                pointcloud = self.create_pointcloud(product, representation)
                if pointcloud is not None:
                    result.add(pointcloud)

        return result

    def create_pointcloud(self, product, representation):
        placement_matrix = self.get_element_matrix(product)
        vertex_list = []
        for item in representation.Items:
            if item.is_a("IfcCartesianPointList"):
                vertex_list.extend(
                    mathutils.Vector(list(coordinates)) * self.unit_scale for coordinates in item.CoordList
                )
            elif item.is_a("IfcCartesianPoint"):
                vertex_list.append(mathutils.Vector(list(item.Coordinates)) * self.unit_scale)

        if len(vertex_list) == 0:
            return None

        mesh_name = f"{representation.ContextOfItems.id()}/{representation.id()}"
        mesh = bpy.data.meshes.new(mesh_name)
        mesh.from_pydata(vertex_list, [], [])
        tool.Ifc.link(representation, mesh)

        obj = bpy.data.objects.new("{}/{}".format(product.is_a(), product.Name), mesh)
        self.set_matrix_world(obj, self.apply_blender_offset_to_matrix_world(obj, placement_matrix))
        self.link_element(product, obj)
        return product

    def create_product(self, element, shape=None, mesh=None):
        if element is None:
            return

        if self.has_existing_project:
            obj = tool.Ifc.get_object(element)
            if obj:
                return obj

        self.ifc_import_settings.logger.info("Creating object %s", element)

        if mesh:
            pass
        elif element.is_a("IfcAnnotation") and self.is_curve_annotation(element) and shape:
            mesh = self.create_curve(element, shape)
            tool.Loader.link_mesh(shape, mesh)
        elif shape:
            mesh_name = tool.Loader.get_mesh_name(shape.geometry)
            mesh = self.meshes.get(mesh_name)
            if mesh is None:
                mesh = self.create_mesh(element, shape)
                tool.Loader.link_mesh(shape, mesh)
                self.meshes[mesh_name] = mesh
        else:
            mesh = None

        obj = bpy.data.objects.new(tool.Loader.get_name(element), mesh)
        self.link_element(element, obj)

        if shape:
            m = shape.transformation.matrix.data
            # We use numpy here because Blender mathutils.Matrix is not accurate enough
            mat = np.array(
                ([m[0], m[3], m[6], m[9]], [m[1], m[4], m[7], m[10]], [m[2], m[5], m[8], m[11]], [0, 0, 0, 1])
            )
            self.set_matrix_world(obj, self.apply_blender_offset_to_matrix_world(obj, mat))
            self.material_creator.create(element, obj, mesh)
        elif mesh:
            self.set_matrix_world(obj, self.apply_blender_offset_to_matrix_world(obj, self.get_element_matrix(element)))
            self.material_creator.create(element, obj, mesh)
        elif hasattr(element, "ObjectPlacement"):
            self.set_matrix_world(obj, self.apply_blender_offset_to_matrix_world(obj, self.get_element_matrix(element)))

        return obj

    def get_representation_item_material_name(self, item):
        if not item.StyledByItem:
            return
        styles = list(item.StyledByItem[0].Styles)
        while styles:
            style = styles.pop()
            if style.is_a("IfcSurfaceStyle"):
                return style.id()
            elif style.is_a("IfcPresentationStyleAssignment"):
                styles.extend(style.Styles)

    def create_native_faceted_brep(self, element, mesh_name):
        # TODO: georeferencing?
        # co [x y z x y z x y z ...]
        # vertex_index [i i i i i ...]
        # loop_start [0 3 6 9 ...] (for tris)
        # loop_total [3 3 3 3 ...] (for tris)
        self.mesh_data = {
            "co": [],
            "vertex_index": [],
            "loop_start": [],
            "loop_total": [],
            "total_verts": 0,
            "total_polygons": 0,
            "materials": [],
            "material_ids": [],
        }

        for representation in element.Representation.Representations:
            if representation.ContextOfItems.id() not in self.body_contexts:
                continue
            self.convert_representation(representation)

        mesh = bpy.data.meshes.new("Native")

        props = bpy.context.scene.BIMGeoreferenceProperties
        mat = ifcopenshell.util.placement.get_local_placement(element.ObjectPlacement)
        if props.has_blender_offset and self.is_point_far_away(self.mesh_data["co"][0:3], is_meters=False):
            offset_point = np.linalg.inv(mat) @ np.array(
                (
                    float(props.blender_eastings),
                    float(props.blender_northings),
                    float(props.blender_orthogonal_height),
                    0.0,
                )
            )
            verts = [None] * len(self.mesh_data["co"])
            for i in range(0, len(self.mesh_data["co"]), 3):
                verts[i], verts[i + 1], verts[i + 2] = ifcopenshell.util.geolocation.enh2xyz(
                    self.mesh_data["co"][i] * self.unit_scale,
                    self.mesh_data["co"][i + 1] * self.unit_scale,
                    self.mesh_data["co"][i + 2] * self.unit_scale,
                    offset_point[0] * self.unit_scale,
                    offset_point[1] * self.unit_scale,
                    offset_point[2] * self.unit_scale,
                    float(props.blender_x_axis_abscissa),
                    float(props.blender_x_axis_ordinate),
                )
            mesh["has_cartesian_point_offset"] = True
        else:
            verts = [c * self.unit_scale for c in self.mesh_data["co"]]
            mesh["has_cartesian_point_offset"] = False

        mesh.vertices.add(self.mesh_data["total_verts"])
        mesh.vertices.foreach_set("co", verts)
        mesh.loops.add(len(self.mesh_data["vertex_index"]))
        mesh.loops.foreach_set("vertex_index", self.mesh_data["vertex_index"])
        mesh.polygons.add(self.mesh_data["total_polygons"])
        mesh.polygons.foreach_set("loop_start", self.mesh_data["loop_start"])
        mesh.polygons.foreach_set("loop_total", self.mesh_data["loop_total"])
        mesh.update()

        mesh["ios_materials"] = self.mesh_data["materials"]
        mesh["ios_material_ids"] = self.mesh_data["material_ids"]
        return mesh

    def convert_representation(self, representation):
        for item in representation.Items:
            self.convert_representation_item(item)

    def convert_representation_item(self, item):
        if item.is_a("IfcMappedItem"):
            # mapping_target = matrix
            self.convert_representation(item.MappingSource.MappedRepresentation)
        elif item.is_a() == "IfcFacetedBrep":
            self.convert_representation_item_faceted_brep(item)
        elif item.is_a() == "IfcFaceBasedSurfaceModel":
            self.convert_representation_item_face_based_surface_model(item)

    def convert_representation_item_face_based_surface_model(self, item):
        mesh = item.get_info_2(recursive=True)
        for face_set in mesh["FbsmFaces"]:
            self.convert_representation_item_face_set(item, face_set)

    def convert_representation_item_faceted_brep(self, item):
        mesh = item.get_info_2(recursive=True)
        return self.convert_representation_item_face_set(item, mesh["Outer"])

    def convert_representation_item_face_set(self, item, mesh):
        # On a few occasions, we flatten a list. This seems to be the most efficient way to do it.
        # https://stackoverflow.com/questions/20112776/how-do-i-flatten-a-list-of-lists-nested-lists

        # For huge face sets it might be better to do a "flatmap" instead of sum()
        # bounds = sum((f["Bounds"] for f in mesh["Outer"]["CfsFaces"] if len(f["Bounds"]) == 1), ())
        bounds = tuple(chain.from_iterable(f["Bounds"] for f in mesh["CfsFaces"] if len(f["Bounds"]) == 1))
        # Here are some untested alternatives, are they faster?
        # bounds = tuple((f["Bounds"] for f in mesh["Outer"]["CfsFaces"] if len(f["Bounds"]) == 1))[0]
        # bounds = chain.from_iterable(f["Bounds"] for f in mesh["Outer"]["CfsFaces"] if len(f["Bounds"]) == 1)

        polygons = [[(p["id"], p["Coordinates"]) for p in b["Bound"]["Polygon"]] for b in bounds]

        for face in mesh["CfsFaces"]:
            # Blender cannot handle faces with holes.
            if len(face["Bounds"]) > 1:
                inner_bounds = []
                inner_bound_point_ids = []
                for bound in face["Bounds"]:
                    if bound["type"] == "IfcFaceOuterBound":
                        outer_bound = [[p["Coordinates"] for p in bound["Bound"]["Polygon"]]]
                        outer_bound_point_ids = [[p["id"] for p in bound["Bound"]["Polygon"]]]
                    else:
                        inner_bounds.append([p["Coordinates"] for p in bound["Bound"]["Polygon"]])
                        inner_bound_point_ids.append([p["id"] for p in bound["Bound"]["Polygon"]])
                points = outer_bound[0].copy()
                [points.extend(p) for p in inner_bounds]
                point_ids = outer_bound_point_ids[0].copy()
                [point_ids.extend(p) for p in inner_bound_point_ids]

                tessellated_polygons = mathutils.geometry.tessellate_polygon(outer_bound + inner_bounds)
                polygons.extend([[(point_ids[pi], points[pi]) for pi in t] for t in tessellated_polygons])

        # Clever vertex welding algorithm by Thomas Krijnen. See #841.

        # by id
        di0 = {}
        # by coords
        di1 = {}

        vertex_index_offset = self.mesh_data["total_verts"]

        def lookup(id_coords):
            idx = di0.get(id_coords[0])
            if idx is None:
                idx = di1.get(id_coords[1])
                if idx is None:
                    l = len(di0)
                    di0[id_coords[0]] = l
                    di1[id_coords[1]] = l
                    return l + vertex_index_offset
                else:
                    return idx + vertex_index_offset
            else:
                return idx + vertex_index_offset

        mapped_polygons = [list(map(lookup, p)) for p in polygons]

        self.mesh_data["vertex_index"].extend(chain.from_iterable(mapped_polygons))

        # Flattened vertex coords
        self.mesh_data["co"].extend(chain.from_iterable(di1.keys()))
        self.mesh_data["total_verts"] += len(di1.keys())
        loop_total = [len(p) for p in mapped_polygons]
        total_polygons = len(mapped_polygons)
        self.mesh_data["total_polygons"] += total_polygons

        self.mesh_data["materials"].append(self.get_representation_item_material_name(item) or "NULLMAT")
        material_index = len(self.mesh_data["materials"]) - 1
        if self.mesh_data["materials"][material_index] == "NULLMAT":
            # Magic number -1 represents no material, until this has a better approach
            self.mesh_data["material_ids"] += [-1] * total_polygons
        else:
            self.mesh_data["material_ids"] += [material_index] * total_polygons

        if self.mesh_data["loop_start"]:
            loop_start_offset = self.mesh_data["loop_start"][-1] + self.mesh_data["loop_total"][-1]
        else:
            loop_start_offset = 0

        loop_start = [loop_start_offset] + [loop_start_offset + i for i in list(accumulate(loop_total[0:-1]))]
        self.mesh_data["loop_total"].extend(loop_total)
        self.mesh_data["loop_start"].extend(loop_start)
        # list(di1.keys())

    def create_native_swept_disk_solid(self, element, mesh_name):
        # TODO: georeferencing?
        curve = bpy.data.curves.new(mesh_name, type="CURVE")
        curve.dimensions = "3D"
        curve.resolution_u = 2
        polyline = curve.splines.new("POLY")

        for representation in self.native_data[element.GlobalId]["representations"]:
            for item in representation["raw"].Items:
                # TODO: support inner radius, start param, and end param
                geometry = ifcopenshell.geom.create_shape(self.settings_native, item.Directrix)
                e = geometry.edges
                v = geometry.verts
                vertices = [[v[i], v[i + 1], v[i + 2], 1] for i in range(0, len(v), 3)]
                edges = [[e[i], e[i + 1]] for i in range(0, len(e), 2)]
                v2 = None
                for edge in edges:
                    v1 = vertices[edge[0]]
                    if v1 != v2:
                        polyline = curve.splines.new("POLY")
                        polyline.points[-1].co = representation["matrix"] @ mathutils.Vector(v1)
                    v2 = vertices[edge[1]]
                    polyline.points.add(1)
                    polyline.points[-1].co = representation["matrix"] @ mathutils.Vector(v2)

        curve.bevel_depth = self.unit_scale * item.Radius
        curve.use_fill_caps = True
        return curve

    def create_native_annotation(self, element, mesh_name):
        # TODO: georeferencing?
        curve = bpy.data.curves.new(mesh_name, type="CURVE")
        curve.dimensions = "3D"
        curve.resolution_u = 2
        polyline = curve.splines.new("POLY")

        for representation in self.native_data[element.GlobalId]["representations"]:
            for item in representation["raw"].Items:
                # TODO: support inner radius, start param, and end param
                geometry = ifcopenshell.geom.create_shape(self.settings_native, item.Directrix)
                e = geometry.edges
                v = geometry.verts
                vertices = [[v[i], v[i + 1], v[i + 2], 1] for i in range(0, len(v), 3)]
                edges = [[e[i], e[i + 1]] for i in range(0, len(e), 2)]
                v2 = None
                for edge in edges:
                    v1 = vertices[edge[0]]
                    if v1 != v2:
                        polyline = curve.splines.new("POLY")
                        polyline.points[-1].co = representation["matrix"] @ mathutils.Vector(v1)
                    v2 = vertices[edge[1]]
                    polyline.points.add(1)
                    polyline.points[-1].co = representation["matrix"] @ mathutils.Vector(v2)

        curve.bevel_depth = self.unit_scale * item.Radius
        return curve

    def merge_by_class(self):
        merge_set = {}
        id_set = {}
        for ifc_definition_id, obj in self.added_data.items():
            if not isinstance(obj, bpy.types.Object) or not obj.data:
                continue
            element = self.file.by_id(ifc_definition_id)
            if not element.is_a("IfcElement"):
                continue
            merge_set.setdefault(element.is_a(), []).append(obj)
            id_set.setdefault(element.is_a(), []).append(ifc_definition_id)
        self.merge_objects(merge_set, id_set)

    def merge_by_type(self):
        merge_set = {}
        id_set = {}
        for ifc_definition_id, obj in self.added_data.items():
            if not isinstance(obj, bpy.types.Object) or not obj.data:
                continue
            element = self.file.by_id(ifc_definition_id)
            if not element.is_a("IfcElement"):
                continue
            element_type = ifcopenshell.util.element.get_type(element)
            if not element_type:
                continue
            merge_key = str(element_type.id()) + "-" + element_type.Name or "Unnamed"
            merge_set.setdefault(merge_key, []).append(obj)
            id_set.setdefault(merge_key, []).append(ifc_definition_id)
        self.merge_objects(merge_set, id_set)

    def merge_by_material(self):
        merge_set = {}
        id_set = {}
        for ifc_definition_id, obj in self.added_data.items():
            if not isinstance(obj, bpy.types.Object) or not obj.data:
                continue
            element = self.file.by_id(ifc_definition_id)
            if not element.is_a("IfcElement"):
                continue
            merge_key = obj.material_slots[0].name if obj.material_slots else "no-material"
            merge_set.setdefault(merge_key, []).append(obj)
            id_set.setdefault(merge_key, []).append(ifc_definition_id)
        self.merge_objects(merge_set, id_set)

    def merge_objects(self, merge_set, id_set):
        total_objs = sum([len(o) for o in merge_set.values()])
        cumulative_total = 0
        merge_set = {k: v for k, v in sorted(merge_set.items(), key=lambda i: len(i[1]), reverse=True)}
        for group_name, objs in merge_set.items():
            total_group_objs = len(objs)
            if total_group_objs < 10:
                continue
            merge_potential = total_objs - cumulative_total
            if merge_potential < 250:
                print("Merge target achieved")
                return
            cumulative_total += total_group_objs
            print(f"Merging {total_group_objs} objects, {merge_potential} potentially remaining -", group_name)
            try:
                target = objs[0]
                target.data = target.data.copy()
                context_override = {}
                context_override["object"] = context_override["active_object"] = target
                context_override["selected_objects"] = context_override["selected_editable_objects"] = objs
                bpy.ops.object.join(context_override)
                target.data.name += "-merge"
                for ifc_definition_id in id_set[group_name][1:]:
                    del self.added_data[ifc_definition_id]
            except:
                print("Merge failed")

    def merge_materials_by_colour(self):
        cleaned_materials = {}
        for m in bpy.data.materials:
            key = "-".join([str(x) for x in m.diffuse_color])
            cleaned_materials[key] = {"diffuse_color": m.diffuse_color}

        for cleaned_material in cleaned_materials.values():
            cleaned_material["material"] = bpy.data.materials.new("Merged Material")
            cleaned_material["material"].diffuse_color = cleaned_material["diffuse_color"]

        for obj in self.added_data.values():
            if not isinstance(obj, bpy.types.Object):
                continue
            if not hasattr(obj, "material_slots") or not obj.material_slots:
                continue
            for slot in obj.material_slots:
                m = slot.material
                key = "-".join([str(x) for x in m.diffuse_color])
                slot.material = cleaned_materials[key]["material"]

        for material in self.material_creator.materials.values():
            bpy.data.materials.remove(material)

    def add_project_to_scene(self):
        try:
            bpy.context.scene.collection.children.link(self.project["blender"])
        except:
            # Occurs when reloading a project
            pass
        project_collection = bpy.context.view_layer.layer_collection.children[self.project["blender"].name]
        project_collection.children[self.type_collection.name].hide_viewport = True

    def clean_mesh(self):
        obj = None
        last_obj = None
        for obj in self.added_data.values():
            if not isinstance(obj, bpy.types.Object):
                continue
            if obj.type == "MESH":
                bpy.context.view_layer.objects.active = obj
                bpy.ops.object.mode_set(mode='EDIT')
                bpy.ops.mesh.tris_convert_to_quads()
                bpy.ops.mesh.normals_make_consistent()
                bpy.ops.object.mode_set(mode='OBJECT')
                last_obj = obj
        if not last_obj:
            return
<<<<<<< HEAD
=======

        # temporarily unhide types collection to make sure all objects will be cleaned
        project_collection = bpy.context.view_layer.layer_collection.children[self.project["blender"].name]
        types_collection = project_collection.children[self.type_collection.name]
        types_collection.hide_viewport = False
        bpy.context.view_layer.objects.active = last_obj

        context_override = {}
        bpy.ops.object.editmode_toggle(context_override)
        bpy.ops.mesh.tris_convert_to_quads(context_override)
        bpy.ops.mesh.normals_make_consistent(context_override)
        bpy.ops.object.editmode_toggle(context_override)

        types_collection.hide_viewport = True
        bpy.context.view_layer.objects.active = last_obj
>>>>>>> 76a48502
        IfcStore.edited_objs.clear()

    def load_file(self):
        self.ifc_import_settings.logger.info("loading file %s", self.ifc_import_settings.input_file)
        if not bpy.context.scene.BIMProperties.ifc_file:
            bpy.context.scene.BIMProperties.ifc_file = self.ifc_import_settings.input_file
        self.file = IfcStore.get_file()

    def calculate_unit_scale(self):
        self.unit_scale = ifcopenshell.util.unit.calculate_unit_scale(self.file)

    def set_units(self):
        units = self.file.by_type("IfcUnitAssignment")[0]
        for unit in units.Units:
            if unit.is_a("IfcNamedUnit") and unit.UnitType == "LENGTHUNIT":
                if unit.is_a("IfcSIUnit"):
                    bpy.context.scene.unit_settings.system = "METRIC"
                    if unit.Name == "METRE":
                        if not unit.Prefix:
                            bpy.context.scene.unit_settings.length_unit = "METERS"
                        else:
                            bpy.context.scene.unit_settings.length_unit = f"{unit.Prefix}METERS"
                else:
                    bpy.context.scene.unit_settings.system = "IMPERIAL"
                    name = unit.Name.lower()
                    if name == "inch":
                        bpy.context.scene.unit_settings.length_unit = "INCHES"
                    elif name == "foot":
                        bpy.context.scene.unit_settings.length_unit = "FEET"
            elif unit.is_a("IfcNamedUnit") and unit.UnitType == "AREAUNIT":
                name = unit.Name if unit.is_a("IfcSIUnit") else unit.Name.lower()
                try:
                    bpy.context.scene.BIMProperties.area_unit = "{}{}".format(
                        unit.Prefix + "/" if hasattr(unit, "Prefix") and unit.Prefix else "", name
                    )
                except:  # Probably an invalid unit.
                    bpy.context.scene.BIMProperties.area_unit = "SQUARE_METRE"
            elif unit.is_a("IfcNamedUnit") and unit.UnitType == "VOLUMEUNIT":
                name = unit.Name if unit.is_a("IfcSIUnit") else unit.Name.lower()
                try:
                    bpy.context.scene.BIMProperties.volume_unit = "{}{}".format(
                        unit.Prefix + "/" if hasattr(unit, "Prefix") and unit.Prefix else "", name
                    )
                except:  # Probably an invalid unit.
                    bpy.context.scene.BIMProperties.volume_unit = "CUBIC_METRE"

    def create_project(self):
        project = self.file.by_type("IfcProject")[0]
        self.project = {"ifc": project}
        obj = tool.Ifc.get_object(project)
        if obj:
            self.project["blender"] = obj.BIMObjectProperties.collection
            self.has_existing_project = True
            return
        self.project["blender"] = bpy.data.collections.new(
            "{}/{}".format(self.project["ifc"].is_a(), self.project["ifc"].Name)
        )
        obj = self.create_product(self.project["ifc"])
        self.project["blender"].objects.link(obj)
        self.project["blender"].BIMCollectionProperties.obj = obj
        obj.BIMObjectProperties.collection = self.project["blender"]

    def create_collections(self):
        self.create_spatial_decomposition_collections()
        if self.ifc_import_settings.collection_mode == "DECOMPOSITION":
            self.create_aggregate_collections()
        elif self.ifc_import_settings.collection_mode == "SPATIAL_DECOMPOSITION":
            pass

    def create_spatial_decomposition_collections(self):
        for rel_aggregate in self.project["ifc"].IsDecomposedBy or []:
            self.create_spatial_decomposition_collection(self.project["blender"], rel_aggregate.RelatedObjects)

        # Invalid IFCs may have orphaned spatial structure elements.
        orphaned_spaces = [e for e in self.spatial_elements if e.GlobalId not in self.collections]
        while orphaned_spaces:
            self.create_spatial_decomposition_collection(self.project["blender"], orphaned_spaces)
            orphaned_spaces = [e for e in self.spatial_elements if e.GlobalId not in self.collections]

        self.create_views_collection()
        self.create_type_collection()

    def create_type_collection(self):
        for collection in self.project["blender"].children:
            if collection.name == "Types":
                self.type_collection = collection
                break
        if not self.type_collection:
            self.type_collection = bpy.data.collections.new("Types")
            self.project["blender"].children.link(self.type_collection)

    def create_views_collection(self):
        view_collection = None
        for collection in self.project["blender"].children:
            if collection.name == "Views":
                view_collection = collection
                break
        if not view_collection:
            view_collection = bpy.data.collections.new("Views")
            self.project["blender"].children.link(view_collection)

    def create_spatial_decomposition_collection(self, parent, related_objects):
        for element in related_objects:
            if element not in self.spatial_elements:
                continue
            is_existing = False
            if self.has_existing_project:
                obj = tool.Ifc.get_object(element)
                if obj:
                    is_existing = True
                    collection = obj.BIMObjectProperties.collection
                    self.collections[element.GlobalId] = collection
            if not is_existing:
                collection = bpy.data.collections.new(tool.Loader.get_name(element))
                self.collections[element.GlobalId] = collection
                parent.children.link(collection)
            if element.IsDecomposedBy:
                for rel_aggregate in element.IsDecomposedBy:
                    self.create_spatial_decomposition_collection(collection, rel_aggregate.RelatedObjects)

    def create_aggregate_collections(self):
        if self.ifc_import_settings.has_filter:
            rel_aggregates = [e.IsDecomposedBy[0] for e in self.elements if e.IsDecomposedBy]
            rel_aggregates += [e.Decomposes[0] for e in self.elements if e.Decomposes]
            rel_aggregates = set(rel_aggregates)
        else:
            rel_aggregates = [
                a
                for a in self.file.by_type("IfcRelAggregates")
                if a.RelatingObject.is_a("IfcElement") or a.RelatingObject.is_a("IfcElementType")
            ]

        if len(rel_aggregates) > 10000:
            # More than 10,000 collections makes Blender unhappy
            print("Skipping aggregate collections for performance.")
            self.ifc_import_settings.collection_mode = "SPATIAL_DECOMPOSITION"
            return

        aggregates = {}
        for rel_aggregate in rel_aggregates:
            element = rel_aggregate.RelatingObject
            collection = bpy.data.collections.new(tool.Loader.get_name(element))
            aggregates[element.GlobalId] = {"element": element, "collection": collection}
            self.collections[element.GlobalId] = collection

        for global_id, aggregate in aggregates.items():
            parent = ifcopenshell.util.element.get_aggregate(aggregate["element"])
            if parent:
                self.collections[parent.GlobalId].children.link(aggregate["collection"])
                continue
            parent = ifcopenshell.util.element.get_container(aggregate["element"])
            if parent:
                self.collections[parent.GlobalId].children.link(aggregate["collection"])
                continue
            if aggregate["element"].is_a("IfcElementType"):
                self.type_collection.children.link(aggregate["collection"])
                continue

    def create_materials(self):
        for material in self.file.by_type("IfcMaterial"):
            self.create_material(material)

    def create_material(self, material):
        blender_material = bpy.data.materials.new(material.Name)
        self.link_element(material, blender_material)
        self.material_creator.materials[material.id()] = blender_material
        blender_material.use_fake_user = True
        return blender_material

    def create_styles(self):
        parsed_styles = set()

        for material_definition_representation in self.file.by_type("IfcMaterialDefinitionRepresentation"):
            material = material_definition_representation.RepresentedMaterial
            blender_material = self.material_creator.materials[material.id()]
            for representation in material_definition_representation.Representations:
                styles = []
                for styled_item in representation.Items:
                    styles.extend(styled_item.Styles)
                while styles:
                    style = styles.pop()
                    if style.is_a("IfcSurfaceStyle"):
                        self.create_style(style, blender_material)
                        parsed_styles.add(style.id())
                    elif style.is_a("IfcPresentationStyleAssignment"):
                        styles.extend(style.Styles)

        for style in self.file.by_type("IfcSurfaceStyle"):
            if style.id() in parsed_styles:
                continue
            self.create_style(style)

    def create_style(self, style, blender_material=None):
        if not blender_material:
            name = style.Name or str(style.id())
            blender_material = bpy.data.materials.new(name)
            blender_material.use_fake_user = True

        self.link_element(style, blender_material)

        blender_material.BIMMaterialProperties.ifc_style_id = style.id()
        self.material_creator.styles[style.id()] = blender_material

        style_elements = tool.Style.get_style_elements(blender_material)
        if tool.Style.has_blender_external_style(style_elements):
            blender_material.BIMStyleProperties.active_style_type = "External"
        else:
            blender_material.BIMStyleProperties.active_style_type = "Shading"

    def place_objects_in_collections(self):
        for ifc_definition_id, obj in self.added_data.items():
            if isinstance(obj, bpy.types.Object):
                self.place_object_in_collection(self.file.by_id(ifc_definition_id), obj)

    def place_object_in_collection(self, element, obj):
        if self.ifc_import_settings.collection_mode == "DECOMPOSITION":
            self.place_object_in_decomposition_collection(element, obj)
        elif self.ifc_import_settings.collection_mode == "SPATIAL_DECOMPOSITION":
            self.place_object_in_spatial_decomposition_collection(element, obj)

    def place_object_in_decomposition_collection(self, element, obj):
        if element.is_a("IfcProject"):
            return
        elif element.is_a("IfcGridAxis"):
            return
        elif element.GlobalId in self.collections:
            collection = self.collections[element.GlobalId]
            collection.BIMCollectionProperties.obj = obj
            obj.BIMObjectProperties.collection = collection
            collection.name = obj.name
            return collection.objects.link(obj)
        elif getattr(element, "Decomposes", None):
            aggregate = ifcopenshell.util.element.get_aggregate(element)
            return self.collections[aggregate.GlobalId].objects.link(obj)
        else:
            return self.place_object_in_spatial_decomposition_collection(element, obj)

    def place_object_in_spatial_decomposition_collection(self, element, obj):
        if element.is_a("IfcProject"):
            return
        elif element.is_a("IfcGridAxis"):
            return
        elif element.GlobalId in self.collections:
            collection = self.collections[element.GlobalId]
            collection.BIMCollectionProperties.obj = obj
            obj.BIMObjectProperties.collection = collection
            return collection.objects.link(obj)
        elif element.is_a("IfcTypeObject"):
            return self.type_collection.objects.link(obj)
        elif element.is_a("IfcStructuralMember"):
            return self.structural_member_collection.objects.link(obj)
        elif element.is_a("IfcStructuralConnection"):
            return self.structural_connection_collection.objects.link(obj)
        elif element.is_a("IfcAnnotation"):
            group = self.get_drawing_group(element)
            if group:
                return self.collections[group.GlobalId].objects.link(obj)

        container = ifcopenshell.util.element.get_container(element)
        if container:
            if element.is_a("IfcGrid"):  # TODO: refactor into a more holistic collection mode feature
                grid_collection = bpy.data.collections.get(obj.name)
                if grid_collection:  # Just in case we run into invalid grids from Revit
                    self.collections[container.GlobalId].children.link(grid_collection)
                    grid_collection.objects.link(obj)
            else:
                self.collections[container.GlobalId].objects.link(obj)

        else:
            self.ifc_import_settings.logger.warning("Warning: this object is outside the spatial hierarchy %s", element)
            bpy.context.scene.collection.objects.link(obj)

    def is_curve_annotation(self, element):
        object_type = element.ObjectType
        return object_type in ANNOTATION_TYPES_DATA and ANNOTATION_TYPES_DATA[object_type][3] == "curve"

    def get_drawing_group(self, element):
        for rel in element.HasAssignments or []:
            if rel.is_a("IfcRelAssignsToGroup") and rel.RelatingGroup.ObjectType == "DRAWING":
                return rel.RelatingGroup

    def get_element_matrix(self, element):
        if isinstance(element, ifcopenshell.sqlite_entity):
            result = self.geometry_cache["shapes"][element.id()]["matrix"]
        else:
            result = ifcopenshell.util.placement.get_local_placement(element.ObjectPlacement)
        result[0][3] *= self.unit_scale
        result[1][3] *= self.unit_scale
        result[2][3] *= self.unit_scale
        return result

    def get_body_representation(self, representations):
        for representation in representations:
            if (
                representation.RepresentationIdentifier == "Body"
                and representation.RepresentationType == "MappedRepresentation"
            ):
                if len(representation.Items) > 1:
                    return representation
                return self.get_body_representation([representation.Items[0].MappingSource.MappedRepresentation])
            elif representation.RepresentationIdentifier == "Body":
                return representation

    def get_transformed_body_representations(self, representations, matrix=None):
        if matrix is None:
            matrix = mathutils.Matrix()
        results = []
        for representation in representations:
            if (
                representation.RepresentationIdentifier == "Body"
                and representation.RepresentationType == "MappedRepresentation"
            ):
                for item in representation.Items:
                    # TODO: Confirm if this transformation is right
                    transform = self.get_axis2placement(item.MappingSource.MappingOrigin)
                    if item.MappingTarget:
                        transform = transform @ self.get_cartesiantransformationoperator(item.MappingTarget)
                    results.extend(
                        self.get_transformed_body_representations(
                            [item.MappingSource.MappedRepresentation], transform @ matrix
                        )
                    )
            elif representation.RepresentationIdentifier == "Body":
                results.append({"raw": representation, "matrix": self.scale_matrix(matrix)})
        return results

    def scale_matrix(self, matrix):
        matrix[0][3] *= self.unit_scale
        matrix[1][3] *= self.unit_scale
        matrix[2][3] *= self.unit_scale
        return matrix

    def get_representation_id(self, element):
        if not element.Representation:
            return None
        for representation in element.Representation.Representations:
            if not representation.is_a("IfcShapeRepresentation"):
                continue
            if (
                representation.RepresentationIdentifier == "Body"
                and representation.RepresentationType != "MappedRepresentation"
            ):
                return representation.id()
            elif representation.RepresentationIdentifier == "Body":
                return representation.Items[0].MappingSource.MappedRepresentation.id()

    def get_representation_cartesian_transformation(self, element):
        if not element.Representation:
            return None
        for representation in element.Representation.Representations:
            if not representation.is_a("IfcShapeRepresentation"):
                continue
            if (
                representation.RepresentationIdentifier == "Body"
                and representation.RepresentationType == "MappedRepresentation"
            ):
                return representation.Items[0].MappingTarget

    def create_curve(self, element, shape):
        if hasattr(shape, "geometry"):
            geometry = shape.geometry
        else:
            geometry = shape

        curve = bpy.data.curves.new(tool.Loader.get_mesh_name(geometry), type="CURVE")
        curve.dimensions = "3D"
        curve.resolution_u = 2

        e = geometry.edges
        v = geometry.verts
        vertices = [[v[i], v[i + 1], v[i + 2], 1] for i in range(0, len(v), 3)]
        edges = [[e[i], e[i + 1]] for i in range(0, len(e), 2)]
        v2 = None
        for edge in edges:
            v1 = vertices[edge[0]]
            if v1 != v2:
                polyline = curve.splines.new("POLY")
                polyline.points[-1].co = mathutils.Vector(v1)
            v2 = vertices[edge[1]]
            polyline.points.add(1)
            polyline.points[-1].co = mathutils.Vector(v2)
        return curve

    def create_mesh(self, element, shape):
        try:
            if hasattr(shape, "geometry"):
                geometry = shape.geometry
            else:
                geometry = shape

            mesh = bpy.data.meshes.new(tool.Loader.get_mesh_name(geometry))

            props = bpy.context.scene.BIMGeoreferenceProperties
            if (
                props.has_blender_offset
                and geometry.verts
                and self.is_point_far_away((geometry.verts[0], geometry.verts[1], geometry.verts[2]))
            ):
                m = shape.transformation.matrix.data
                mat = np.array(
                    ([m[0], m[3], m[6], m[9]], [m[1], m[4], m[7], m[10]], [m[2], m[5], m[8], m[11]], [0, 0, 0, 1])
                )
                offset_point = np.linalg.inv(mat) @ np.array(
                    (
                        float(props.blender_eastings),
                        float(props.blender_northings),
                        float(props.blender_orthogonal_height),
                        0.0,
                    )
                )
                verts = [None] * len(geometry.verts)
                for i in range(0, len(geometry.verts), 3):
                    verts[i], verts[i + 1], verts[i + 2] = ifcopenshell.util.geolocation.enh2xyz(
                        geometry.verts[i],
                        geometry.verts[i + 1],
                        geometry.verts[i + 2],
                        offset_point[0] * self.unit_scale,
                        offset_point[1] * self.unit_scale,
                        offset_point[2] * self.unit_scale,
                        float(props.blender_x_axis_abscissa),
                        float(props.blender_x_axis_ordinate),
                    )
                mesh["has_cartesian_point_offset"] = True
            else:
                verts = geometry.verts
                mesh["has_cartesian_point_offset"] = False

            if geometry.faces:
                num_vertices = len(verts) // 3
                total_faces = len(geometry.faces)
                loop_start = range(0, total_faces, 3)
                num_loops = total_faces // 3
                loop_total = [3] * num_loops
                num_vertex_indices = len(geometry.faces)

                mesh.vertices.add(num_vertices)
                mesh.vertices.foreach_set("co", verts)
                mesh.loops.add(num_vertex_indices)
                mesh.loops.foreach_set("vertex_index", geometry.faces)
                mesh.polygons.add(num_loops)
                mesh.polygons.foreach_set("loop_start", loop_start)
                mesh.polygons.foreach_set("loop_total", loop_total)
                mesh.polygons.foreach_set("use_smooth", [0] * total_faces)
                mesh.update()
            else:
                e = geometry.edges
                v = verts
                vertices = [[v[i], v[i + 1], v[i + 2]] for i in range(0, len(v), 3)]
                edges = [[e[i], e[i + 1]] for i in range(0, len(e), 2)]
                mesh.from_pydata(vertices, edges, [])

            mesh["ios_materials"] = [int(m.name.split("-")[2]) for m in geometry.materials]
            mesh["ios_material_ids"] = geometry.material_ids
            return mesh
        except:
            self.ifc_import_settings.logger.error("Could not create mesh for %s", element)
            import traceback

            print(traceback.format_exc())

    def a2p(self, o, z, x):
        y = z.cross(x)
        r = mathutils.Matrix((x, y, z, o))
        r.resize_4x4()
        r.transpose()
        return r

    def get_axis2placement(self, plc):
        if plc.is_a("IfcAxis2Placement3D"):
            z = mathutils.Vector(plc.Axis.DirectionRatios if plc.Axis else (0, 0, 1))
            x = mathutils.Vector(plc.RefDirection.DirectionRatios if plc.RefDirection else (1, 0, 0))
            o = plc.Location.Coordinates
        else:
            z = mathutils.Vector((0, 0, 1))
            if plc.RefDirection:
                x = mathutils.Vector(list(plc.RefDirection.DirectionRatios) + [0])
            else:
                x = mathutils.Vector((1, 0, 0))
            o = list(plc.Location.Coordinates) + [0]
        return self.a2p(o, z, x)

    def get_cartesiantransformationoperator(self, plc):
        x = mathutils.Vector(plc.Axis1.DirectionRatios if plc.Axis1 else (1, 0, 0))
        z = x.cross(mathutils.Vector(plc.Axis2.DirectionRatios if plc.Axis2 else (0, 1, 0)))
        o = plc.LocalOrigin.Coordinates
        return self.a2p(o, z, x)

    def get_local_placement(self, plc):
        if plc is None:
            return mathutils.Matrix()
        if plc.PlacementRelTo is None:
            parent = mathutils.Matrix()
        else:
            parent = self.get_local_placement(plc.PlacementRelTo)
        return parent @ self.get_axis2placement(plc.RelativePlacement)

    def set_default_context(self):
        for subcontext in self.file.by_type("IfcGeometricRepresentationSubContext"):
            if subcontext.ContextIdentifier == "Body":
                bpy.context.scene.BIMRootProperties.contexts = str(subcontext.id())
                break

    def link_element(self, element, obj):
        self.added_data[element.id()] = obj
        IfcStore.link_element(element, obj)

    def set_matrix_world(self, obj, matrix_world):
        obj.matrix_world = matrix_world
        tool.Geometry.record_object_position(obj)


class IfcImportSettings:
    def __init__(self):
        self.logger = None
        self.input_file = None
        self.diff_file = None
        self.should_use_cpu_multiprocessing = True
        self.merge_mode = None
        self.should_merge_materials_by_colour = False
        self.should_load_geometry = True
        self.should_use_native_meshes = False
        self.should_clean_mesh = True
        self.should_cache = True
        self.is_coordinating = True
        self.deflection_tolerance = 0.001
        self.angular_tolerance = 0.5
        self.distance_limit = 1000
        self.false_origin = None
        self.element_offset = 0
        self.element_limit = 30000
        self.has_filter = None
        self.should_filter_spatial_elements = True
        self.elements = set()
        self.collection_mode = "DECOMPOSITION"

    @staticmethod
    def factory(context=None, input_file=None, logger=None):
        scene_diff = bpy.context.scene.DiffProperties
        props = bpy.context.scene.BIMProjectProperties
        settings = IfcImportSettings()
        settings.input_file = input_file
        if logger is None:
            logger = logging.getLogger("ImportIFC")
        settings.logger = logger
        settings.diff_file = scene_diff.diff_json_file
        settings.collection_mode = props.collection_mode
        settings.should_use_cpu_multiprocessing = props.should_use_cpu_multiprocessing
        settings.merge_mode = props.merge_mode
        settings.should_merge_materials_by_colour = props.should_merge_materials_by_colour
        settings.should_load_geometry = props.should_load_geometry
        settings.should_use_native_meshes = props.should_use_native_meshes
        settings.should_clean_mesh = props.should_clean_mesh
        settings.should_cache = props.should_cache
        settings.is_coordinating = props.is_coordinating
        settings.deflection_tolerance = props.deflection_tolerance
        settings.angular_tolerance = props.angular_tolerance
        settings.distance_limit = props.distance_limit
        settings.false_origin = [float(o) for o in props.false_origin.split(",")] if props.false_origin else None
        if settings.false_origin == [0, 0, 0]:
            settings.false_origin = None
        settings.element_offset = props.element_offset
        settings.element_limit = props.element_limit
        return settings<|MERGE_RESOLUTION|>--- conflicted
+++ resolved
@@ -1417,8 +1417,6 @@
                 last_obj = obj
         if not last_obj:
             return
-<<<<<<< HEAD
-=======
 
         # temporarily unhide types collection to make sure all objects will be cleaned
         project_collection = bpy.context.view_layer.layer_collection.children[self.project["blender"].name]
@@ -1434,7 +1432,6 @@
 
         types_collection.hide_viewport = True
         bpy.context.view_layer.objects.active = last_obj
->>>>>>> 76a48502
         IfcStore.edited_objs.clear()
 
     def load_file(self):
