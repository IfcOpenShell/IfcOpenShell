[pytest]
markers =
    aggregate
    context
    geometry
    owner
    void
<<<<<<< HEAD
    pset_template
=======
    spatial
>>>>>>> 84fc198b
<|MERGE_RESOLUTION|>--- conflicted
+++ resolved
@@ -5,8 +5,5 @@
     geometry
     owner
     void
-<<<<<<< HEAD
     pset_template
-=======
-    spatial
->>>>>>> 84fc198b
+    spatial