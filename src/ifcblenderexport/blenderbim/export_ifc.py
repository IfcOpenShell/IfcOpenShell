--- conflicted
+++ resolved
@@ -289,7 +289,6 @@
         obj = selected_product['raw']
         product = {
             'ifc': None,
-<<<<<<< HEAD
             'raw': obj,
             'location': obj.matrix_world.translation,
             'up_axis': self.get_axis(obj.matrix_world, 2),
@@ -298,16 +297,7 @@
             'has_scale': obj.scale != Vector((1, 1, 1)),
             'scale': obj.scale,
             'class': self.get_ifc_class(obj.name),
-=======
-            'raw': object,
-            'location': object.matrix_world.translation,
-            'up_axis': object.matrix_world.to_quaternion() @ Vector((0, 0, 1)),
-            'forward_axis': object.matrix_world.to_quaternion() @ Vector((1, 0, 0)),
-            'right_axis': object.matrix_world.to_quaternion() @ Vector((0, 1, 0)),
-            'has_scale': object.scale != Vector((1, 1, 1)),
-            'scale': object.scale,
-            'class': self.get_ifc_class(object.name),
->>>>>>> c930b8f1
+
             'relating_structure': None,
             'relating_host': None,
             'relating_qtos_key': None,
@@ -680,10 +670,16 @@
                     'is_material_layer_set': True if 'IsMaterialLayerSet' in obj.keys() else False,
                     'is_material_constituent_set': True if 'IsMaterialConstituentSet' in obj.keys() else False,
                     'attributes': {'Name': slot.material.name},
-                    'layer_attributes': {key[3:]: slot.material[key] for key in
-                                         slot.material.keys() if key[0:3] == 'Ifc'},
-                    'constituent_attributes': {key[3:]: slot.material[key] for key in
-                                               slot.material.keys() if key[0:3] == 'Ifc'}
+                    'layer_attributes': {
+                        key[3:]: slot.material[key] 
+                        for key in slot.material.keys() 
+                        if key[0:3] == 'Ifc'
+                    },
+                    'constituent_attributes': {
+                        key[3:]: slot.material[key] 
+                        for key in slot.material.keys() 
+                        if key[0:3] == 'Ifc'
+                    }
                 }
         return results
 
@@ -744,8 +740,8 @@
                         'location': obj.translation,
                         'up_axis': obj.matrix_world.to_quaternion() @ Vector((0, 0, 1)),
                         'forward_axis': obj.matrix_world.to_quaternion() @ Vector((1, 0, 0)),
-                        'psets': ['{}/{}'.format(pset.name, pset.file) for pset in
-                                  obj.BIMObjectProperties.psets],
+                        'psets': ['{}/{}'.format(pset.name, pset.file) 
+                                  for pset in obj.BIMObjectProperties.psets],
                         'class': self.get_ifc_class(obj.name),
                         'representations': self.get_object_representation_names(obj),
                         'attributes': self.get_object_attributes(obj)
@@ -1392,11 +1388,8 @@
                 shape_representation.RepresentationType,
                 [mapped_item])
 
-<<<<<<< HEAD
+
     def calculate_quantities(self, qto_name, obj):
-=======
-    def calculate_quantities(self, qto_name, object):
->>>>>>> c930b8f1
         quantities = []
         for index, vg in enumerate(obj.vertex_groups):
             if qto_name not in vg.name:
@@ -1729,7 +1722,6 @@
     def create_direction(self, vector):
         return self.file.createIfcDirection((vector.x, vector.y, vector.z))
 
-<<<<<<< HEAD
     def relate_voids_elements(self):
         for relate_object, related_voids in self.ifc_parser.rel_voids_elements.items():
             for related_void in related_voids:
@@ -1748,8 +1740,6 @@
                     related_fill
                 )
 
-=======
->>>>>>> c930b8f1
     def relate_elements_to_spatial_structures(self):
         for relating_structure, related_elements in self.ifc_parser.rel_contained_in_spatial_structure.items():
             self.file.createIfcRelContainedInSpatialStructure(
