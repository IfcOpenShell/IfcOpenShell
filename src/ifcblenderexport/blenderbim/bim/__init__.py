--- conflicted
+++ resolved
@@ -17,10 +17,7 @@
         "context": None,
         "covetool": None,
         "csv": None,
-<<<<<<< HEAD
         "diff": None,
-=======
->>>>>>> 8411333f
         "bimtester": None,
         "debug": None,
         "geometry": None,
@@ -44,12 +41,6 @@
         operator.SelectClass,
         operator.SelectType,
         operator.OpenUri,
-<<<<<<< HEAD
-=======
-        operator.SelectDiffJsonFile,
-        operator.SelectDiffNewFile,
-        operator.SelectDiffOldFile,
->>>>>>> 8411333f
         operator.SelectDataDir,
         operator.SelectSchemaDir,
         operator.SelectIfcFile,
@@ -147,11 +138,6 @@
         operator.AddVariable,
         operator.RemoveVariable,
         operator.PropagateTextData,
-<<<<<<< HEAD
-        operator.ConvertLocalToGlobal,
-        operator.ConvertGlobalToLocal,
-=======
->>>>>>> 8411333f
         operator.SelectIfcPatchInput,
         operator.SelectIfcPatchOutput,
         operator.ExecuteIfcPatch,
