from itertools import chain
import os
import bpy
import uuid
import time
import json
import logging
import webbrowser
import subprocess
import ifcopenshell
import ifcopenshell.util.selector
import ifcopenshell.util.geolocation
import ifcopenshell.util.element
import ifcopenshell.util.schema
import tempfile
import numpy as np
from . import export_ifc
from . import import_ifc
from . import cut_ifc
from . import svgwriter
from . import sheeter
from . import scheduler
from . import schema
from . import ifc
from . import annotation
from . import helper
from bpy_extras.io_utils import ImportHelper
from itertools import cycle
from mathutils import Vector, Matrix, Euler, geometry
import bmesh
from math import radians, degrees, atan, tan, cos, sin
from pathlib import Path
from bpy.app.handlers import persistent

colour_list = [
    (0.651, 0.81, 0.892, 1),
    (0.121, 0.471, 0.706, 1),
    (0.699, 0.876, 0.54, 1),
    (0.199, 0.629, 0.174, 1),
    (0.983, 0.605, 0.602, 1),
    (0.89, 0.101, 0.112, 1),
    (0.989, 0.751, 0.427, 1),
    (0.986, 0.497, 0.1, 1),
    (0.792, 0.699, 0.839, 1),
    (0.414, 0.239, 0.603, 1),
    (0.993, 0.999, 0.6, 1),
    (0.693, 0.349, 0.157, 1),
]


@persistent
def depsgraph_update_pre_handler(scene):
    set_active_camera_resolution(scene)


def set_active_camera_resolution(scene):
    if not scene.camera or "/" not in scene.camera.name or not scene.DocProperties.drawings:
        return
    if (
        scene.render.resolution_x != scene.camera.data.BIMCameraProperties.raster_x
        or scene.render.resolution_y != scene.camera.data.BIMCameraProperties.raster_y
    ):
        scene.render.resolution_x = scene.camera.data.BIMCameraProperties.raster_x
        scene.render.resolution_y = scene.camera.data.BIMCameraProperties.raster_y
    current_drawing = scene.DocProperties.drawings[scene.DocProperties.current_drawing_index]
    if scene.camera != current_drawing.camera:
        scene.DocProperties.current_drawing_index = scene.DocProperties.drawings.find(scene.camera.name.split("/")[1])
        bpy.ops.bim.activate_view(drawing_index=scene.DocProperties.current_drawing_index)


def open_with_user_command(user_command, path):
    if user_command:
        commands = eval(user_command)
        for command in commands:
            subprocess.run(command)
    else:
        webbrowser.open("file://" + path)


class ExportIFC(bpy.types.Operator):
    bl_idname = "export_ifc.bim"
    bl_label = "Export IFC"
    filename_ext = ".ifc"
    filepath: bpy.props.StringProperty(subtype="FILE_PATH")

    def invoke(self, context, event):
        if not self.filepath:
            self.filepath = bpy.path.ensure_ext(bpy.data.filepath, ".ifc")
        WindowManager = context.window_manager
        WindowManager.fileselect_add(self)
        return {"RUNNING_MODAL"}

    def execute(self, context):
        start = time.time()
        logger = logging.getLogger("ExportIFC")
        logging.basicConfig(
            filename=context.scene.BIMProperties.data_dir + "process.log", filemode="a", level=logging.DEBUG
        )
        extension = self.filepath.split(".")[-1]
        if extension == "ifczip":
            output_file = bpy.path.ensure_ext(self.filepath, ".ifczip")
        elif extension == "ifcjson":
            output_file = bpy.path.ensure_ext(self.filepath, ".ifcjson")
        else:
            output_file = bpy.path.ensure_ext(self.filepath, ".ifc")
        ifc_export_settings = export_ifc.IfcExportSettings.factory(context, output_file, logger)
        qto_calculator = None # TODO: remove from export
        ifc_parser = export_ifc.IfcParser(ifc_export_settings, qto_calculator)
        ifc_exporter = export_ifc.IfcExporter(ifc_export_settings, ifc_parser)
        ifc_export_settings.logger.info("Starting export")
        ifc_exporter.export(context.selected_objects)
        ifc_export_settings.logger.info("Export finished in {:.2f} seconds".format(time.time() - start))
        if not bpy.context.scene.DocProperties.ifc_files:
            new = bpy.context.scene.DocProperties.ifc_files.add()
            new.name = output_file
        if not bpy.context.scene.BIMProperties.ifc_file:
            bpy.context.scene.BIMProperties.ifc_file = output_file
        return {"FINISHED"}


class ImportIFC(bpy.types.Operator, ImportHelper):
    bl_idname = "import_ifc.bim"
    bl_label = "Import IFC"
    filename_ext = ".ifc"
    filter_glob: bpy.props.StringProperty(default="*.ifc;*.ifczip;*.ifcxml", options={"HIDDEN"})

    def execute(self, context):
        start = time.time()
        logger = logging.getLogger("ImportIFC")
        logging.basicConfig(
            filename=bpy.context.scene.BIMProperties.data_dir + "process.log", filemode="a", level=logging.DEBUG
        )
        ifc_import_settings = import_ifc.IfcImportSettings.factory(context, self.filepath, logger)
        ifc_import_settings.logger.info("Starting import")
        ifc_importer = import_ifc.IfcImporter(ifc_import_settings)
        ifc_importer.execute()
        ifc_import_settings.logger.info("Import finished in {:.2f} seconds".format(time.time() - start))
        print("Import finished in {:.2f} seconds".format(time.time() - start))
        return {"FINISHED"}


class SelectGlobalId(bpy.types.Operator):
    bl_idname = "bim.select_global_id"
    bl_label = "Select GlobalId"

    def execute(self, context):
        for obj in bpy.context.visible_objects:
            index = obj.BIMObjectProperties.attributes.find("GlobalId")
            if (
                index != -1
                and obj.BIMObjectProperties.attributes[index].string_value == bpy.context.scene.BIMProperties.global_id
            ):
                obj.select_set(True)
                break
        return {"FINISHED"}


class SelectAttribute(bpy.types.Operator):
    bl_idname = "bim.select_attribute"
    bl_label = "Select Attribute"

    def execute(self, context):
        import re

        search_value = bpy.context.scene.BIMProperties.search_attribute_value
        for object in bpy.context.visible_objects:
            index = object.BIMObjectProperties.attributes.find(bpy.context.scene.BIMProperties.search_attribute_name)
            if index == -1:
                continue
            value = object.BIMObjectProperties.attributes[index].string_value
            if (
                bpy.context.scene.BIMProperties.search_regex
                and bpy.context.scene.BIMProperties.search_ignorecase
                and re.search(search_value, value, flags=re.IGNORECASE)
            ):
                object.select_set(True)
            elif bpy.context.scene.BIMProperties.search_regex and re.search(search_value, value):
                object.select_set(True)
            elif bpy.context.scene.BIMProperties.search_ignorecase and value.lower() == search_value.lower():
                object.select_set(True)
            elif value == search_value:
                object.select_set(True)
        return {"FINISHED"}


class SelectPset(bpy.types.Operator):
    bl_idname = "bim.select_pset"
    bl_label = "Select Pset"

    def execute(self, context):
        import re

        search_pset_name = bpy.context.scene.BIMProperties.search_pset_name
        search_prop_name = bpy.context.scene.BIMProperties.search_prop_name
        search_value = bpy.context.scene.BIMProperties.search_pset_value
        for object in bpy.context.visible_objects:
            pset_index = object.BIMObjectProperties.psets.find(search_pset_name)
            if pset_index == -1:
                continue
            prop_index = object.BIMObjectProperties.psets[pset_index].properties.find(search_prop_name)
            if prop_index == -1:
                continue
            value = object.BIMObjectProperties.psets[pset_index].properties[prop_index].string_value
            if (
                bpy.context.scene.BIMProperties.search_regex
                and bpy.context.scene.BIMProperties.search_ignorecase
                and re.search(search_value, value, flags=re.IGNORECASE)
            ):
                object.select_set(True)
            elif bpy.context.scene.BIMProperties.search_regex and re.search(search_value, value):
                object.select_set(True)
            elif bpy.context.scene.BIMProperties.search_ignorecase and value.lower() == search_value.lower():
                object.select_set(True)
            elif value == search_value:
                object.select_set(True)
        return {"FINISHED"}


class SelectClass(bpy.types.Operator):
    bl_idname = "bim.select_class"
    bl_label = "Select IFC Class"

    def execute(self, context):
        for object in bpy.context.visible_objects:
            if (
                "/" in object.name
                and object.name[0:3] == "Ifc"
                and object.name.split("/")[0] == bpy.context.scene.BIMProperties.ifc_class
            ):
                object.select_set(True)
        return {"FINISHED"}


class SelectType(bpy.types.Operator):
    bl_idname = "bim.select_type"
    bl_label = "Select IFC Type"

    def execute(self, context):
        for object in bpy.context.visible_objects:
            if (
                "/" in object.name
                and object.name[0:3] == "Ifc"
                and object.name.split("/")[0] == bpy.context.scene.BIMProperties.ifc_class
                and "PredefinedType" in object.BIMObjectProperties.attributes
                and object.BIMObjectProperties.attributes["PredefinedType"].string_value
                == bpy.context.scene.BIMProperties.ifc_predefined_type
            ):
                if bpy.context.scene.BIMProperties.ifc_predefined_type != "USERDEFINED":
                    object.select_set(True)
                elif (
                    "ObjectType" in object.BIMObjectProperties.attributes
                    and object.BIMObjectProperties.attributes["ObjectType"].string_value
                    == bpy.context.scene.BIMProperties.ifc_userdefined_type
                ):
                    object.select_set(True)
        return {"FINISHED"}


class ColourByAttribute(bpy.types.Operator):
    bl_idname = "bim.colour_by_attribute"
    bl_label = "Colour by Attribute"

    def execute(self, context):
        colours = cycle(colour_list)
        values = {}
        attribute_name = bpy.context.scene.BIMProperties.search_attribute_name
        for obj in bpy.context.visible_objects:
            index = obj.BIMObjectProperties.attributes.find(attribute_name)
            if index == -1:
                continue
            value = obj.BIMObjectProperties.attributes[index].string_value
            if value not in values:
                values[value] = next(colours)
            obj.color = values[value]
        area = next(area for area in bpy.context.screen.areas if area.type == "VIEW_3D")
        area.spaces[0].shading.color_type = "OBJECT"
        return {"FINISHED"}


class ColourByPset(bpy.types.Operator):
    bl_idname = "bim.colour_by_pset"
    bl_label = "Colour by Pset"

    def execute(self, context):
        colours = cycle(colour_list)
        values = {}
        search_pset_name = bpy.context.scene.BIMProperties.search_pset_name
        search_prop_name = bpy.context.scene.BIMProperties.search_prop_name
        for obj in bpy.context.visible_objects:
            pset_index = obj.BIMObjectProperties.psets.find(search_pset_name)
            if pset_index == -1:
                continue
            prop_index = obj.BIMObjectProperties.psets[pset_index].properties.find(search_prop_name)
            if prop_index == -1:
                continue
            value = obj.BIMObjectProperties.psets[pset_index].properties[prop_index].string_value
            if value not in values:
                values[value] = next(colours)
            obj.color = values[value]
        area = next(area for area in bpy.context.screen.areas if area.type == "VIEW_3D")
        area.spaces[0].shading.color_type = "OBJECT"
        return {"FINISHED"}


class OpenUri(bpy.types.Operator):
    bl_idname = "bim.open_uri"
    bl_label = "Open URI"
    uri: bpy.props.StringProperty()

    def execute(self, context):
        webbrowser.open(self.uri)
        return {"FINISHED"}


class AddQto(bpy.types.Operator):
    bl_idname = "bim.add_qto"
    bl_label = "Add Qto"

    def execute(self, context):
        name = bpy.context.active_object.BIMObjectProperties.qto_name
        qto_template = schema.ifc.psetqto.get_by_name(name)
        if not qto_template:
            return {"FINISHED"}
        for obj in bpy.context.selected_objects:
            if "/" not in obj.name or obj.BIMObjectProperties.qtos.find(name) != -1:
                continue
            applicable_qtos = schema.ifc.psetqto.get_applicable_names(obj.name.split("/")[0], qto_only=True)
            if name not in applicable_qtos:
                continue
            qto = obj.BIMObjectProperties.qtos.add()
            qto.name = name
            for prop_name in (p.Name for p in qto_template.HasPropertyTemplates):
                prop = qto.properties.add()
                prop.name = prop_name
        return {"FINISHED"}


class RemoveQto(bpy.types.Operator):
    bl_idname = "bim.remove_qto"
    bl_label = "Remove Qto"
    index: bpy.props.IntProperty()

    def execute(self, context):
        name = bpy.context.active_object.BIMObjectProperties.qtos[self.index].name
        for obj in bpy.context.selected_objects:
            if "/" not in obj.name:
                continue
            index = obj.BIMObjectProperties.qtos.find(name)
            if index != -1:
                obj.BIMObjectProperties.qtos.remove(index)
        return {"FINISHED"}


class AddMaterialPset(bpy.types.Operator):
    bl_idname = "bim.add_material_pset"
    bl_label = "Add Material Pset"

    def execute(self, context):
        material = bpy.context.active_object.active_material
        name = material.BIMMaterialProperties.pset_name
        pset_template = schema.ifc.psetqto.get_by_name(name)
        if not pset_template:
            return {"FINISHED"}
        if material.BIMMaterialProperties.psets.find(name) != -1:
            return {"FINISHED"}
        pset = material.BIMMaterialProperties.psets.add()
        pset.name = name
        for prop_name in (p.Name for p in pset_template.HasPropertyTemplates):
            prop = pset.properties.add()
            prop.name = prop_name
        return {"FINISHED"}


class RemoveMaterialPset(bpy.types.Operator):
    bl_idname = "bim.remove_material_pset"
    bl_label = "Remove Pset"
    pset_index: bpy.props.IntProperty()

    def execute(self, context):
        bpy.context.active_object.active_material.BIMMaterialProperties.psets.remove(self.pset_index)
        return {"FINISHED"}


class AddConstraint(bpy.types.Operator):
    bl_idname = "bim.add_constraint"
    bl_label = "Add Constraint"

    def execute(self, context):
        constraint = bpy.context.scene.BIMProperties.constraints.add()
        constraint.name = "New Constraint"
        return {"FINISHED"}


class RemoveConstraint(bpy.types.Operator):
    bl_idname = "bim.remove_constraint"
    bl_label = "Remove Constraint"
    index: bpy.props.IntProperty()

    def execute(self, context):
        bpy.context.scene.BIMProperties.constraints.remove(self.index)
        return {"FINISHED"}


class AssignConstraint(bpy.types.Operator):
    bl_idname = "bim.assign_constraint"
    bl_label = "Assign Constraint"

    def execute(self, context):
        identification = bpy.context.scene.BIMProperties.constraints[
            bpy.context.scene.BIMProperties.active_constraint_index
        ].name
        for obj in bpy.context.selected_objects:
            if obj.BIMObjectProperties.constraints.get(identification):
                continue
            constraint = obj.BIMObjectProperties.constraints.add()
            constraint.name = identification
        return {"FINISHED"}


class UnassignConstraint(bpy.types.Operator):
    bl_idname = "bim.unassign_constraint"
    bl_label = "Unassign Constraint"

    def execute(self, context):
        identification = bpy.context.scene.BIMProperties.constraints[
            bpy.context.scene.BIMProperties.active_constraint_index
        ].name
        for obj in bpy.context.selected_objects:
            index = obj.BIMObjectProperties.constraints.find(identification)
            if index >= 0:
                obj.BIMObjectProperties.constraints.remove(index)
        return {"FINISHED"}


class RemoveObjectConstraint(bpy.types.Operator):
    bl_idname = "bim.remove_object_constraint"
    bl_label = "Remove Object Constraint"
    index: bpy.props.IntProperty()

    def execute(self, context):
        bpy.context.active_object.BIMObjectProperties.constraints.remove(self.index)
        return {"FINISHED"}


class AddDocumentInformation(bpy.types.Operator):
    bl_idname = "bim.add_document_information"
    bl_label = "Add Document Information"

    def execute(self, context):
        info = bpy.context.scene.BIMProperties.document_information.add()
        info.name = "New Document ID"
        return {"FINISHED"}


class RemoveDocumentInformation(bpy.types.Operator):
    bl_idname = "bim.remove_document_information"
    bl_label = "Remove Document Information"
    index: bpy.props.IntProperty()

    def execute(self, context):
        bpy.context.scene.BIMProperties.document_information.remove(self.index)
        return {"FINISHED"}


class AssignDocumentInformation(bpy.types.Operator):
    bl_idname = "bim.assign_document_information"
    bl_label = "Assign Document Information"
    index: bpy.props.IntProperty()

    def execute(self, context):
        reference = bpy.context.scene.BIMProperties.document_references[self.index]
        index = bpy.context.scene.BIMProperties.active_document_information_index
        info = bpy.context.scene.BIMProperties.document_information
        if index < len(info):
            reference.referenced_document = info[index].name
        return {"FINISHED"}


class AddDocumentReference(bpy.types.Operator):
    bl_idname = "bim.add_document_reference"
    bl_label = "Add Document Reference"

    def execute(self, context):
        document = bpy.context.scene.BIMProperties.document_references.add()
        document.name = "New Document Reference ID"
        return {"FINISHED"}


class RemoveDocumentReference(bpy.types.Operator):
    bl_idname = "bim.remove_document_reference"
    bl_label = "Remove Document Reference"
    index: bpy.props.IntProperty()

    def execute(self, context):
        bpy.context.scene.BIMProperties.document_references.remove(self.index)
        return {"FINISHED"}


class RemoveObjectDocumentReference(bpy.types.Operator):
    bl_idname = "bim.remove_object_document_reference"
    bl_label = "Remove Object Document Reference"
    index: bpy.props.IntProperty()

    def execute(self, context):
        bpy.context.active_object.BIMObjectProperties.document_references.remove(self.index)
        return {"FINISHED"}


class AssignDocumentReference(bpy.types.Operator):
    bl_idname = "bim.assign_document_reference"
    bl_label = "Assign Document Reference"

    def execute(self, context):
        identification = bpy.context.scene.BIMProperties.document_references[
            bpy.context.scene.BIMProperties.active_document_reference_index
        ].name
        for obj in bpy.context.selected_objects:
            if obj.BIMObjectProperties.document_references.get(identification):
                continue
            reference = obj.BIMObjectProperties.document_references.add()
            reference.name = identification
        return {"FINISHED"}


class UnassignDocumentReference(bpy.types.Operator):
    bl_idname = "bim.unassign_document_reference"
    bl_label = "Unassign Document Reference"

    def execute(self, context):
        identification = bpy.context.scene.BIMProperties.document_references[
            bpy.context.scene.BIMProperties.active_document_reference_index
        ].name
        for obj in bpy.context.selected_objects:
            index = obj.BIMObjectProperties.document_references.find(identification)
            if index >= 0:
                obj.BIMObjectProperties.document_references.remove(index)
        return {"FINISHED"}


class RemoveObjectDocumentReference(bpy.types.Operator):
    bl_idname = "bim.remove_object_document_reference"
    bl_label = "Remove Object Document Reference"
    index: bpy.props.IntProperty()

    def execute(self, context):
        bpy.context.active_object.BIMObjectProperties.document_references.remove(self.index)
        return {"FINISHED"}


class GenerateGlobalId(bpy.types.Operator):
    bl_idname = "bim.generate_global_id"
    bl_label = "Regenerate GlobalId"

    def execute(self, context):
        index = bpy.context.active_object.BIMObjectProperties.attributes.find("GlobalId")
        if index >= 0:
            global_id = bpy.context.active_object.BIMObjectProperties.attributes[index]
        else:
            global_id = bpy.context.active_object.BIMObjectProperties.attributes.add()
        global_id.name = "GlobalId"
        global_id.data_type = "string"
        global_id.string_value = ifcopenshell.guid.new()
        return {"FINISHED"}


class AddMaterialAttribute(bpy.types.Operator):
    bl_idname = "bim.add_material_attribute"
    bl_label = "Add Material Attribute"

    def execute(self, context):
        if bpy.context.active_object.active_material.BIMMaterialProperties.applicable_attributes:
            attribute = bpy.context.active_object.active_material.BIMMaterialProperties.attributes.add()
            attribute.name = bpy.context.active_object.active_material.BIMMaterialProperties.applicable_attributes
        return {"FINISHED"}


class RemoveMaterialAttribute(bpy.types.Operator):
    bl_idname = "bim.remove_material_attribute"
    bl_label = "Remove Material Attribute"
    attribute_index: bpy.props.IntProperty()

    def execute(self, context):
        bpy.context.active_object.active_material.BIMMaterialProperties.attributes.remove(self.attribute_index)
        return {"FINISHED"}


class AddSweptSolid(bpy.types.Operator):
    bl_idname = "bim.add_swept_solid"
    bl_label = "Add Swept Solid"

    def execute(self, context):
        swept_solids = bpy.context.active_object.data.BIMMeshProperties.swept_solids
        swept_solid = swept_solids.add()
        swept_solid.name = "Swept Solid {}".format(len(swept_solids))
        return {"FINISHED"}


class RemoveSweptSolid(bpy.types.Operator):
    bl_idname = "bim.remove_swept_solid"
    bl_label = "Remove Swept Solid"
    index: bpy.props.IntProperty()

    def execute(self, context):
        bpy.context.active_object.data.BIMMeshProperties.swept_solids.remove(self.index)
        return {"FINISHED"}


class AssignSweptSolidOuterCurve(bpy.types.Operator):
    bl_idname = "bim.assign_swept_solid_outer_curve"
    bl_label = "Assign Outer Curve"
    index: bpy.props.IntProperty()

    def execute(self, context):
        if bpy.context.mode != "EDIT_MESH":
            return {"FINISHED"}
        bpy.ops.object.mode_set(mode="OBJECT")
        bpy.ops.object.mode_set(mode="EDIT")
        vertices = [v.index for v in bpy.context.active_object.data.vertices if v.select == True]
        bpy.context.active_object.data.BIMMeshProperties.swept_solids[self.index].outer_curve = json.dumps(vertices)
        return {"FINISHED"}


class SelectSweptSolidOuterCurve(bpy.types.Operator):
    bl_idname = "bim.select_swept_solid_outer_curve"
    bl_label = "Select Outer Curve"
    index: bpy.props.IntProperty()

    def execute(self, context):
        if bpy.context.mode != "EDIT_MESH":
            return {"FINISHED"}
        bpy.ops.object.mode_set(mode="OBJECT")
        outer_curve = bpy.context.active_object.data.BIMMeshProperties.swept_solids[self.index].outer_curve
        if not outer_curve:
            return {"FINISHED"}
        indices = json.loads(outer_curve)
        for index in indices:
            bpy.context.active_object.data.vertices[index].select = True
        bpy.ops.object.mode_set(mode="EDIT")
        return {"FINISHED"}


class AddSweptSolidInnerCurve(bpy.types.Operator):
    bl_idname = "bim.add_swept_solid_inner_curve"
    bl_label = "Add Inner Curve"
    index: bpy.props.IntProperty()

    def execute(self, context):
        if bpy.context.mode != "EDIT_MESH":
            return {"FINISHED"}
        bpy.ops.object.mode_set(mode="OBJECT")
        bpy.ops.object.mode_set(mode="EDIT")
        vertices = [v.index for v in bpy.context.active_object.data.vertices if v.select == True]
        swept_solid = bpy.context.active_object.data.BIMMeshProperties.swept_solids[self.index]
        if swept_solid.inner_curves:
            curves = json.loads(swept_solid.inner_curves)
        else:
            curves = []
        curves.append(vertices)
        swept_solid.inner_curves = json.dumps(curves)
        return {"FINISHED"}


class SelectSweptSolidInnerCurves(bpy.types.Operator):
    bl_idname = "bim.select_swept_solid_inner_curves"
    bl_label = "Select Inner Curves"
    index: bpy.props.IntProperty()

    def execute(self, context):
        if bpy.context.mode != "EDIT_MESH":
            return {"FINISHED"}
        bpy.ops.object.mode_set(mode="OBJECT")
        inner_curves = bpy.context.active_object.data.BIMMeshProperties.swept_solids[self.index].inner_curves
        if not inner_curves:
            return {"FINISHED"}
        curves = json.loads(inner_curves)
        for curve in curves:
            for index in curve:
                bpy.context.active_object.data.vertices[index].select = True
        bpy.ops.object.mode_set(mode="EDIT")
        return {"FINISHED"}


class AssignSweptSolidExtrusion(bpy.types.Operator):
    bl_idname = "bim.assign_swept_solid_extrusion"
    bl_label = "Assign Extrusion"
    index: bpy.props.IntProperty()

    def execute(self, context):
        if bpy.context.mode != "EDIT_MESH":
            return {"FINISHED"}
        bpy.ops.object.mode_set(mode="OBJECT")
        bpy.ops.object.mode_set(mode="EDIT")
        vertices = [v.index for v in bpy.context.active_object.data.vertices if v.select == True]
        bpy.context.active_object.data.BIMMeshProperties.swept_solids[self.index].extrusion = json.dumps(vertices)
        return {"FINISHED"}


class SelectSweptSolidExtrusion(bpy.types.Operator):
    bl_idname = "bim.select_swept_solid_extrusion"
    bl_label = "Select Extrusion"
    index: bpy.props.IntProperty()

    def execute(self, context):
        if bpy.context.mode != "EDIT_MESH":
            return {"FINISHED"}
        bpy.ops.object.mode_set(mode="OBJECT")
        extrusion = bpy.context.active_object.data.BIMMeshProperties.swept_solids[self.index].extrusion
        if not extrusion:
            return {"FINISHED"}
        indices = json.loads(extrusion)
        for index in indices:
            bpy.context.active_object.data.vertices[index].select = True
        bpy.ops.object.mode_set(mode="EDIT")
        return {"FINISHED"}


class SelectExternalMaterialDir(bpy.types.Operator):
    bl_idname = "bim.select_external_material_dir"
    bl_label = "Select Material File"
    filepath: bpy.props.StringProperty(subtype="FILE_PATH")

    def execute(self, context):
        bpy.context.active_object.active_material.BIMMaterialProperties.location = self.filepath
        return {"FINISHED"}

    def invoke(self, context, event):
        context.window_manager.fileselect_add(self)
        return {"RUNNING_MODAL"}


class ExecuteIfcPatch(bpy.types.Operator):
    bl_idname = "bim.execute_ifc_patch"
    bl_label = "Execute IFCPatch"
    file_format: bpy.props.StringProperty()

    def execute(self, context):
        import ifcpatch

        ifcpatch.execute(
            {
                "input": bpy.context.scene.BIMProperties.ifc_patch_input,
                "output": bpy.context.scene.BIMProperties.ifc_patch_output,
                "recipe": bpy.context.scene.BIMProperties.ifc_patch_recipes,
                "arguments": json.loads("[" + bpy.context.scene.BIMProperties.ifc_patch_args + "]"),
                "log": bpy.context.scene.BIMProperties.data_dir + "process.log",
            }
        )
        return {"FINISHED"}


class ExportClashSets(bpy.types.Operator):
    bl_idname = "bim.export_clash_sets"
    bl_label = "Export Clash Sets"
    filename_ext = ".json"
    filepath: bpy.props.StringProperty(subtype="FILE_PATH")

    def invoke(self, context, event):
        self.filepath = bpy.path.ensure_ext(bpy.data.filepath, ".json")
        WindowManager = context.window_manager
        WindowManager.fileselect_add(self)
        return {"RUNNING_MODAL"}

    def execute(self, context):
        self.filepath = bpy.path.ensure_ext(self.filepath, ".json")
        clash_sets = []
        for clash_set in bpy.context.scene.BIMProperties.clash_sets:
            self.a = []
            self.b = []
            for ab in ["a", "b"]:
                for data in getattr(clash_set, ab):
                    clash_source = {"file": data.name}
                    if data.selector:
                        clash_source["selector"] = data.selector
                        clash_source["mode"] = data.mode
                    getattr(self, ab).append(clash_source)
            clash_sets.append({"name": clash_set.name, "tolerance": clash_set.tolerance, "a": self.a, "b": self.b})
        with open(self.filepath, "w") as destination:
            destination.write(json.dumps(clash_sets, indent=4))
        return {"FINISHED"}


class ImportClashSets(bpy.types.Operator):
    bl_idname = "bim.import_clash_sets"
    bl_label = "Import Clash Sets"
    filename_ext = ".json"
    filepath: bpy.props.StringProperty(subtype="FILE_PATH")

    def invoke(self, context, event):
        self.filepath = bpy.path.ensure_ext(bpy.data.filepath, ".json")
        WindowManager = context.window_manager
        WindowManager.fileselect_add(self)
        return {"RUNNING_MODAL"}

    def execute(self, context):
        with open(self.filepath) as f:
            clash_sets = json.load(f)
        for clash_set in clash_sets:
            new = bpy.context.scene.BIMProperties.clash_sets.add()
            new.name = clash_set["name"]
            new.tolerance = clash_set["tolerance"]
            for clash_source in clash_set["a"]:
                new_source = new.a.add()
                new_source.name = clash_source["file"]
                if "selector" in clash_source:
                    new_source.selector = clash_source["selector"]
                    new_source.mode = clash_source["mode"]
            if clash_set["b"]:
                for clash_source in clash_set["b"]:
                    new_source = new.b.add()
                    new_source.name = clash_source["file"]
                    if "selector" in clash_source:
                        new_source.selector = clash_source["selector"]
                        new_source.mode = clash_source["mode"]
        return {"FINISHED"}


class AddClashSet(bpy.types.Operator):
    bl_idname = "bim.add_clash_set"
    bl_label = "Add Clash Set"

    def execute(self, context):
        new = bpy.context.scene.BIMProperties.clash_sets.add()
        new.name = "New Clash Set"
        new.tolerance = 0.01
        return {"FINISHED"}


class RemoveClashSet(bpy.types.Operator):
    bl_idname = "bim.remove_clash_set"
    bl_label = "Remove Clash Set"
    index: bpy.props.IntProperty()

    def execute(self, context):
        bpy.context.scene.BIMProperties.clash_sets.remove(self.index)
        return {"FINISHED"}


class AddClashSource(bpy.types.Operator):
    bl_idname = "bim.add_clash_source"
    bl_label = "Add Clash Source"
    group: bpy.props.StringProperty()

    def execute(self, context):
        clash_set = bpy.context.scene.BIMProperties.clash_sets[bpy.context.scene.BIMProperties.active_clash_set_index]
        source = getattr(clash_set, self.group).add()
        return {"FINISHED"}


class RemoveClashSource(bpy.types.Operator):
    bl_idname = "bim.remove_clash_source"
    bl_label = "Remove Clash Source"
    index: bpy.props.IntProperty()
    group: bpy.props.StringProperty()

    def execute(self, context):
        clash_set = bpy.context.scene.BIMProperties.clash_sets[bpy.context.scene.BIMProperties.active_clash_set_index]
        getattr(clash_set, self.group).remove(self.index)
        return {"FINISHED"}


class SelectClashSource(bpy.types.Operator):
    bl_idname = "bim.select_clash_source"
    bl_label = "Select Clash Source"
    filepath: bpy.props.StringProperty(subtype="FILE_PATH")
    index: bpy.props.IntProperty()
    group: bpy.props.StringProperty()

    def execute(self, context):
        clash_set = bpy.context.scene.BIMProperties.clash_sets[bpy.context.scene.BIMProperties.active_clash_set_index]
        getattr(clash_set, self.group)[self.index].name = self.filepath
        return {"FINISHED"}

    def invoke(self, context, event):
        context.window_manager.fileselect_add(self)
        return {"RUNNING_MODAL"}


class SelectClashResults(bpy.types.Operator):
    bl_idname = "bim.select_clash_results"
    bl_label = "Select Clash Results"
    filepath: bpy.props.StringProperty(subtype="FILE_PATH")

    def execute(self, context):
        bpy.context.scene.BIMProperties.clash_results_path = self.filepath
        return {"FINISHED"}

    def invoke(self, context, event):
        context.window_manager.fileselect_add(self)
        return {"RUNNING_MODAL"}


class SelectSmartGroupedClashesPath(bpy.types.Operator):
    bl_idname = "bim.select_smart_grouped_clashes_path"
    bl_label = "Select Smart-Grouped Clashes Path"
    filepath: bpy.props.StringProperty(subtype="FILE_PATH")

    def execute(self, context):
        bpy.context.scene.BIMProperties.smart_grouped_clashes_path = self.filepath
        return {"FINISHED"}

    def invoke(self, context, event):
        context.window_manager.fileselect_add(self)
        return {"RUNNING_MODAL"}


class ExecuteIfcClash(bpy.types.Operator):
    bl_idname = "bim.execute_ifc_clash"
    bl_label = "Execute IFC Clash"
    filename_ext = ".bcf"
    filepath: bpy.props.StringProperty(subtype="FILE_PATH")

    def invoke(self, context, event):
        if ".json" not in bpy.data.filepath:
            self.filepath = bpy.path.ensure_ext(bpy.data.filepath, ".bcf")
        WindowManager = context.window_manager
        WindowManager.fileselect_add(self)
        return {"RUNNING_MODAL"}

    def execute(self, context):
        import ifcclash

        settings = ifcclash.IfcClashSettings()
        if ".json" not in self.filepath:
            self.filepath = bpy.path.ensure_ext(self.filepath, ".bcf")
        settings.output = self.filepath
        settings.logger = logging.getLogger("Clash")
        settings.logger.setLevel(logging.DEBUG)
        ifc_clasher = ifcclash.IfcClasher(settings)

        if bpy.context.scene.BIMProperties.should_create_clash_snapshots:

            def get_viewpoint_snapshot(self, viewpoint, mat):
                camera = bpy.data.objects.get("IFC Clash Camera")
                if not camera:
                    camera = bpy.data.objects.new("IFC Clash Camera", bpy.data.cameras.new("IFC Clash Camera"))
                    bpy.context.scene.collection.objects.link(camera)
                camera.matrix_world = Matrix(mat)
                bpy.context.scene.camera = camera
                camera.data.angle = radians(60)
                area = next(area for area in bpy.context.screen.areas if area.type == "VIEW_3D")
                area.spaces[0].region_3d.view_perspective = "CAMERA"
                area.spaces[0].shading.show_xray = True
                bpy.context.scene.render.resolution_x = 480
                bpy.context.scene.render.resolution_y = 270
                bpy.context.scene.render.image_settings.file_format = "PNG"
                bpy.context.scene.render.filepath = os.path.join(
                    bpy.context.scene.BIMProperties.data_dir, "snapshot.png"
                )
                bpy.ops.render.opengl(write_still=True)
                return bpy.context.scene.render.filepath

            ifcclash.IfcClasher.get_viewpoint_snapshot = get_viewpoint_snapshot

        ifc_clasher.clash_sets = []
        for clash_set in bpy.context.scene.BIMProperties.clash_sets:
            self.a = []
            self.b = []
            for ab in ["a", "b"]:
                for data in getattr(clash_set, ab):
                    clash_source = {"file": data.name}
                    if data.selector:
                        clash_source["selector"] = data.selector
                        clash_source["mode"] = data.mode
                    getattr(self, ab).append(clash_source)
            ifc_clasher.clash_sets.append(
                {"name": clash_set.name, "tolerance": clash_set.tolerance, "a": self.a, "b": self.b}
            )
        ifc_clasher.clash()
        ifc_clasher.export()
        return {"FINISHED"}


class SelectIfcClashResults(bpy.types.Operator):
    bl_idname = "bim.select_ifc_clash_results"
    bl_label = "Select IFC Clash Results"
    filename_ext = ".json"
    filepath: bpy.props.StringProperty(subtype="FILE_PATH")

    def invoke(self, context, event):
        self.filepath = bpy.path.ensure_ext(bpy.data.filepath, ".json")
        WindowManager = context.window_manager
        WindowManager.fileselect_add(self)
        return {"RUNNING_MODAL"}

    def execute(self, context):
        self.filepath = bpy.path.ensure_ext(self.filepath, ".json")
        with open(self.filepath) as f:
            clash_sets = json.load(f)
        clash_set_name = bpy.context.scene.BIMProperties.clash_sets[
            bpy.context.scene.BIMProperties.active_clash_set_index
        ].name
        global_ids = []
        for clash_set in clash_sets:
            if clash_set["name"] != clash_set_name:
                continue
            if not "clashes" in clash_set.keys():
                self.report({"WARNING"}, "No clashes found for the selected Clash Set.")
                return {"CANCELLED"}
            for clash in clash_set["clashes"].values():
                global_ids.extend([clash["a_global_id"], clash["b_global_id"]])
        for obj in bpy.context.visible_objects:
            global_id = obj.BIMObjectProperties.attributes.get("GlobalId")
            if global_id and global_id.string_value in global_ids:
                obj.select_set(True)
        return {"FINISHED"}


class SmartClashGroup(bpy.types.Operator):
    bl_idname = "bim.smart_clash_group"
    bl_label = "Smart Group Clashes"
    filepath: bpy.props.StringProperty(subtype="FILE_PATH")

    def execute(self, context):
        import ifcclash

        settings = ifcclash.IfcClashSettings()
        self.filepath = bpy.path.ensure_ext(bpy.context.scene.BIMProperties.clash_results_path, ".json")
        settings.output = self.filepath
        settings.logger = logging.getLogger("Clash")
        settings.logger.setLevel(logging.DEBUG)
        ifc_clasher = ifcclash.IfcClasher(settings)

        with open(self.filepath) as f:
            clash_sets = json.load(f)

        # execute the smart grouping
        save_path = bpy.path.ensure_ext(bpy.context.scene.BIMProperties.smart_grouped_clashes_path, ".json")
        smart_grouped_clashes = ifc_clasher.smart_group_clashes(
            clash_sets, bpy.context.scene.BIMProperties.smart_clash_grouping_max_distance
        )

        # save smart_groups to json
        with open(save_path, "w") as f:
            f.write(json.dumps(smart_grouped_clashes))

        clash_set_name = bpy.context.scene.BIMProperties.clash_sets[
            bpy.context.scene.BIMProperties.active_clash_set_index
        ].name

        # Reset the list of smart_clash_groups for the UI
        bpy.context.scene.BIMProperties.smart_clash_groups.clear()

        for clash_set, smart_groups in smart_grouped_clashes.items():
            # Only select the clashes that correspond to the actively selected IFC Clash Set
            if clash_set != clash_set_name:
                continue
            else:
                for smart_group, global_id_pairs in smart_groups[0].items():
                    new_group = bpy.context.scene.BIMProperties.smart_clash_groups.add()
                    new_group.number = f"{smart_group}"

                    for pair in global_id_pairs:
                        for id in pair:
                            new_global_id = new_group.global_ids.add()
                            new_global_id.name = id

        return {"FINISHED"}


class LoadSmartGroupsForActiveClashSet(bpy.types.Operator):
    bl_idname = "bim.load_smart_groups_for_active_clash_set"
    bl_label = "Load Smart Groups for Active Clash Set"

    def execute(self, context):
        smart_groups_path = bpy.path.ensure_ext(bpy.context.scene.BIMProperties.smart_grouped_clashes_path, ".json")

        clash_set_name = bpy.context.scene.BIMProperties.clash_sets[
            bpy.context.scene.BIMProperties.active_clash_set_index
        ].name

        with open(smart_groups_path) as f:
            smart_grouped_clashes = json.load(f)

        # Reset the list of smart_clash_groups for the UI
        bpy.context.scene.BIMProperties.smart_clash_groups.clear()

        for clash_set, smart_groups in smart_grouped_clashes.items():
            # Only select the clashes that correspond to the actively selected IFC Clash Set
            if clash_set != clash_set_name:
                continue
            else:
                for smart_group, global_id_pairs in smart_groups[0].items():
                    new_group = bpy.context.scene.BIMProperties.smart_clash_groups.add()
                    new_group.number = f"{smart_group}"
                    for pair in global_id_pairs:
                        for id in pair:
                            new_global_id = new_group.global_ids.add()
                            new_global_id.name = id

        return {"FINISHED"}


class SelectSmartGroup(bpy.types.Operator):
    bl_idname = "bim.select_smart_group"
    bl_label = "Select Smart Group"

    def execute(self, context):
        # Select smart group in view
        selected_smart_group = bpy.context.scene.BIMProperties.smart_clash_groups[
            bpy.context.scene.BIMProperties.active_smart_group_index
        ]
        # print(selected_smart_group.number)

        for obj in bpy.context.visible_objects:
            global_id = obj.BIMObjectProperties.attributes.get("GlobalId")
            if global_id:
                for id in selected_smart_group.global_ids:
                    # print("Id: ", id)
                    # print("Global id: ", global_id.string_value)
                    if global_id.string_value in id.name:
                        # print("object match: ", global_id)
                        obj.select_set(True)

        return {"FINISHED"}


class SelectIfcFile(bpy.types.Operator):
    bl_idname = "bim.select_ifc_file"
    bl_label = "Select IFC File"
    filepath: bpy.props.StringProperty(subtype="FILE_PATH")

    def execute(self, context):
        bpy.context.scene.BIMProperties.ifc_file = self.filepath
        return {"FINISHED"}

    def invoke(self, context, event):
        context.window_manager.fileselect_add(self)
        return {"RUNNING_MODAL"}


class SelectDataDir(bpy.types.Operator):
    bl_idname = "bim.select_data_dir"
    bl_label = "Select Data Directory"
    filepath: bpy.props.StringProperty(subtype="FILE_PATH")

    def execute(self, context):
        bpy.context.scene.BIMProperties.data_dir = self.filepath
        return {"FINISHED"}

    def invoke(self, context, event):
        context.window_manager.fileselect_add(self)
        return {"RUNNING_MODAL"}


class SelectSchemaDir(bpy.types.Operator):
    bl_idname = "bim.select_schema_dir"
    bl_label = "Select Schema Directory"
    filepath: bpy.props.StringProperty(subtype="FILE_PATH")

    def execute(self, context):
        bpy.context.scene.BIMProperties.schema_dir = self.filepath
        return {"FINISHED"}

    def invoke(self, context, event):
        context.window_manager.fileselect_add(self)
        return {"RUNNING_MODAL"}


class LoadClassification(bpy.types.Operator):
    bl_idname = "bim.load_classification"
    bl_label = "Load Classification"
    is_file: bpy.props.BoolProperty()
    classification_index: bpy.props.IntProperty()

    def execute(self, context):
        from . import prop

        if self.is_file:
            prop.ClassificationView.raw_data = schema.ifc.load_classification(
                context.scene.BIMProperties.classification
            )
        else:
            prop.ClassificationView.raw_data = schema.ifc.load_classification(
                context.scene.BIMProperties.classifications[self.classification_index].name, self.classification_index
            )
        context.scene.BIMProperties.classification_references.root = ""
        return {"FINISHED"}


class AddClassification(bpy.types.Operator):
    bl_idname = "bim.add_classification"
    bl_label = "Add Classification"

    def execute(self, context):
        if context.scene.BIMProperties.classification not in schema.ifc.classifications:
            return {"FINISHED"}
        data = schema.ifc.classifications[context.scene.BIMProperties.classification]
        classification = context.scene.BIMProperties.classifications.add()
        data_map = {
            "name": "Name",
            "source": "Source",
            "edition": "Edition",
            "edition_date": "EditionDate",
            "description": "Description",
            "location": "Location",
            "reference_tokens": "ReferenceTokens",
        }
        for key, value in data_map.items():
            if hasattr(data, value) and getattr(data, value):
                setattr(classification, key, str(getattr(data, value)))
        classification.data = schema.ifc.classification_files[context.scene.BIMProperties.classification].to_string()
        return {"FINISHED"}


class RemoveClassification(bpy.types.Operator):
    bl_idname = "bim.remove_classification"
    bl_label = "Remove Classification"
    classification_index: bpy.props.IntProperty()

    def execute(self, context):
        bpy.context.scene.BIMProperties.classifications.remove(self.classification_index)
        return {"FINISHED"}


class AssignClassification(bpy.types.Operator):
    bl_idname = "bim.assign_classification"
    bl_label = "Assign Classification"

    def execute(self, context):
        for obj in bpy.context.selected_objects:
            classification = obj.BIMObjectProperties.classifications.add()
            refs = bpy.context.scene.BIMProperties.classification_references
            data = refs.root["children"][refs.children[refs.active_index].name]
            if data["identification"]:
                classification.name = data["identification"]
            if data["name"]:
                classification.human_name = data["name"]
            for key in ["location", "description"]:
                if data[key]:
                    setattr(classification, key, data[key])
            classification.referenced_source = bpy.context.scene.BIMProperties.active_classification_name
        return {"FINISHED"}


class UnassignClassification(bpy.types.Operator):
    bl_idname = "bim.unassign_classification"
    bl_label = "Unassign Classification"

    def execute(self, context):
        refs = bpy.context.scene.BIMProperties.classification_references
        key = refs.children[refs.active_index].name
        for obj in bpy.context.selected_objects:
            index = obj.BIMObjectProperties.classifications.find(key)
            if index != -1:
                obj.BIMObjectProperties.classifications.remove(index)
        return {"FINISHED"}


class RemoveClassificationReference(bpy.types.Operator):
    bl_idname = "bim.remove_classification_reference"
    bl_label = "Remove Classification Reference"
    classification_index: bpy.props.IntProperty()

    def execute(self, context):
        bpy.context.active_object.BIMObjectProperties.classifications.remove(self.classification_index)
        return {"FINISHED"}


class FetchExternalMaterial(bpy.types.Operator):
    bl_idname = "bim.fetch_external_material"
    bl_label = "Fetch External Material"

    def execute(self, context):
        location = bpy.context.active_object.active_material.BIMMaterialProperties.location
        if location[-6:] != ".mpass":
            return {"FINISHED"}
        if not os.path.isabs(location):
            location = os.path.join(os.path.join(bpy.context.scene.BIMProperties.data_dir, location))
        with open(location) as f:
            self.material_pass = json.load(f)
        if bpy.context.scene.render.engine == "BLENDER_EEVEE" and "eevee" in self.material_pass:
            self.fetch_eevee_or_cycles("eevee")
        elif bpy.context.scene.render.engine == "CYCLES" and "cycles" in self.material_pass:
            self.fetch_eevee_or_cycles("cycles")
        return {"FINISHED"}

    def fetch_eevee_or_cycles(self, name):
        identification = bpy.context.active_object.active_material.BIMMaterialProperties.identification
        uri = self.material_pass[name]["uri"]
        if not os.path.isabs(uri):
            uri = os.path.join(os.path.join(bpy.context.scene.BIMProperties.data_dir, uri))
        bpy.ops.wm.link(filename=identification, directory=os.path.join(uri, "Material"))
        for material in bpy.data.materials:
            if material.name == identification and material.library:
                bpy.context.active_object.material_slots[0].material = material
                return


class FetchLibraryInformation(bpy.types.Operator):
    bl_idname = "bim.fetch_library_information"
    bl_label = "Fetch Library Information"

    def execute(self, context):
        # TODO
        return {"FINISHED"}


class FetchObjectPassport(bpy.types.Operator):
    bl_idname = "bim.fetch_object_passport"
    bl_label = "Fetch Object Passport"

    def execute(self, context):
        for reference in bpy.context.active_object.BIMObjectProperties.document_references:
            reference = bpy.context.scene.BIMProperties.document_references[reference.name]
            if reference.location[-6:] == ".blend":
                self.fetch_blender(reference)
        return {"FINISHED"}

    def fetch_blender(self, reference):
        bpy.ops.wm.link(filename=reference.name, directory=os.path.join(reference.location, "Mesh"))
        bpy.context.active_object.data = bpy.data.meshes[reference.name]


class OpenView(bpy.types.Operator):
    bl_idname = "bim.open_view"
    bl_label = "Open View"
    view: bpy.props.StringProperty()

    def execute(self, context):
        open_with_user_command(
            bpy.context.preferences.addons["blenderbim"].preferences.svg_command,
            os.path.join(bpy.context.scene.BIMProperties.data_dir, "diagrams", self.view + ".svg"),
        )
        return {"FINISHED"}


class OpenViewCamera(bpy.types.Operator):
    bl_idname = "bim.open_view_camera"
    bl_label = "Open View Camera"
    view_name: bpy.props.StringProperty()

    def execute(self, context):
        new_drawing_index = bpy.context.scene.DocProperties.drawings.find(self.view_name)
        bpy.context.scene.DocProperties.active_drawing_index = new_drawing_index
        drawing = bpy.context.scene.DocProperties.drawings[new_drawing_index]
        bpy.context.view_layer.objects.active = drawing.camera
        bpy.ops.object.select_all(action="DESELECT")
        drawing.camera.select_set(True)
        for area in bpy.context.screen.areas:
            if area.ui_type == "PROPERTIES":
                for space in area.spaces:
                    space.context = "DATA"
        return {"FINISHED"}


class CutSection(bpy.types.Operator):
    bl_idname = "bim.cut_section"
    bl_label = "Cut Section"

    def execute(self, context):
        self.file = ifc.IfcStore.get_file()
        camera = bpy.context.scene.camera
        if not (camera.type == "CAMERA" and camera.data.type == "ORTHO"):
            return {"FINISHED"}
        if not bpy.context.scene.DocProperties.ifc_files and bpy.context.scene.BIMProperties.ifc_file:
            new = bpy.context.scene.DocProperties.ifc_files.add()
            new.name = bpy.context.scene.BIMProperties.ifc_file
        bpy.ops.bim.activate_view(
            drawing_index=bpy.context.scene.DocProperties.drawings.find(camera.name.split("/")[1])
        )
        drawing_style = bpy.context.scene.DocProperties.drawing_styles[
            camera.data.BIMCameraProperties.active_drawing_style_index
        ]
        self.diagram_name = camera.name.split("/")[1]
        bpy.context.scene.render.filepath = os.path.join(
            bpy.context.scene.BIMProperties.data_dir, "diagrams", "{}.png".format(self.diagram_name)
        )
        self.create_raster(camera, drawing_style)
        location = camera.location
        render = bpy.context.scene.render
        if self.is_landscape():
            width = camera.data.ortho_scale
            height = width / render.resolution_x * render.resolution_y
        else:
            height = camera.data.ortho_scale
            width = height / render.resolution_y * render.resolution_x
        depth = camera.data.clip_end
        projection = camera.matrix_world.to_quaternion() @ Vector((0, 0, -1))
        x_axis = camera.matrix_world.to_quaternion() @ Vector((1, 0, 0))
        y_axis = camera.matrix_world.to_quaternion() @ Vector((0, -1, 0))
        top_left_corner = location - (width / 2 * x_axis) - (height / 2 * y_axis)
        ifc_cutter = cut_ifc.IfcCutter()

        ifc_cutter.ifc_filenames = [i.name for i in bpy.context.scene.DocProperties.ifc_files]
        ifc_cutter.data_dir = bpy.context.scene.BIMProperties.data_dir
        ifc_cutter.vector_style = drawing_style.vector_style
        ifc_cutter.diagram_name = self.diagram_name
        ifc_cutter.background_image = bpy.context.scene.render.filepath
        if camera.data.BIMCameraProperties.cut_objects == "CUSTOM":
            ifc_cutter.cut_objects = camera.data.BIMCameraProperties.cut_objects_custom
        else:
            ifc_cutter.cut_objects = camera.data.BIMCameraProperties.cut_objects
        ifc_cutter.leader_obj = None
        ifc_cutter.stair_obj = None
        ifc_cutter.dimension_objs = []
        ifc_cutter.break_obj = None
        ifc_cutter.equal_objs = []
        ifc_cutter.hidden_objs = []
        ifc_cutter.solid_objs = []
        ifc_cutter.plan_level_obj = None
        ifc_cutter.section_level_obj = None
        ifc_cutter.grid_objs = []
        ifc_cutter.text_objs = []
        ifc_cutter.misc_objs = []
        ifc_cutter.attributes = [a.name for a in drawing_style.attributes]
        for obj in camera.users_collection[0].objects:
            if "IfcGrid" in obj.name:
                ifc_cutter.grid_objs.append(obj)
            elif "IfcGroup" in obj.name and obj.type == "CAMERA":
                ifc_cutter.camera_obj = obj

            if "IfcAnnotation/" not in obj.name:
                continue

            if "Leader" in obj.name:
                ifc_cutter.leader_obj = (obj, obj.data)
            elif "Stair" in obj.name:
                ifc_cutter.stair_obj = obj
            elif "Equal" in obj.name:
                ifc_cutter.equal_objs.append(obj)
            elif "Dimension" in obj.name:
                ifc_cutter.dimension_objs.append(obj)
            elif "Break" in obj.name:
                ifc_cutter.break_obj = obj
            elif "Hidden" in obj.name:
                ifc_cutter.hidden_objs.append((obj, obj.data))
            elif "Solid" in obj.name:
                ifc_cutter.solid_objs.append((obj, obj.data))
            elif "Plan Level" in obj.name:
                ifc_cutter.plan_level_obj = obj
            elif "Section Level" in obj.name:
                ifc_cutter.section_level_obj = obj
            elif obj.type == "FONT":
                ifc_cutter.text_objs.append(obj)
            else:
                ifc_cutter.misc_objs.append(obj)

        ifc_cutter.section_box = {
            "projection": tuple(projection),
            "x_axis": tuple(x_axis),
            "y_axis": tuple(y_axis),
            "top_left_corner": tuple(top_left_corner),
            "x": width,
            "y": height,
            "z": depth,
            "shape": None,
            "face": None,
        }
        ifc_cutter.cut_pickle_file = os.path.join(ifc_cutter.data_dir, "{}-cut.pickle".format(self.diagram_name))
        ifc_cutter.text_pickle_file = os.path.join(ifc_cutter.data_dir, "{}-text.pickle".format(self.diagram_name))
        ifc_cutter.metadata_pickle_file = os.path.join(
            ifc_cutter.data_dir, "{}-metadata.pickle".format(self.diagram_name)
        )
        ifc_cutter.should_recut = bpy.context.scene.DocProperties.should_recut
        ifc_cutter.should_recut_selected = bpy.context.scene.DocProperties.should_recut_selected
        selected_global_ids = []
        for obj in bpy.context.selected_objects:
            if "Ifc" not in obj.name:
                continue
            for attribute in obj.BIMObjectProperties.attributes:
                if attribute.name == "GlobalId":
                    selected_global_ids.append(attribute.string_value)
                    break
        ifc_cutter.selected_global_ids = selected_global_ids
        ifc_cutter.should_extract = bpy.context.scene.DocProperties.should_extract
        svg_writer = svgwriter.SvgWriter(ifc_cutter)
        if camera.data.BIMCameraProperties.diagram_scale == "CUSTOM":
            human_scale, fraction = camera.data.BIMCameraProperties.custom_diagram_scale.split("|")
        else:
            human_scale, fraction = camera.data.BIMCameraProperties.diagram_scale.split("|")
        numerator, denominator = fraction.split("/")
        if camera.data.BIMCameraProperties.is_nts:
            svg_writer.human_scale = "NTS"
        else:
            svg_writer.human_scale = human_scale
        svg_writer.scale = float(numerator) / float(denominator)
        ifc_cutter.cut()
        svg_writer.write()
        bpy.ops.bim.open_view(view=self.diagram_name)
        return {"FINISHED"}

    def create_raster(self, camera, drawing_style):
        if drawing_style.render_type == "NONE":
            return

        if drawing_style.render_type == "DEFAULT":
            return bpy.ops.render.render(write_still=True)

        previous_visibility = {}
        for obj in camera.users_collection[0].objects:
            previous_visibility[obj.name] = obj.hide_get()
            obj.hide_set(True)
        for obj in bpy.context.visible_objects:
            if (
                (not obj.data and not obj.instance_collection)
                or isinstance(obj.data, bpy.types.Camera)
                or "IfcGrid/" in obj.name
                or "IfcGridAxis/" in obj.name
                or "IfcOpeningElement/" in obj.name
                or self.does_obj_have_target_view_representation(obj, camera)
            ):
                previous_visibility[obj.name] = obj.hide_get()
                obj.hide_set(True)

        space = self.get_view_3d()
        previous_shading = space.shading.type
        previous_format = bpy.context.scene.render.image_settings.file_format
        space.shading.type = "RENDERED"
        bpy.context.scene.render.image_settings.file_format = "PNG"
        bpy.ops.render.opengl(write_still=True)
        space.shading.type = previous_shading
        bpy.context.scene.render.image_settings.file_format = previous_format

        for name, value in previous_visibility.items():
            bpy.data.objects[name].hide_set(value)

    def does_obj_have_target_view_representation(self, obj, camera):
        for representation in obj.BIMObjectProperties.representations:
            element = self.file.by_id(representation.ifc_definition_id)
            if ifcopenshell.util.element.is_representation_of_context(
                element, "Plan", "Annotation", camera.data.BIMCameraProperties.target_view
            ):
                return True

    def is_landscape(self):
        return bpy.context.scene.render.resolution_x > bpy.context.scene.render.resolution_y

    def get_view_3d(self):
        for area in bpy.context.screen.areas:
            if area.type != "VIEW_3D":
                continue
            for space in area.spaces:
                if space.type != "VIEW_3D":
                    continue
                return space


class AddSheet(bpy.types.Operator):
    bl_idname = "bim.add_sheet"
    bl_label = "Add Sheet"

    def execute(self, context):
        new = bpy.context.scene.DocProperties.sheets.add()
        new.name = "{} - SHEET".format(len(bpy.context.scene.DocProperties.sheets))
        sheet_builder = sheeter.SheetBuilder()
        sheet_builder.data_dir = bpy.context.scene.BIMProperties.data_dir
        sheet_builder.create(new.name, bpy.context.scene.DocProperties.titleblock)
        return {"FINISHED"}


class OpenSheet(bpy.types.Operator):
    bl_idname = "bim.open_sheet"
    bl_label = "Open Sheet"

    def execute(self, context):
        props = bpy.context.scene.DocProperties
        open_with_user_command(
            bpy.context.preferences.addons["blenderbim"].preferences.svg_command,
            os.path.join(
                bpy.context.scene.BIMProperties.data_dir, "sheets", props.sheets[props.active_sheet_index].name + ".svg"
            ),
        )
        return {"FINISHED"}


class AddDrawingToSheet(bpy.types.Operator):
    bl_idname = "bim.add_drawing_to_sheet"
    bl_label = "Add Drawing To Sheet"

    def execute(self, context):
        props = bpy.context.scene.DocProperties
        sheet_builder = sheeter.SheetBuilder()
        sheet_builder.data_dir = bpy.context.scene.BIMProperties.data_dir
        try:
            sheet_builder.add_drawing(
                props.drawings[props.active_drawing_index].name, props.sheets[props.active_sheet_index].name
            )
        except:
            self.report({"ERROR"}, "Drawings need to be created before being added to a sheet")
        return {"FINISHED"}


class CreateSheets(bpy.types.Operator):
    bl_idname = "bim.create_sheets"
    bl_label = "Create Sheets"

    def execute(self, context):
        props = bpy.context.scene.DocProperties
        name = props.sheets[props.active_sheet_index].name
        sheet_builder = sheeter.SheetBuilder()
        sheet_builder.data_dir = bpy.context.scene.BIMProperties.data_dir
        sheet_builder.build(name)

        svg2pdf_command = bpy.context.preferences.addons["blenderbim"].preferences.svg2pdf_command
        svg2dxf_command = bpy.context.preferences.addons["blenderbim"].preferences.svg2dxf_command

        if svg2pdf_command:
            path = os.path.join(bpy.context.scene.BIMProperties.data_dir, "build", name)
            svg = os.path.join(path, name + ".svg")
            pdf = os.path.join(path, name + ".pdf")
            # With great power comes great responsibility. Example:
            # [['inkscape', svg, '-o', pdf]]
            commands = eval(svg2pdf_command)
            for command in commands:
                subprocess.run(command)

        if svg2dxf_command:
            path = os.path.join(bpy.context.scene.BIMProperties.data_dir, "build", name)
            svg = os.path.join(path, name + ".svg")
            eps = os.path.join(path, name + ".eps")
            dxf = os.path.join(path, name + ".dxf")
            base = os.path.join(path, name)
            # With great power comes great responsibility. Example:
            # [['inkscape', svg, '-o', eps], ['pstoedit', '-dt', '-f', 'dxf:-polyaslines -mm', eps, dxf, '-psarg', '-dNOSAFER']]
            commands = eval(svg2dxf_command)
            for command in commands:
                subprocess.run(command)

        if svg2pdf_command:
            open_with_user_command(bpy.context.preferences.addons["blenderbim"].preferences.pdf_command, pdf)
        else:
            open_with_user_command(
                bpy.context.preferences.addons["blenderbim"].preferences.svg_command,
                os.path.join(bpy.context.scene.BIMProperties.data_dir, "build", name, name + ".svg"),
            )
        return {"FINISHED"}


class ActivateView(bpy.types.Operator):
    bl_idname = "bim.activate_view"
    bl_label = "Activate View"
    drawing_index: bpy.props.IntProperty()

    def execute(self, context):
        camera = bpy.context.scene.DocProperties.drawings[self.drawing_index].camera
        if not camera:
            return {"FINISHED"}
        bpy.context.scene.camera = camera
        area = next(area for area in bpy.context.screen.areas if area.type == "VIEW_3D")
        area.spaces[0].region_3d.view_perspective = "CAMERA"
        views_collection = bpy.data.collections.get("Views")
        for collection in views_collection.children:
            # We assume the project collection is at the top level
            for project_collection in bpy.context.view_layer.layer_collection.children:
                # We assume a convention that the 'Views' collection is directly
                # in the project collection
                if (
                    "Views" in project_collection.children
                    and collection.name in project_collection.children["Views"].children
                ):
                    project_collection.children["Views"].children[collection.name].hide_viewport = True
                    bpy.data.collections.get(collection.name).hide_render = True
        bpy.context.view_layer.layer_collection.children["Views"].children[
            camera.users_collection[0].name
        ].hide_viewport = False
        bpy.data.collections.get(camera.users_collection[0].name).hide_render = False
        bpy.ops.bim.activate_drawing_style()
        return {"FINISHED"}


class OpenUpstream(bpy.types.Operator):
    bl_idname = "bim.open_upstream"
    bl_label = "Open Upstream Reference"
    page: bpy.props.StringProperty()

    def execute(self, context):
        if self.page == "home":
            webbrowser.open("https://blenderbim.org/")
        elif self.page == "docs":
            webbrowser.open("https://blenderbim.org/docs/")
        elif self.page == "wiki":
            webbrowser.open("https://wiki.osarch.org/index.php?title=Category:BlenderBIM_Add-on")
        elif self.page == "community":
            webbrowser.open("https://community.osarch.org/")
        return {"FINISHED"}


class CopyPropertyToSelection(bpy.types.Operator):
    bl_idname = "bim.copy_property_to_selection"
    bl_label = "Copy Property To Selection"
    pset_name: bpy.props.StringProperty()
    prop_name: bpy.props.StringProperty()
    prop_value: bpy.props.StringProperty()

    def execute(self, context):
        for obj in bpy.context.selected_objects:
            if "/" not in obj.name:
                continue
            pset = obj.BIMObjectProperties.psets.get(self.pset_name)
            if not pset:
                applicable_psets = schema.ifc.psetqto.get_applicable(obj.name.split("/")[0], pset_only=True)
                for pset_template in applicable_psets:
                    if pset_template.Name == self.pset_name:
                        break
                else:
                    continue
                pset = obj.BIMObjectProperties.psets.add()
                pset.name = self.pset_name
                for template_prop_name in (p.Name for p in pset_template.HasPropertyTemplates):
                    prop = pset.properties.add()
                    prop.name = template_prop_name
            prop = pset.properties.get(self.prop_name)
            if prop:
                prop.string_value = self.prop_value
        return {"FINISHED"}


class CopyAttributeToSelection(bpy.types.Operator):
    bl_idname = "bim.copy_attribute_to_selection"
    bl_label = "Copy Attribute To Selection"
    attribute_name: bpy.props.StringProperty()
    attribute_value: bpy.props.StringProperty()

    def execute(self, context):
        self.schema = ifcopenshell.ifcopenshell_wrapper.schema_by_name(bpy.context.scene.BIMProperties.export_schema)
        self.applicable_attributes_cache = {}
        for obj in bpy.context.selected_objects:
            if "/" not in obj.name:
                continue
            attribute = obj.BIMObjectProperties.attributes.get(self.attribute_name)
            if not attribute:
                applicable_attributes = self.get_applicable_attributes(obj.name.split("/")[0])
                if self.attribute_name not in applicable_attributes:
                    continue
                attribute = obj.BIMObjectProperties.attributes.add()
                attribute.name = self.attribute_name
            attribute.string_value = self.attribute_value
        return {"FINISHED"}

    def get_applicable_attributes(self, ifc_class):
        if ifc_class not in self.applicable_attributes_cache:
            self.applicable_attributes_cache[ifc_class] = [
                a.name() for a in self.schema.declaration_by_name(ifc_class).all_attributes()
            ]
        return self.applicable_attributes_cache[ifc_class]


class BIM_OT_ChangeClassificationLevel(bpy.types.Operator):
    bl_idname = "bim.change_classification_level"
    bl_label = "Change Classification Level"

    # string representing the id-data (e.g. the scene).
    path_sid: bpy.props.StringProperty()
    # path from the id-data to the classification view object
    path_lst: bpy.props.StringProperty()
    # name of child entity to enter (empty = go up one level)
    path_itm: bpy.props.StringProperty()

    def invoke(self, context, event):
        id_data = eval(self.path_sid)
        lst = id_data.path_resolve(self.path_lst)
        if self.path_itm:
            lst.root = self.path_itm
        else:
            lst.root = ""
        return {"FINISHED"}


class AddPropertySetTemplate(bpy.types.Operator):
    bl_idname = "bim.add_property_set_template"
    bl_label = "Add Property Set Template"

    def execute(self, context):
        context.scene.BIMProperties.active_property_set_template.global_id = ""
        context.scene.BIMProperties.active_property_set_template.name = "New_Pset"
        context.scene.BIMProperties.active_property_set_template.description = ""
        context.scene.BIMProperties.active_property_set_template.template_type = "PSET_TYPEDRIVENONLY"
        context.scene.BIMProperties.active_property_set_template.applicable_entity = "IfcTypeObject"
        while len(bpy.context.scene.BIMProperties.property_templates) > 0:
            bpy.context.scene.BIMProperties.property_templates.remove(0)
        return {"FINISHED"}


class RemovePropertySetTemplate(bpy.types.Operator):
    bl_idname = "bim.remove_property_set_template"
    bl_label = "Remove Property Set Template"

    def execute(self, context):
        template = ifc.IfcStore.pset_template_file.by_guid(context.scene.BIMProperties.property_set_templates)
        ifc.IfcStore.pset_template_file.remove(template)
        ifc.IfcStore.pset_template_file.write(ifc.IfcStore.pset_template_path)
        from . import prop

        prop.refreshPropertySetTemplates(self, context)
        return {"FINISHED"}


class EditPropertySetTemplate(bpy.types.Operator):
    bl_idname = "bim.edit_property_set_template"
    bl_label = "Edit Property Set Template"

    def execute(self, context):
        template = ifc.IfcStore.pset_template_file.by_guid(context.scene.BIMProperties.property_set_templates)
        context.scene.BIMProperties.active_property_set_template.global_id = template.GlobalId
        context.scene.BIMProperties.active_property_set_template.name = template.Name
        context.scene.BIMProperties.active_property_set_template.description = template.Description
        context.scene.BIMProperties.active_property_set_template.template_type = template.TemplateType
        context.scene.BIMProperties.active_property_set_template.applicable_entity = template.ApplicableEntity

        while len(bpy.context.scene.BIMProperties.property_templates) > 0:
            bpy.context.scene.BIMProperties.property_templates.remove(0)

        if template.HasPropertyTemplates:
            for property_template in template.HasPropertyTemplates:
                if not property_template.is_a("IfcSimplePropertyTemplate"):
                    continue
                new = context.scene.BIMProperties.property_templates.add()
                new.global_id = property_template.GlobalId
                new.name = property_template.Name
                new.description = property_template.Description
                new.primary_measure_type = property_template.PrimaryMeasureType
        return {"FINISHED"}


class SavePropertySetTemplate(bpy.types.Operator):
    bl_idname = "bim.save_property_set_template"
    bl_label = "Save Property Set Template"

    def execute(self, context):
        blender_property_set_template = context.scene.BIMProperties.active_property_set_template
        if blender_property_set_template.global_id:
            template = ifc.IfcStore.pset_template_file.by_guid(blender_property_set_template.global_id)
        else:
            template = ifc.IfcStore.pset_template_file.createIfcPropertySetTemplate()
            template.GlobalId = ifcopenshell.guid.new()
        template.Name = blender_property_set_template.name
        template.Description = blender_property_set_template.description
        template.TemplateType = blender_property_set_template.template_type
        template.ApplicableEntity = blender_property_set_template.applicable_entity

        saved_global_ids = []

        for blender_property_template in context.scene.BIMProperties.property_templates:
            if blender_property_template.global_id:
                property_template = ifc.IfcStore.pset_template_file.by_guid(blender_property_template.global_id)
            else:
                property_template = ifc.IfcStore.pset_template_file.createIfcSimplePropertyTemplate()
                property_template.GlobalId = ifcopenshell.guid.new()
                if template.HasPropertyTemplates:
                    has_property_templates = list(template.HasPropertyTemplates)
                else:
                    has_property_templates = []
                has_property_templates.append(property_template)
                template.HasPropertyTemplates = has_property_templates
            property_template.Name = blender_property_template.name
            property_template.Description = blender_property_template.description
            property_template.PrimaryMeasureType = blender_property_template.primary_measure_type
            property_template.TemplateType = "P_SINGLEVALUE"
            property_template.AccessState = "READWRITE"
            saved_global_ids.append(property_template.GlobalId)

        for element in template.HasPropertyTemplates:
            if element.GlobalId not in saved_global_ids:
                ifc.IfcStore.pset_template_file.remove(element)

        ifc.IfcStore.pset_template_file.write(ifc.IfcStore.pset_template_path)
        from . import prop

        prop.refreshPropertySetTemplates(self, context)
        return {"FINISHED"}


class AddPropertyTemplate(bpy.types.Operator):
    bl_idname = "bim.add_property_template"
    bl_label = "Add Property Template"

    def execute(self, context):
        context.scene.BIMProperties.property_templates.add()
        return {"FINISHED"}


class RemovePropertyTemplate(bpy.types.Operator):
    bl_idname = "bim.remove_property_template"
    bl_label = "Remove Property Template"
    index: bpy.props.IntProperty()

    def execute(self, context):
        bpy.context.scene.BIMProperties.property_templates.remove(self.index)
        return {"FINISHED"}


class AddSectionPlane(bpy.types.Operator):
    bl_idname = "bim.add_section_plane"
    bl_label = "Add Temporary Section Cutaway"

    def execute(self, context):
        obj = self.create_section_obj()
        if not self.has_section_override_node():
            self.create_section_compare_node()
            self.create_section_override_node(obj)
        else:
            self.append_obj_to_section_override_node(obj)
        self.add_default_material_if_none_exists()
        self.override_materials()
        return {"FINISHED"}

    def create_section_obj(self):
        section = bpy.data.objects.new("Section", None)
        section.empty_display_type = "SINGLE_ARROW"
        section.empty_display_size = 5
        section.show_in_front = True
        if (
            bpy.context.active_object
            and bpy.context.active_object.select_get()
            and isinstance(bpy.context.active_object.data, bpy.types.Camera)
        ):
            section.matrix_world = (
                bpy.context.active_object.matrix_world @ Euler((radians(180.0), 0.0, 0.0), "XYZ").to_matrix().to_4x4()
            )
        else:
            section.rotation_euler = Euler((radians(180.0), 0.0, 0.0), "XYZ")
            section.location = bpy.context.scene.cursor.location
        collection = bpy.data.collections.get("Sections")
        if not collection:
            collection = bpy.data.collections.new("Sections")
            bpy.context.scene.collection.children.link(collection)
        collection.objects.link(section)
        return section

    def has_section_override_node(self):
        return bpy.data.node_groups.get("Section Override")

    def create_section_compare_node(self):
        group = bpy.data.node_groups.new("Section Compare", type="ShaderNodeTree")
        group_input = group.nodes.new(type="NodeGroupInput")
        group_output = group.nodes.new(type="NodeGroupOutput")
        separate_xyz_a = group.nodes.new(type="ShaderNodeSeparateXYZ")
        separate_xyz_b = group.nodes.new(type="ShaderNodeSeparateXYZ")
        gt_a = group.nodes.new(type="ShaderNodeMath")
        gt_a.operation = "GREATER_THAN"
        gt_a.inputs[1].default_value = 0
        gt_b = group.nodes.new(type="ShaderNodeMath")
        gt_b.operation = "GREATER_THAN"
        gt_b.inputs[1].default_value = 0
        add = group.nodes.new(type="ShaderNodeMath")
        compare = group.nodes.new(type="ShaderNodeMath")
        compare.operation = "COMPARE"
        compare.inputs[1].default_value = 2
        group.links.new(group_input.outputs[""], separate_xyz_a.inputs[0])
        group.links.new(group_input.outputs[""], separate_xyz_b.inputs[0])
        group.links.new(separate_xyz_a.outputs[2], gt_a.inputs[0])
        group.links.new(separate_xyz_b.outputs[2], gt_b.inputs[0])
        group.links.new(gt_a.outputs[0], add.inputs[0])
        group.links.new(gt_b.outputs[0], add.inputs[1])
        group.links.new(add.outputs[0], compare.inputs[0])
        group.links.new(compare.outputs[0], group_output.inputs[""])

    def create_section_override_node(self, obj):
        group = bpy.data.node_groups.new("Section Override", type="ShaderNodeTree")

        group_input = group.nodes.new(type="NodeGroupInput")
        group_output = group.nodes.new(type="NodeGroupOutput")

        backfacing = group.nodes.new(type="ShaderNodeNewGeometry")
        backfacing_mix = group.nodes.new(type="ShaderNodeMixShader")
        emission = group.nodes.new(type="ShaderNodeEmission")
        emission.inputs[0].default_value = list(bpy.context.scene.BIMProperties.section_plane_colour) + [1]

        group.links.new(backfacing.outputs["Backfacing"], backfacing_mix.inputs[0])
        group.links.new(group_input.outputs[""], backfacing_mix.inputs[1])
        group.links.new(emission.outputs["Emission"], backfacing_mix.inputs[2])

        transparent = group.nodes.new(type="ShaderNodeBsdfTransparent")
        section_mix = group.nodes.new(type="ShaderNodeMixShader")
        section_mix.name = "Section Mix"

        group.links.new(transparent.outputs["BSDF"], section_mix.inputs[1])
        group.links.new(backfacing_mix.outputs["Shader"], section_mix.inputs[2])

        group.links.new(section_mix.outputs["Shader"], group_output.inputs[""])

        cut_obj = group.nodes.new(type="ShaderNodeTexCoord")
        cut_obj.object = obj
        section_compare = group.nodes.new(type="ShaderNodeGroup")
        section_compare.node_tree = bpy.data.node_groups.get("Section Compare")
        section_compare.name = "Last Section Compare"
        value = group.nodes.new(type="ShaderNodeValue")
        value.name = "Mock Section"
        group.links.new(cut_obj.outputs["Object"], section_compare.inputs[0])
        group.links.new(value.outputs[0], section_compare.inputs[1])
        group.links.new(section_compare.outputs[0], section_mix.inputs[0])

    def append_obj_to_section_override_node(self, obj):
        group = bpy.data.node_groups.get("Section Override")
        cut_obj = group.nodes.new(type="ShaderNodeTexCoord")
        cut_obj.object = obj
        section_compare = group.nodes.new(type="ShaderNodeGroup")
        section_compare.node_tree = bpy.data.node_groups.get("Section Compare")

        last_compare = group.nodes.get("Last Section Compare")
        last_compare.name = "Section Compare"
        mock_section = group.nodes.get("Mock Section")
        section_mix = group.nodes.get("Section Mix")

        group.links.new(last_compare.outputs[0], section_compare.inputs[0])
        group.links.new(mock_section.outputs[0], section_compare.inputs[1])
        group.links.new(cut_obj.outputs["Object"], last_compare.inputs[1])
        group.links.new(section_compare.outputs[0], section_mix.inputs[0])

        section_compare.name = "Last Section Compare"

    def add_default_material_if_none_exists(self):
        material = bpy.data.materials.get("Section Override")
        if not material:
            material = bpy.data.materials.new("Section Override")
            material.use_nodes = True

        if bpy.context.scene.BIMProperties.should_section_selected_objects:
            objects = list(bpy.context.selected_objects)
        else:
            objects = list(bpy.context.visible_objects)

        for obj in objects:
            aggregate = obj.instance_collection
            if aggregate and "IfcRelAggregates/" in aggregate.name:
                for part in aggregate.objects:
                    objects.append(part)
            if not (obj.data and hasattr(obj.data, "materials") and obj.data.materials and obj.data.materials[0]):
                if obj.data and hasattr(obj.data, "materials"):
                    if len(obj.material_slots):
                        obj.material_slots[0].material = material
                    else:
                        obj.data.materials.append(material)

    def override_materials(self):
        override = bpy.data.node_groups.get("Section Override")
        for material in bpy.data.materials:
            material.use_nodes = True
            if material.node_tree.nodes.get("Section Override"):
                continue
            material.blend_method = "HASHED"
            material.shadow_method = "HASHED"
            material_output = self.get_node(material.node_tree.nodes, "OUTPUT_MATERIAL")
            if not material_output:
                continue
            from_socket = material_output.inputs[0].links[0].from_socket
            section_override = material.node_tree.nodes.new(type="ShaderNodeGroup")
            section_override.name = "Section Override"
            section_override.node_tree = override
            material.node_tree.links.new(from_socket, section_override.inputs[0])
            material.node_tree.links.new(section_override.outputs[0], material_output.inputs[0])

    def get_node(self, nodes, node_type):
        for node in nodes:
            if node.type == node_type:
                return node


class RemoveSectionPlane(bpy.types.Operator):
    bl_idname = "bim.remove_section_plane"
    bl_label = "Remove Temporary Section Cutaway"

    def execute(self, context):
        name = bpy.context.active_object.name
        section_override = bpy.data.node_groups.get("Section Override")
        if not section_override:
            return {"FINISHED"}
        for node in section_override.nodes:
            if node.type != "TEX_COORD" or node.object.name != name:
                continue
            section_compare = node.outputs["Object"].links[0].to_node
            # If the tex coord links to section_compare.inputs[1], it is called 'Input_3'
            if node.outputs["Object"].links[0].to_socket.identifier == "Input_3":
                section_override.links.new(
                    section_compare.inputs[0].links[0].from_socket, section_compare.outputs[0].links[0].to_socket
                )
            else:  # If it links to section_compare.inputs[0]
                if section_compare.inputs[1].links[0].from_node.name == "Mock Section":
                    # Then it is the very last section. Purge everything.
                    self.purge_all_section_data()
                    return {"FINISHED"}
                section_override.links.new(
                    section_compare.inputs[1].links[0].from_socket, section_compare.outputs[0].links[0].to_socket
                )
            section_override.nodes.remove(section_compare)
            section_override.nodes.remove(node)

            old_last_compare = section_override.nodes.get("Last Section Compare")
            old_last_compare.name = "Section Compare"
            section_mix = section_override.nodes.get("Section Mix")
            new_last_compare = section_mix.inputs[0].links[0].from_node
            new_last_compare.name = "Last Section Compare"
        bpy.ops.object.delete({"selected_objects": [bpy.context.active_object]})
        return {"FINISHED"}

    def purge_all_section_data(self):
        bpy.data.materials.remove(bpy.data.materials.get("Section Override"))
        for material in bpy.data.materials:
            if not material.node_tree:
                continue
            override = material.node_tree.nodes.get("Section Override")
            if not override:
                continue
            material.node_tree.links.new(
                override.inputs[0].links[0].from_socket, override.outputs[0].links[0].to_socket
            )
            material.node_tree.nodes.remove(override)
        bpy.data.node_groups.remove(bpy.data.node_groups.get("Section Override"))
        bpy.data.node_groups.remove(bpy.data.node_groups.get("Section Compare"))
        bpy.ops.object.delete({"selected_objects": [bpy.context.active_object]})


class ReloadIfcFile(bpy.types.Operator):
    bl_idname = "bim.reload_ifc_file"
    bl_label = "Reload IFC File"

    def execute(self, context):
        # TODO: reimplement. See #1222.
        return {"FINISHED"}


class AddIfcFile(bpy.types.Operator):
    bl_idname = "bim.add_ifc_file"
    bl_label = "Add IFC File"

    def execute(self, context):
        bpy.context.scene.DocProperties.ifc_files.add()
        return {"FINISHED"}


class RemoveIfcFile(bpy.types.Operator):
    bl_idname = "bim.remove_ifc_file"
    bl_label = "Remove IFC File"
    index: bpy.props.IntProperty()

    def execute(self, context):
        bpy.context.scene.DocProperties.ifc_files.remove(self.index)
        return {"FINISHED"}


class SelectDocIfcFile(bpy.types.Operator):
    bl_idname = "bim.select_doc_ifc_file"
    bl_label = "Select Documentation IFC File"
    filepath: bpy.props.StringProperty(subtype="FILE_PATH")
    index: bpy.props.IntProperty()

    def execute(self, context):
        bpy.context.scene.DocProperties.ifc_files[self.index].name = self.filepath
        return {"FINISHED"}

    def invoke(self, context, event):
        context.window_manager.fileselect_add(self)
        return {"RUNNING_MODAL"}


class AddAnnotation(bpy.types.Operator):
    bl_idname = "bim.add_annotation"
    bl_label = "Add Annotation"
    obj_name: bpy.props.StringProperty()
    data_type: bpy.props.StringProperty()

    def execute(self, context):
        if not bpy.context.scene.camera:
            return {"FINISHED"}
        if self.data_type == "text":
            if bpy.context.selected_objects:
                for selected_object in bpy.context.selected_objects:
                    obj = annotation.Annotator.add_text(related_element=selected_object)
            else:
                obj = annotation.Annotator.add_text()
        else:
            obj = annotation.Annotator.get_annotation_obj(self.obj_name, self.data_type)
            if self.obj_name == "Break":
                obj = annotation.Annotator.add_plane_to_annotation(obj)
            else:
                obj = annotation.Annotator.add_line_to_annotation(obj)
        bpy.ops.object.select_all(action="DESELECT")
        bpy.context.view_layer.objects.active = obj
        bpy.ops.object.mode_set(mode="EDIT")
        return {"FINISHED"}


class GenerateReferences(bpy.types.Operator):
    bl_idname = "bim.generate_references"
    bl_label = "Generate References"

    def execute(self, context):
        self.camera = bpy.context.scene.camera
        self.filter_potential_references()
        if self.camera.data.BIMCameraProperties.target_view == "PLAN_VIEW":
            self.generate_grids()
        if self.camera.data.BIMCameraProperties.target_view == "ELEVATION_VIEW":
            self.generate_grids()
            self.generate_levels()
        if self.camera.data.BIMCameraProperties.target_view == "SECTION_VIEW":
            self.generate_grids()
            self.generate_levels()
        return {"FINISHED"}

    def filter_potential_references(self):
        for name in ["grids", "levels"]:
            setattr(self, name, [])
        for obj in bpy.data.objects:
            if "IfcGridAxis/" in obj.name:
                self.grids.append(obj)
            if "IfcBuildingStorey/" in obj.name:
                self.levels.append(obj)

    def generate_grids(self):
        # TODO
        pass

    def generate_levels(self):
        if self.camera.data.BIMCameraProperties.raster_x > self.camera.data.BIMCameraProperties.raster_y:
            width = self.camera.data.ortho_scale
            height = (
                width / self.camera.data.BIMCameraProperties.raster_x * self.camera.data.BIMCameraProperties.raster_y
            )
        else:
            height = self.camera.data.ortho_scale
            width = (
                height / self.camera.data.BIMCameraProperties.raster_y * self.camera.data.BIMCameraProperties.raster_x
            )
        level_obj = annotation.Annotator.get_annotation_obj("Section Level", "curve")

        width_in_mm = width * 1000
        if self.camera.data.BIMCameraProperties.diagram_scale == "CUSTOM":
            human_scale, fraction = self.camera.data.BIMCameraProperties.custom_diagram_scale.split("|")
        else:
            human_scale, fraction = self.camera.data.BIMCameraProperties.diagram_scale.split("|")
        numerator, denominator = fraction.split("/")
        scale = float(numerator) / float(denominator)
        real_world_width_in_mm = width_in_mm * scale
        offset_in_mm = 20
        offset_percentage = offset_in_mm / real_world_width_in_mm

        for obj in self.levels:
            projection = self.project_point_onto_camera(obj.location)
            co1 = self.camera.matrix_world @ Vector((width / 2 - (offset_percentage * width), projection[1], -1))
            co2 = self.camera.matrix_world @ Vector((-(width / 2), projection[1], -1))
            annotation.Annotator.add_line_to_annotation(level_obj, co1, co2)

    def project_point_onto_camera(self, point):
        projection = self.camera.matrix_world.to_quaternion() @ Vector((0, 0, -1))
        return self.camera.matrix_world.inverted() @ geometry.intersect_line_plane(
            point.xyz, point.xyz - projection, self.camera.location, projection
        )


class ResizeText(bpy.types.Operator):
    bl_idname = "bim.resize_text"
    bl_label = "Resize Text"

    def execute(self, context):
        for obj in bpy.context.scene.camera.users_collection[0].objects:
            if isinstance(obj.data, bpy.types.TextCurve):
                annotation.Annotator.resize_text(obj)
        return {"FINISHED"}


class AddVariable(bpy.types.Operator):
    bl_idname = "bim.add_variable"
    bl_label = "Add Variable"

    def execute(self, context):
        bpy.context.active_object.data.BIMTextProperties.variables.add()
        return {"FINISHED"}


class RemoveVariable(bpy.types.Operator):
    bl_idname = "bim.remove_variable"
    bl_label = "Remove Variable"
    index: bpy.props.IntProperty()

    def execute(self, context):
        bpy.context.active_object.data.BIMTextProperties.variables.remove(self.index)
        return {"FINISHED"}


class PropagateTextData(bpy.types.Operator):
    bl_idname = "bim.propagate_text_data"
    bl_label = "Propagate Text Data"

    def execute(self, context):
        source = bpy.context.active_object
        for obj in bpy.context.selected_objects:
            if obj == source:
                continue
            obj.data.body = source.data.body
            obj.data.align_x = source.data.align_x
            obj.data.align_y = source.data.align_y
            obj.data.BIMTextProperties.font_size = source.data.BIMTextProperties.font_size
            obj.data.BIMTextProperties.symbol = source.data.BIMTextProperties.symbol
            while len(obj.data.BIMTextProperties.variables) > 0:
                obj.data.BIMTextProperties.variables.remove(0)
            for variable in source.data.BIMTextProperties.variables:
                new_variable = obj.data.BIMTextProperties.variables.add()
                new_variable.name = variable.name
                new_variable.prop_key = variable.prop_key
        return {"FINISHED"}


<<<<<<< HEAD
class ConvertLocalToGlobal(bpy.types.Operator):
    bl_idname = "bim.convert_local_to_global"
    bl_label = "Convert Local To Global"

    def execute(self, context):
        if bpy.context.scene.MapConversion.scale:
            scale = float(bpy.context.scene.MapConversion.scale)
        else:
            scale = 1.0
        results = ifcopenshell.util.geolocation.xyz2enh(
            bpy.context.scene.cursor.location[0],
            bpy.context.scene.cursor.location[1],
            bpy.context.scene.cursor.location[2],
            float(bpy.context.scene.MapConversion.eastings),
            float(bpy.context.scene.MapConversion.northings),
            float(bpy.context.scene.MapConversion.orthogonal_height),
            float(bpy.context.scene.MapConversion.x_axis_abscissa),
            float(bpy.context.scene.MapConversion.x_axis_ordinate),
            scale,
        )
        print("Coordinates:", results)
        bpy.context.scene.cursor.location = results
        return {"FINISHED"}


class ConvertGlobalToLocal(bpy.types.Operator):
    bl_idname = "bim.convert_global_to_local"
    bl_label = "Convert Global To Local"

    def execute(self, context):
        if bpy.context.scene.MapConversion.scale:
            scale = float(bpy.context.scene.MapConversion.scale)
        else:
            scale = 1.0
        results = ifcopenshell.util.geolocation.enh2xyz(
            float(bpy.context.scene.BIMProperties.eastings),
            float(bpy.context.scene.BIMProperties.northings),
            float(bpy.context.scene.BIMProperties.orthogonal_height),
            float(bpy.context.scene.MapConversion.eastings),
            float(bpy.context.scene.MapConversion.northings),
            float(bpy.context.scene.MapConversion.orthogonal_height),
            float(bpy.context.scene.MapConversion.x_axis_abscissa),
            float(bpy.context.scene.MapConversion.x_axis_ordinate),
            scale,
        )
        print("Coordinates:", results)
        bpy.context.scene.cursor.location = results
        return {"FINISHED"}


=======
>>>>>>> 8411333f
class SelectIfcPatchInput(bpy.types.Operator):
    bl_idname = "bim.select_ifc_patch_input"
    bl_label = "Select IFC Patch Input"
    filter_glob: bpy.props.StringProperty(default="*.ifc", options={"HIDDEN"})
    filepath: bpy.props.StringProperty(subtype="FILE_PATH")

    def execute(self, context):
        bpy.context.scene.BIMProperties.ifc_patch_input = self.filepath
        return {"FINISHED"}

    def invoke(self, context, event):
        context.window_manager.fileselect_add(self)
        return {"RUNNING_MODAL"}


class SelectIfcPatchOutput(bpy.types.Operator):
    bl_idname = "bim.select_ifc_patch_output"
    bl_label = "Select IFC Patch Output"
    filename_ext = ".ifc"
    filepath: bpy.props.StringProperty(subtype="FILE_PATH")

    def execute(self, context):
        bpy.context.scene.BIMProperties.ifc_patch_output = self.filepath
        return {"FINISHED"}

    def invoke(self, context, event):
        context.window_manager.fileselect_add(self)
        return {"RUNNING_MODAL"}


class CalculateEdgeLengths(bpy.types.Operator):
    bl_idname = "bim.calculate_edge_lengths"
    bl_label = "Calculate Edge Lengths"

    def execute(self, context):
        result = 0
        for obj in bpy.context.selected_objects:
            if not obj.data or not obj.data.edges:
                continue
            for edge in obj.data.edges:
                if edge.select:
                    result += (obj.data.vertices[edge.vertices[1]].co - obj.data.vertices[edge.vertices[0]].co).length
        bpy.context.scene.BIMProperties.qto_result = str(round(result, 3))
        return {"FINISHED"}


class CalculateFaceAreas(bpy.types.Operator):
    bl_idname = "bim.calculate_face_areas"
    bl_label = "Calculate Face Areas"

    def execute(self, context):
        result = 0
        for obj in bpy.context.selected_objects:
            if not obj.data or not obj.data.polygons:
                continue
            for polygon in obj.data.polygons:
                if polygon.select:
                    result += polygon.area
        bpy.context.scene.BIMProperties.qto_result = str(round(result, 3))
        return {"FINISHED"}


class CalculateObjectVolumes(bpy.types.Operator):
    bl_idname = "bim.calculate_object_volumes"
    bl_label = "Calculate Object Volumes"

    def execute(self, context):
        # TODO: reimplement
        qto_calculator = qto.QtoCalculator()
        result = 0
        for obj in bpy.context.selected_objects:
            if not obj.data:
                continue
            result += qto_calculator.get_volume(obj)
        bpy.context.scene.BIMProperties.qto_result = str(round(result, 3))
        return {"FINISHED"}


class AddOpening(bpy.types.Operator):
    bl_idname = "bim.add_opening"
    bl_label = "Add Opening"

    def execute(self, context):
        if context.active_object.children and "IfcOpeningElement/" in context.active_object.children[0].name:
            opening = context.active_object.children[0]
        else:
            opening = context.active_object
        if context.selected_objects[0] != context.active_object:
            obj = context.selected_objects[0]
        else:
            obj = context.selected_objects[1]
        modifier = obj.modifiers.new("IfcOpeningElement", "BOOLEAN")
        modifier.operation = "DIFFERENCE"
        modifier.object = opening
        return {"FINISHED"}


class SetOverrideColour(bpy.types.Operator):
    bl_idname = "bim.set_override_colour"
    bl_label = "Set Override Colour"

    def execute(self, context):
        result = 0
        for obj in bpy.context.selected_objects:
            obj.color = bpy.context.scene.BIMProperties.override_colour
        area = next(area for area in bpy.context.screen.areas if area.type == "VIEW_3D")
        area.spaces[0].shading.color_type = "OBJECT"
        return {"FINISHED"}


class AddDrawingStyle(bpy.types.Operator):
    bl_idname = "bim.add_drawing_style"
    bl_label = "Add Drawing Style"

    def execute(self, context):
        new = bpy.context.scene.DocProperties.drawing_styles.add()
        new.name = "New Drawing Style"
        return {"FINISHED"}


class RemoveDrawingStyle(bpy.types.Operator):
    bl_idname = "bim.remove_drawing_style"
    bl_label = "Remove Drawing Style"
    index: bpy.props.IntProperty()

    def execute(self, context):
        bpy.context.scene.DocProperties.drawing_styles.remove(self.index)
        return {"FINISHED"}


class SaveDrawingStyle(bpy.types.Operator):
    bl_idname = "bim.save_drawing_style"
    bl_label = "Save Drawing Style"
    index: bpy.props.StringProperty()

    def execute(self, context):
        space = self.get_view_3d()
        style = {
            "bpy.data.worlds[0].color": tuple(bpy.data.worlds[0].color),
            "bpy.context.scene.render.engine": bpy.context.scene.render.engine,
            "bpy.context.scene.render.film_transparent": bpy.context.scene.render.film_transparent,
            "bpy.context.scene.display.shading.show_object_outline": bpy.context.scene.display.shading.show_object_outline,
            "bpy.context.scene.display.shading.show_cavity": bpy.context.scene.display.shading.show_cavity,
            "bpy.context.scene.display.shading.cavity_type": bpy.context.scene.display.shading.cavity_type,
            "bpy.context.scene.display.shading.curvature_ridge_factor": bpy.context.scene.display.shading.curvature_ridge_factor,
            "bpy.context.scene.display.shading.curvature_valley_factor": bpy.context.scene.display.shading.curvature_valley_factor,
            "bpy.context.scene.view_settings.view_transform": bpy.context.scene.view_settings.view_transform,
            "bpy.context.scene.display.shading.light": bpy.context.scene.display.shading.light,
            "bpy.context.scene.display.shading.color_type": bpy.context.scene.display.shading.color_type,
            "bpy.context.scene.display.shading.single_color": tuple(bpy.context.scene.display.shading.single_color),
            "bpy.context.scene.display.shading.show_shadows": bpy.context.scene.display.shading.show_shadows,
            "bpy.context.scene.display.shading.shadow_intensity": bpy.context.scene.display.shading.shadow_intensity,
            "bpy.context.scene.display.light_direction": tuple(bpy.context.scene.display.light_direction),
            "bpy.context.scene.view_settings.use_curve_mapping": bpy.context.scene.view_settings.use_curve_mapping,
            "space.overlay.show_wireframes": space.overlay.show_wireframes,
            "space.overlay.wireframe_threshold": space.overlay.wireframe_threshold,
            "space.overlay.show_floor": space.overlay.show_floor,
            "space.overlay.show_axis_x": space.overlay.show_axis_x,
            "space.overlay.show_axis_y": space.overlay.show_axis_y,
            "space.overlay.show_axis_z": space.overlay.show_axis_z,
            "space.overlay.show_object_origins": space.overlay.show_object_origins,
            "space.overlay.show_relationship_lines": space.overlay.show_relationship_lines,
        }
        if self.index:
            index = int(self.index)
        else:
            index = bpy.context.active_object.data.BIMCameraProperties.active_drawing_style_index
        bpy.context.scene.DocProperties.drawing_styles[index].raster_style = json.dumps(style)
        return {"FINISHED"}

    def get_view_3d(self):
        for area in bpy.context.screen.areas:
            if area.type != "VIEW_3D":
                continue
            for space in area.spaces:
                if space.type != "VIEW_3D":
                    continue
                return space


class ActivateDrawingStyle(bpy.types.Operator):
    bl_idname = "bim.activate_drawing_style"
    bl_label = "Activate Drawing Style"

    def execute(self, context):
        if context.scene.camera.data.BIMCameraProperties.active_drawing_style_index < len(
            bpy.context.scene.DocProperties.drawing_styles
        ):
            self.drawing_style = bpy.context.scene.DocProperties.drawing_styles[
                context.scene.camera.data.BIMCameraProperties.active_drawing_style_index
            ]
            self.set_raster_style()
            self.set_query()
        return {"FINISHED"}

    def set_raster_style(self):
        space = self.get_view_3d()
        style = json.loads(self.drawing_style.raster_style)
        bpy.data.worlds[0].color = style["bpy.data.worlds[0].color"]
        bpy.context.scene.render.engine = style["bpy.context.scene.render.engine"]
        bpy.context.scene.render.film_transparent = style["bpy.context.scene.render.film_transparent"]
        bpy.context.scene.display.shading.show_object_outline = style[
            "bpy.context.scene.display.shading.show_object_outline"
        ]
        bpy.context.scene.display.shading.show_cavity = style["bpy.context.scene.display.shading.show_cavity"]
        bpy.context.scene.display.shading.cavity_type = style["bpy.context.scene.display.shading.cavity_type"]
        bpy.context.scene.display.shading.curvature_ridge_factor = style[
            "bpy.context.scene.display.shading.curvature_ridge_factor"
        ]
        bpy.context.scene.display.shading.curvature_valley_factor = style[
            "bpy.context.scene.display.shading.curvature_valley_factor"
        ]
        bpy.context.scene.view_settings.view_transform = style["bpy.context.scene.view_settings.view_transform"]
        bpy.context.scene.display.shading.light = style["bpy.context.scene.display.shading.light"]
        bpy.context.scene.display.shading.color_type = style["bpy.context.scene.display.shading.color_type"]
        bpy.context.scene.display.shading.single_color = style["bpy.context.scene.display.shading.single_color"]
        bpy.context.scene.display.shading.show_shadows = style["bpy.context.scene.display.shading.show_shadows"]
        bpy.context.scene.display.shading.shadow_intensity = style["bpy.context.scene.display.shading.shadow_intensity"]
        bpy.context.scene.display.light_direction = style["bpy.context.scene.display.light_direction"]

        bpy.context.scene.view_settings.use_curve_mapping = style["bpy.context.scene.view_settings.use_curve_mapping"]
        space.overlay.show_wireframes = style["space.overlay.show_wireframes"]
        space.overlay.wireframe_threshold = style["space.overlay.wireframe_threshold"]
        space.overlay.show_floor = style["space.overlay.show_floor"]
        space.overlay.show_axis_x = style["space.overlay.show_axis_x"]
        space.overlay.show_axis_y = style["space.overlay.show_axis_y"]
        space.overlay.show_axis_z = style["space.overlay.show_axis_z"]
        space.overlay.show_object_origins = style["space.overlay.show_object_origins"]
        space.overlay.show_relationship_lines = style["space.overlay.show_relationship_lines"]

    def set_query(self):
        self.selector = ifcopenshell.util.selector.Selector()
        self.include_global_ids = []
        self.exclude_global_ids = []
        for ifc_file in bpy.context.scene.DocProperties.ifc_files:
            try:
                ifc = ifcopenshell.open(ifc_file.name)
            except:
                continue
            if self.drawing_style.include_query:
                results = self.selector.parse(ifc, self.drawing_style.include_query)
                self.include_global_ids.extend([e.GlobalId for e in results])
            if self.drawing_style.exclude_query:
                results = self.selector.parse(ifc, self.drawing_style.exclude_query)
                self.exclude_global_ids.extend([e.GlobalId for e in results])
        if self.drawing_style.include_query:
            self.parse_filter_query("INCLUDE")
        if self.drawing_style.exclude_query:
            self.parse_filter_query("EXCLUDE")

    def parse_filter_query(self, mode):
        if mode == "INCLUDE":
            objects = bpy.context.scene.objects
        elif mode == "EXCLUDE":
            objects = bpy.context.visible_objects
        for obj in objects:
            if mode == "INCLUDE":
                obj.hide_viewport = False  # Note: this breaks alt-H
            global_id = obj.BIMObjectProperties.attributes.get("GlobalId")
            if not global_id:
                continue
            global_id = global_id.string_value
            if mode == "INCLUDE":
                if global_id not in self.include_global_ids:
                    obj.hide_viewport = True  # Note: this breaks alt-H
            elif mode == "EXCLUDE":
                if global_id in self.exclude_global_ids:
                    obj.hide_viewport = True  # Note: this breaks alt-H

    def get_view_3d(self):
        for area in bpy.context.screen.areas:
            if area.type != "VIEW_3D":
                continue
            for space in area.spaces:
                if space.type != "VIEW_3D":
                    continue
                return space


class AddDrawing(bpy.types.Operator):
    bl_idname = "bim.add_drawing"
    bl_label = "Add Drawing"

    def execute(self, context):
        new = bpy.context.scene.DocProperties.drawings.add()
        new.name = "DRAWING {}".format(len(bpy.context.scene.DocProperties.drawings))
        if not bpy.data.collections.get("Views"):
            bpy.context.scene.collection.children.link(bpy.data.collections.new("Views"))
        views_collection = bpy.data.collections.get("Views")
        view_collection = bpy.data.collections.new("IfcGroup/" + new.name)
        views_collection.children.link(view_collection)
        camera = bpy.data.objects.new("IfcGroup/" + new.name, bpy.data.cameras.new("IfcGroup/" + new.name))
        camera.location = (0, 0, 1.7)  # The view shall be 1.7m above the origin
        camera.data.type = "ORTHO"
        camera.data.ortho_scale = 50  # The default of 6m is too small
        if bpy.context.scene.unit_settings.system == "IMPERIAL":
            camera.data.BIMCameraProperties.diagram_scale = '1/8"=1\'-0"|1/96'
        else:
            camera.data.BIMCameraProperties.diagram_scale = "1:100|1/100"
        bpy.context.scene.camera = camera
        view_collection.objects.link(camera)
        area = next(area for area in bpy.context.screen.areas if area.type == "VIEW_3D")
        area.spaces[0].region_3d.view_perspective = "CAMERA"
        new.camera = camera
        bpy.ops.bim.activate_drawing_style()
        return {"FINISHED"}


class RemoveDrawing(bpy.types.Operator):
    bl_idname = "bim.remove_drawing"
    bl_label = "Remove Drawing"
    index: bpy.props.IntProperty()

    def execute(self, context):
        props = bpy.context.scene.DocProperties
        camera = props.drawings[self.index].camera
        collection = camera.users_collection[0]
        for obj in collection.objects:
            bpy.data.objects.remove(obj)
        bpy.data.collections.remove(collection, do_unlink=True)
        props.drawings.remove(self.index)
        return {"FINISHED"}


class EditVectorStyle(bpy.types.Operator):
    bl_idname = "bim.edit_vector_style"
    bl_label = "Edit Vector Style"

    def execute(self, context):
        camera = context.scene.camera
        vector_style = context.scene.DocProperties.drawing_styles[
            camera.data.BIMCameraProperties.active_drawing_style_index
        ].vector_style
        bpy.data.texts.load(os.path.join(context.scene.BIMProperties.data_dir, "styles", vector_style + ".css"))
        return {"FINISHED"}


class RemoveSheet(bpy.types.Operator):
    bl_idname = "bim.remove_sheet"
    bl_label = "Remove Sheet"
    index: bpy.props.IntProperty()

    def execute(self, context):
        props = bpy.context.scene.DocProperties
        props.sheets.remove(self.index)
        return {"FINISHED"}


class AddSchedule(bpy.types.Operator):
    bl_idname = "bim.add_schedule"
    bl_label = "Add Schedule"

    def execute(self, context):
        new = bpy.context.scene.DocProperties.schedules.add()
        new.name = "SCHEDULE {}".format(len(bpy.context.scene.DocProperties.schedules))
        return {"FINISHED"}


class RemoveSchedule(bpy.types.Operator):
    bl_idname = "bim.remove_schedule"
    bl_label = "Remove Schedule"
    index: bpy.props.IntProperty()

    def execute(self, context):
        props = bpy.context.scene.DocProperties
        props.schedules.remove(self.index)
        return {"FINISHED"}


class AddMaterialLayer(bpy.types.Operator):
    bl_idname = "bim.add_material_layer"
    bl_label = "Add Material Layer"

    def execute(self, context):
        new = bpy.context.active_object.BIMObjectProperties.material_set.material_layers.add()
        new.material = bpy.data.materials[0]
        new.name = "Material Layer"
        return {"FINISHED"}


class RemoveMaterialLayer(bpy.types.Operator):
    bl_idname = "bim.remove_material_layer"
    bl_label = "Remove Material Layer"
    index: bpy.props.IntProperty()

    def execute(self, context):
        bpy.context.active_object.BIMObjectProperties.material_set.material_layers.remove(self.index)
        return {"FINISHED"}


class MoveMaterialLayer(bpy.types.Operator):
    bl_idname = "bim.move_material_layer"
    bl_label = "Move Material Layer"
    direction: bpy.props.StringProperty()

    def execute(self, context):
        props = bpy.context.active_object.BIMObjectProperties.material_set
        index = props.active_material_layer_index
        if self.direction == "UP" and index - 1 >= 0:
            props.material_layers.move(index, index - 1)
            props.active_material_layer_index = index - 1
        elif self.direction == "DOWN" and index + 1 < len(props.material_layers):
            props.material_layers.move(index, index + 1)
            props.active_material_layer_index = index + 1
        return {"FINISHED"}


class AddMaterialConstituent(bpy.types.Operator):
    bl_idname = "bim.add_material_constituent"
    bl_label = "Add Material Constituent"

    def execute(self, context):
        new = bpy.context.active_object.BIMObjectProperties.material_set.material_constituents.add()
        new.material = bpy.data.materials[0]
        new.name = "Material Constituent"
        return {"FINISHED"}


class RemoveMaterialConstituent(bpy.types.Operator):
    bl_idname = "bim.remove_material_constituent"
    bl_label = "Remove Material Constituent"
    index: bpy.props.IntProperty()

    def execute(self, context):
        bpy.context.active_object.BIMObjectProperties.material_set.material_constituents.remove(self.index)
        return {"FINISHED"}


class MoveMaterialConstituent(bpy.types.Operator):
    bl_idname = "bim.move_material_constituent"
    bl_label = "Move Material Constituent"
    direction: bpy.props.StringProperty()

    def execute(self, context):
        props = bpy.context.active_object.BIMObjectProperties.material_set
        index = props.active_material_constituent_index
        if self.direction == "UP" and index - 1 >= 0:
            props.material_constituents.move(index, index - 1)
            props.active_material_constituent_index = index - 1
        elif self.direction == "DOWN" and index + 1 < len(props.material_constituents):
            props.material_constituents.move(index, index + 1)
            props.active_material_constituent_index = index + 1
        return {"FINISHED"}


class AddMaterialProfile(bpy.types.Operator):
    bl_idname = "bim.add_material_profile"
    bl_label = "Add Material Profile"

    def execute(self, context):
        new = bpy.context.active_object.BIMObjectProperties.material_set.material_profiles.add()
        new.material = bpy.data.materials[0]
        new.name = "Material Profile"
        return {"FINISHED"}


class RemoveMaterialProfile(bpy.types.Operator):
    bl_idname = "bim.remove_material_profile"
    bl_label = "Remove Material Profile"
    index: bpy.props.IntProperty()

    def execute(self, context):
        bpy.context.active_object.BIMObjectProperties.material_set.material_profiles.remove(self.index)
        return {"FINISHED"}


class MoveMaterialProfile(bpy.types.Operator):
    bl_idname = "bim.move_material_profile"
    bl_label = "Move Material Profile"
    direction: bpy.props.StringProperty()

    def execute(self, context):
        props = bpy.context.active_object.BIMObjectProperties.material_set
        index = props.active_material_profile_index
        if self.direction == "UP" and index - 1 >= 0:
            props.material_profiles.move(index, index - 1)
            props.active_material_profile_index = index - 1
        elif self.direction == "DOWN" and index + 1 < len(props.material_profiles):
            props.material_profiles.move(index, index + 1)
            props.active_material_profile_index = index + 1
        return {"FINISHED"}


class SelectScheduleFile(bpy.types.Operator):
    bl_idname = "bim.select_schedule_file"
    bl_label = "Select Documentation IFC File"
    filepath: bpy.props.StringProperty(subtype="FILE_PATH")
    filter_glob: bpy.props.StringProperty(default="*.ods", options={"HIDDEN"})
    index: bpy.props.IntProperty()

    def execute(self, context):
        props = bpy.context.scene.DocProperties
        props.schedules[props.active_schedule_index].file = self.filepath
        return {"FINISHED"}

    def invoke(self, context, event):
        context.window_manager.fileselect_add(self)
        return {"RUNNING_MODAL"}


class BuildSchedule(bpy.types.Operator):
    bl_idname = "bim.build_schedule"
    bl_label = "Build Schedule"

    def execute(self, context):
        props = bpy.context.scene.DocProperties
        schedule = props.schedules[props.active_schedule_index]
        schedule_creator = scheduler.Scheduler()
        outfile = os.path.join(bpy.context.scene.BIMProperties.data_dir, "schedules", schedule.name + ".svg")
        schedule_creator.schedule(schedule.file, outfile)
        open_with_user_command(bpy.context.preferences.addons["blenderbim"].preferences.svg_command, outfile)
        return {"FINISHED"}


class AddScheduleToSheet(bpy.types.Operator):
    bl_idname = "bim.add_schedule_to_sheet"
    bl_label = "Add Schedule To Sheet"

    def execute(self, context):
        props = bpy.context.scene.DocProperties
        sheet_builder = sheeter.SheetBuilder()
        sheet_builder.data_dir = bpy.context.scene.BIMProperties.data_dir
        sheet_builder.add_schedule(
            props.schedules[props.active_schedule_index].name, props.sheets[props.active_sheet_index].name
        )
        return {"FINISHED"}


class SetViewportShadowFromSun(bpy.types.Operator):
    bl_idname = "bim.set_viewport_shadow_from_sun"
    bl_label = "Set Viewport Shadow from Sun"

    def execute(self, context):
        # The vector used for the light direction is a bit funny
        mat = Matrix(((-1.0, 0.0, 0.0, 0.0), (0.0, 0, 1.0, 0.0), (-0.0, -1.0, 0, 0.0), (0.0, 0.0, 0.0, 1.0)))
        context.scene.display.light_direction = mat.inverted() @ (
            context.active_object.matrix_world.to_quaternion() @ Vector((0, 0, -1))
        )
        return {"FINISHED"}


class AssignPresentationLayer(bpy.types.Operator):
    bl_idname = "bim.assign_presentation_layer"
    bl_label = "Assign Presentation Layer"
    index: bpy.props.IntProperty()

    def execute(self, context):
        layer = bpy.context.scene.BIMProperties.presentation_layers[self.index]
        for obj in bpy.context.selected_objects:
            if not obj.data or not hasattr(obj.data, "BIMMeshProperties"):
                continue
            obj.data.BIMMeshProperties.presentation_layer_index = self.index
            obj.hide_set(not layer.layer_on)
        return {"FINISHED"}


class UnassignPresentationLayer(bpy.types.Operator):
    bl_idname = "bim.unassign_presentation_layer"
    bl_label = "Unassign Presentation Layer"

    def execute(self, context):
        for obj in bpy.context.selected_objects:
            if not obj.data or not hasattr(obj.data, "BIMMeshProperties"):
                continue
            obj.data.BIMMeshProperties.presentation_layer_index = -1
        return {"FINISHED"}


class AddPresentationLayer(bpy.types.Operator):
    bl_idname = "bim.add_presentation_layer"
    bl_label = "Add Presentation Layer"

    def execute(self, context):
        new = bpy.context.scene.BIMProperties.presentation_layers.add()
        new.name = "New Presentation Layer"
        new.layer_on = True
        new.layer_frozen = False
        new.layer_blocked = False
        return {"FINISHED"}


class RemovePresentationLayer(bpy.types.Operator):
    bl_idname = "bim.remove_presentation_layer"
    bl_label = "Remove Presentation Layer"
    index: bpy.props.IntProperty()

    def execute(self, context):
        bpy.context.scene.BIMProperties.presentation_layers.remove(self.index)
        return {"FINISHED"}


class UpdatePresentationLayer(bpy.types.Operator):
    bl_idname = "bim.update_presentation_layer"
    bl_label = "Hide/Show selected Presentation Layer"
    index: bpy.props.IntProperty()

    def execute(self, context):
        for obj in bpy.context.scene.objects:
            if not obj.data or not hasattr(obj.data, "BIMMeshProperties"):
                continue
            if obj.data.BIMMeshProperties.presentation_layer_index == self.index:
                set_status = obj.hide_get()
                obj.hide_set(not obj.hide_get())
        return {"FINISHED"}


class AddDrawingStyleAttribute(bpy.types.Operator):
    bl_idname = "bim.add_drawing_style_attribute"
    bl_label = "Add Drawing Style Attribute"

    def execute(self, context):
        props = bpy.context.scene.camera.data.BIMCameraProperties
        context.scene.DocProperties.drawing_styles[props.active_drawing_style_index].attributes.add()
        return {"FINISHED"}


class RemoveDrawingStyleAttribute(bpy.types.Operator):
    bl_idname = "bim.remove_drawing_style_attribute"
    bl_label = "Remove Drawing Style Attribute"
    index: bpy.props.IntProperty()

    def execute(self, context):
        props = bpy.context.scene.camera.data.BIMCameraProperties
        context.scene.DocProperties.drawing_styles[props.active_drawing_style_index].attributes.remove(self.index)
        return {"FINISHED"}


class RefreshDrawingList(bpy.types.Operator):
    bl_idname = "bim.refresh_drawing_list"
    bl_label = "Refresh Drawing List"

    def execute(self, context):
        while len(bpy.context.scene.DocProperties.drawings) > 0:
            bpy.context.scene.DocProperties.drawings.remove(0)
        for obj in bpy.context.scene.objects:
            if not isinstance(obj.data, bpy.types.Camera):
                continue
            if "IfcGroup/" in obj.name and obj.users_collection[0].name == obj.name:
                new = bpy.context.scene.DocProperties.drawings.add()
                new.name = obj.name.split("/")[1]
                new.camera = obj
        return {"FINISHED"}


class BlenderClasher:
    def process_clash_set(self):
        import collision

        a_cm = collision.CollisionManager()
        b_cm = collision.CollisionManager()
        self.add_to_cm(a_cm, bpy.context.scene.BIMProperties.blender_clash_set_a)
        self.add_to_cm(b_cm, bpy.context.scene.BIMProperties.blender_clash_set_b)
        results = a_cm.in_collision_other(b_cm, return_data=True)
        if not results[0]:
            print("No clashes")
            return
        for contact in results[1]:
            if contact.raw.penetration_depth < 0.01:
                continue
            print("-----")
            print(contact.names)
            print(contact.raw.normal)
            print(contact.raw.pos)

    def add_to_cm(self, cm, object_names):
        import numpy as np
        import ifcclash

        for object_name in object_names:
            name = object_name.name
            obj = bpy.data.objects[name]
            triangulated_mesh = self.triangulate_mesh(obj)
            mesh = ifcclash.Mesh()
            mesh.vertices = np.array([tuple(obj.matrix_world @ v.co) for v in triangulated_mesh.vertices])
            mesh.faces = np.array([tuple(p.vertices) for p in triangulated_mesh.polygons])
            cm.add_object(name, mesh)

    def triangulate_mesh(self, obj):
        import bmesh

        mesh = obj.evaluated_get(bpy.context.evaluated_depsgraph_get()).to_mesh()
        bm = bmesh.new()
        bm.from_mesh(mesh)
        bmesh.ops.triangulate(bm, faces=bm.faces)
        bm.to_mesh(mesh)
        bm.free()
        del bm
        return mesh


class SetBlenderClashSetA(bpy.types.Operator):
    bl_idname = "bim.set_blender_clash_set_a"
    bl_label = "Set Blender Clash Set A"

    def execute(self, context):
        while len(bpy.context.scene.BIMProperties.blender_clash_set_a) > 0:
            bpy.context.scene.BIMProperties.blender_clash_set_a.remove(0)
        for obj in bpy.context.selected_objects:
            new = bpy.context.scene.BIMProperties.blender_clash_set_a.add()
            new.name = obj.name
        return {"FINISHED"}


class SetBlenderClashSetB(bpy.types.Operator):
    bl_idname = "bim.set_blender_clash_set_b"
    bl_label = "Set Blender Clash Set B"

    def execute(self, context):
        while len(bpy.context.scene.BIMProperties.blender_clash_set_b) > 0:
            bpy.context.scene.BIMProperties.blender_clash_set_b.remove(0)
        for obj in bpy.context.selected_objects:
            new = bpy.context.scene.BIMProperties.blender_clash_set_b.add()
            new.name = obj.name
        return {"FINISHED"}


class ExecuteBlenderClash(bpy.types.Operator):
    bl_idname = "bim.execute_blender_clash"
    bl_label = "Execute Blender Clash"

    def execute(self, context):
        blender_clasher = BlenderClasher()
        blender_clasher.process_clash_set()
        return {"FINISHED"}


class CleanWireframes(bpy.types.Operator):
    bl_idname = "bim.clean_wireframes"
    bl_label = "Clean Wireframes"

    def execute(self, context):
        objects = bpy.data.objects
        if bpy.context.selected_objects:
            objects = bpy.context.selected_objects
        for obj in objects:
            if not isinstance(obj.data, bpy.types.Mesh):
                continue
            # TODO: probably breaks i18n
            if not obj.modifiers.get("EdgeSplit"):
                obj.modifiers.new("EdgeSplit", "EDGE_SPLIT")
        return {"FINISHED"}


class LinkIfc(bpy.types.Operator):
    bl_idname = "bim.link_ifc"
    bl_label = "Link IFC"
    filepath: bpy.props.StringProperty(subtype="FILE_PATH")

    def execute(self, context):
        # bpy.context.active_object.active_material.BIMMaterialProperties.location = self.filepath
        # coll_name = "MyCollection"

        with bpy.data.libraries.load(self.filepath, link=True) as (data_from, data_to):
            data_to.scenes = data_from.scenes

        for scene in bpy.data.scenes:
            if not scene.library or scene.library.filepath != self.filepath:
                continue
            for child in scene.collection.children:
                if "IfcProject" not in child.name:
                    continue
                bpy.data.scenes[0].collection.children.link(child)

        return {"FINISHED"}

    def invoke(self, context, event):
        context.window_manager.fileselect_add(self)
        return {"RUNNING_MODAL"}


class SnapSpacesTogether(bpy.types.Operator):
    bl_idname = "bim.snap_spaces_together"
    bl_label = "Snap Spaces Together"

    def execute(self, context):
        threshold = 0.5
        processed_polygons = set()
        for obj in bpy.context.selected_objects:
            if obj.type != "MESH":
                continue
            for polygon in obj.data.polygons:
                center = obj.matrix_world @ polygon.center
                distance = None
                for obj2 in bpy.context.selected_objects:
                    if obj2 == obj or obj.type != "MESH":
                        continue
                    result = obj2.ray_cast(obj2.matrix_world.inverted() @ center, polygon.normal, distance=threshold)
                    if not result[0]:
                        continue
                    hit = obj2.matrix_world @ result[1]
                    distance = (hit - center).length / 2
                    if distance < 0.01:
                        distance = None
                        break

                    if (obj2.name, result[3]) in processed_polygons:
                        distance *= 2
                        continue

                    offset = polygon.normal * distance * -1
                    processed_polygons.add((obj2.name, result[3]))
                    for v in obj2.data.polygons[result[3]].vertices:
                        obj2.data.vertices[v].co += offset
                    break
                if distance:
                    offset = polygon.normal * distance
                    processed_polygons.add((obj.name, polygon.index))
                    for v in polygon.vertices:
                        obj.data.vertices[v].co += offset
        return {"FINISHED"}


class CopyGrid(bpy.types.Operator):
    bl_idname = "bim.add_grid"
    bl_label = "Add Grid"
    bl_options = {"UNDO"}

    def execute(self, context):
        proj_coll = helper.get_project_collection(context.scene)
        view_coll, camera = helper.get_active_drawing(context.scene)
        if view_coll is None:
            return {'CANCELLED'}
        is_ortho = camera.data.type == "ORTHO"
        bounds = helper.ortho_view_frame(camera.data) if is_ortho else None
        clipping = is_ortho and camera.data.BIMCameraProperties.target_view in ('PLAN_VIEW', 'REFLECTED_PLAN_VIEW')
        elevating = is_ortho and camera.data.BIMCameraProperties.target_view in ('ELEVATION_VIEW', 'SECTION_VIEW')

        def grep(coll):
            return [obj for obj in coll.all_objects if obj.name.startswith("IfcGridAxis")]

        def clone(src):
            dst = src.copy()
            dst.data = dst.data.copy()
            return dst

        def disassemble(obj):
            mesh = bmesh.new()
            mesh.verts.ensure_lookup_table()
            mesh.from_mesh(obj.data)
            return obj, mesh

        def assemble(obj, mesh):
            mesh.to_mesh(obj.data)
            return obj

        def localize(obj, mesh):
            # convert to camera coords
            mesh.transform(camera.matrix_world.inverted() @ obj.matrix_world)
            obj.matrix_world = camera.matrix_world
            return obj, mesh

        def clip(mesh):
            # clip segment against camera view bounds
            mesh.verts.ensure_lookup_table()
            points = [v.co for v in mesh.verts[0:2]]
            points = helper.clip_segment(bounds, points)
            if points is None:
                return None
            mesh.verts[0].co = points[0]
            mesh.verts[1].co = points[1]
            return mesh

        def elev(mesh):
            # put camera-perpendicular segments vertically
            mesh.verts.ensure_lookup_table()
            points = [v.co for v in mesh.verts[0:2]]
            points = helper.elevate_segment(bounds, points)
            if points is None:
                return None
            points = helper.clip_segment(bounds, points)
            if points is None:
                return None
            mesh.verts[0].co = points[0]
            mesh.verts[1].co = points[1]
            return mesh

        for obj in grep(view_coll):
            view_coll.objects.unlink(obj)

        grid = [localize(*disassemble(clone(obj))) for obj in grep(proj_coll)]

        if clipping:
            grid = [(obj, clip(mesh)) for obj, mesh in grid]
        elif elevating:
            grid = [(obj, elev(mesh)) for obj, mesh in grid]

        for obj, mesh in grid:
            if mesh is not None:
                view_coll.objects.link(assemble(obj, mesh))

        return {"FINISHED"}


class AddSectionsAnnotations(bpy.types.Operator):
    bl_idname = "bim.add_sections_annotations"
    bl_label = "Add Sections"
    bl_options = {"UNDO"}

    def execute(self, context):
        scene = context.scene
        view_coll, camera = helper.get_active_drawing(scene)
        is_ortho = camera.data.type == "ORTHO"
        if not is_ortho:
            return {'CANCELLED'}
        bounds = helper.ortho_view_frame(camera.data) if is_ortho else None

        drawings = [d
                    for d in scene.DocProperties.drawings
                    if (d.camera is not camera and
                        d.camera.data.type == "ORTHO" and
                        d.camera.data.BIMCameraProperties.target_view == 'SECTION_VIEW')]

        def sideview(cam):
            # leftmost and righmost points of camera view area, local coords
            xmin, xmax, _, _, _, _ = helper.ortho_view_frame(cam.data, margin=0)
            proj = camera.matrix_world.inverted() @ cam.matrix_world
            p_l = proj @ Vector((xmin, 0, 0))
            p_r = proj @ Vector((xmax, 0, 0))
            return helper.clip_segment(bounds, (p_l, p_r))

        def annotation(drawing, points):
            # object with path geometry
            name = drawing.name
            curve = bpy.data.curves.new(f"Section/{name}", 'CURVE')
            spline = curve.splines.new('POLY')  # has 1 initial point
            spline.points.add(1)
            p1, p2 = points
            z = bounds[4] - 1e-5  # zmin
            spline.points[0].co = (p1.x, p1.y, z, 1)
            spline.points[1].co = (p2.x, p2.y, z, 1)
            obj = bpy.data.objects.new(f"IfcAnnotation/Section/{name}", curve)
            obj.matrix_world = camera.matrix_world
            return obj

        for d in drawings:
            points = sideview(d.camera)
            if points is None:
                continue
            obj = annotation(d, points)
            view_coll.objects.link(obj)

        return {'FINISHED'}<|MERGE_RESOLUTION|>--- conflicted
+++ resolved
@@ -2290,59 +2290,6 @@
         return {"FINISHED"}
 
 
-<<<<<<< HEAD
-class ConvertLocalToGlobal(bpy.types.Operator):
-    bl_idname = "bim.convert_local_to_global"
-    bl_label = "Convert Local To Global"
-
-    def execute(self, context):
-        if bpy.context.scene.MapConversion.scale:
-            scale = float(bpy.context.scene.MapConversion.scale)
-        else:
-            scale = 1.0
-        results = ifcopenshell.util.geolocation.xyz2enh(
-            bpy.context.scene.cursor.location[0],
-            bpy.context.scene.cursor.location[1],
-            bpy.context.scene.cursor.location[2],
-            float(bpy.context.scene.MapConversion.eastings),
-            float(bpy.context.scene.MapConversion.northings),
-            float(bpy.context.scene.MapConversion.orthogonal_height),
-            float(bpy.context.scene.MapConversion.x_axis_abscissa),
-            float(bpy.context.scene.MapConversion.x_axis_ordinate),
-            scale,
-        )
-        print("Coordinates:", results)
-        bpy.context.scene.cursor.location = results
-        return {"FINISHED"}
-
-
-class ConvertGlobalToLocal(bpy.types.Operator):
-    bl_idname = "bim.convert_global_to_local"
-    bl_label = "Convert Global To Local"
-
-    def execute(self, context):
-        if bpy.context.scene.MapConversion.scale:
-            scale = float(bpy.context.scene.MapConversion.scale)
-        else:
-            scale = 1.0
-        results = ifcopenshell.util.geolocation.enh2xyz(
-            float(bpy.context.scene.BIMProperties.eastings),
-            float(bpy.context.scene.BIMProperties.northings),
-            float(bpy.context.scene.BIMProperties.orthogonal_height),
-            float(bpy.context.scene.MapConversion.eastings),
-            float(bpy.context.scene.MapConversion.northings),
-            float(bpy.context.scene.MapConversion.orthogonal_height),
-            float(bpy.context.scene.MapConversion.x_axis_abscissa),
-            float(bpy.context.scene.MapConversion.x_axis_ordinate),
-            scale,
-        )
-        print("Coordinates:", results)
-        bpy.context.scene.cursor.location = results
-        return {"FINISHED"}
-
-
-=======
->>>>>>> 8411333f
 class SelectIfcPatchInput(bpy.types.Operator):
     bl_idname = "bim.select_ifc_patch_input"
     bl_label = "Select IFC Patch Input"
