--- conflicted
+++ resolved
@@ -771,12 +771,9 @@
         row.operator("bim.select_pset", text="", icon="VIEWZOOM")
         row.operator("bim.colour_by_pset", text="", icon="BRUSH_DATA")
 
-<<<<<<< HEAD
-=======
         row = layout.row(align=True)
         row.operator("bim.select_class")
         row.operator("bim.select_type")
->>>>>>> 8411333f
 
 
 class BIM_PT_library(Panel):
