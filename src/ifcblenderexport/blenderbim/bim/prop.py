import json
import os
import csv
import ifcopenshell
from pathlib import Path
from . import export_ifc
from . import schema
from . import bcf
from . import ifc
from . import annotation
import bpy
from bpy.types import PropertyGroup
from bpy.app.handlers import persistent
from bpy.props import (
    PointerProperty,
    StringProperty,
    EnumProperty,
    BoolProperty,
    IntProperty,
    FloatProperty,
    FloatVectorProperty,
    CollectionProperty,
)

cwd = os.path.dirname(os.path.realpath(__file__))

diagram_scales_enum = []
products_enum = []
profiledef_enum = []
classes_enum = []
types_enum = []
availablematerialpsets_enum = []
ifcpatchrecipes_enum = []
featuresfiles_enum = []
titleblocks_enum = []
scenarios_enum = []
psetnames_enum = []
psetfiles_enum = []
psettemplatefiles_enum = []
propertysettemplates_enum = []
classification_enum = []
attributes_enum = []
psetnames_enum = []
qtonames_enum = []
materialattributes_enum = []
materialtypes_enum = []
contexts_enum = []
subcontexts_enum = []
target_views_enum = []
persons_enum = []
organisations_enum = []
sheets_enum = []
vector_styles_enum = []
bcfviewpoints_enum = []


@persistent
def setDefaultProperties(scene):
    if (
        bpy.context.scene.BIMProperties.has_model_context
        and len(bpy.context.scene.BIMProperties.model_subcontexts) == 0
    ):
        subcontext = bpy.context.scene.BIMProperties.model_subcontexts.add()
        subcontext.name = "Body"
        subcontext.target_view = "MODEL_VIEW"
        subcontext = bpy.context.scene.BIMProperties.model_subcontexts.add()
        subcontext.name = "Box"
        subcontext.target_view = "MODEL_VIEW"
    if bpy.context.scene.BIMProperties.has_plan_context and len(bpy.context.scene.BIMProperties.plan_subcontexts) == 0:
        subcontext = bpy.context.scene.BIMProperties.plan_subcontexts.add()
        subcontext.name = "Annotation"
        subcontext.target_view = "PLAN_VIEW"
    if len(bpy.context.scene.DocProperties.drawing_styles) == 0:
        drawing_style = bpy.context.scene.DocProperties.drawing_styles.add()
        drawing_style.name = "Technical"
        drawing_style.render_type = "VIEWPORT"
        drawing_style.raster_style = json.dumps(
            {
                "bpy.data.worlds[0].color": (1, 1, 1),
                "bpy.context.scene.render.engine": "BLENDER_WORKBENCH",
                "bpy.context.scene.render.film_transparent": False,
                "bpy.context.scene.display.shading.show_object_outline": True,
                "bpy.context.scene.display.shading.show_cavity": False,
                "bpy.context.scene.display.shading.cavity_type": "BOTH",
                "bpy.context.scene.display.shading.curvature_ridge_factor": 1,
                "bpy.context.scene.display.shading.curvature_valley_factor": 1,
                "bpy.context.scene.view_settings.view_transform": "Standard",
                "bpy.context.scene.display.shading.light": "FLAT",
                "bpy.context.scene.display.shading.color_type": "SINGLE",
                "bpy.context.scene.display.shading.single_color": (1, 1, 1),
                "bpy.context.scene.display.shading.show_shadows": False,
                "bpy.context.scene.display.shading.shadow_intensity": 0.5,
                "bpy.context.scene.display.light_direction": (0.5, 0.5, 0.5),
                "bpy.context.scene.view_settings.use_curve_mapping": False,
                "space.overlay.show_wireframes": True,
                "space.overlay.wireframe_threshold": 0,
                "space.overlay.show_floor": False,
                "space.overlay.show_axis_x": False,
                "space.overlay.show_axis_y": False,
                "space.overlay.show_axis_z": False,
                "space.overlay.show_object_origins": False,
                "space.overlay.show_relationship_lines": False,
            }
        )
        drawing_style = bpy.context.scene.DocProperties.drawing_styles.add()
        drawing_style.name = "Shaded"
        drawing_style.render_type = "VIEWPORT"
        drawing_style.raster_style = json.dumps(
            {
                "bpy.data.worlds[0].color": (1, 1, 1),
                "bpy.context.scene.render.engine": "BLENDER_WORKBENCH",
                "bpy.context.scene.render.film_transparent": False,
                "bpy.context.scene.display.shading.show_object_outline": True,
                "bpy.context.scene.display.shading.show_cavity": True,
                "bpy.context.scene.display.shading.cavity_type": "BOTH",
                "bpy.context.scene.display.shading.curvature_ridge_factor": 1,
                "bpy.context.scene.display.shading.curvature_valley_factor": 1,
                "bpy.context.scene.view_settings.view_transform": "Standard",
                "bpy.context.scene.display.shading.light": "STUDIO",
                "bpy.context.scene.display.shading.color_type": "MATERIAL",
                "bpy.context.scene.display.shading.single_color": (1, 1, 1),
                "bpy.context.scene.display.shading.show_shadows": True,
                "bpy.context.scene.display.shading.shadow_intensity": 0.5,
                "bpy.context.scene.display.light_direction": (0.5, 0.5, 0.5),
                "bpy.context.scene.view_settings.use_curve_mapping": False,
                "space.overlay.show_wireframes": True,
                "space.overlay.wireframe_threshold": 0,
                "space.overlay.show_floor": False,
                "space.overlay.show_axis_x": False,
                "space.overlay.show_axis_y": False,
                "space.overlay.show_axis_z": False,
                "space.overlay.show_object_origins": False,
                "space.overlay.show_relationship_lines": False,
            }
        )
        drawing_style = bpy.context.scene.DocProperties.drawing_styles.add()
        drawing_style.name = "Blender Default"
        drawing_style.render_type = "DEFAULT"
        bpy.ops.bim.save_drawing_style(index="2")


def getIfcPredefinedTypes(self, context):
    global types_enum
    if len(types_enum) < 1:
        for name, data in schema.ifc.elements.items():
            if name != self.ifc_class.strip():
                continue
            for attribute in data["attributes"]:
                if attribute["name"] != "PredefinedType":
                    continue
                types_enum.extend([(e, e, "") for e in attribute["enum_values"]])
    return types_enum


def refreshClasses(self, context):
    global classes_enum
    classes_enum.clear()
    enum = getIfcClasses(self, context)
    context.scene.BIMProperties.ifc_class = enum[0][0]


def refreshPredefinedTypes(self, context):
    global types_enum
    types_enum.clear()
    enum = getIfcPredefinedTypes(self, context)
    context.scene.BIMProperties.ifc_predefined_type = enum[0][0]


def getDiagramScales(self, context):
    global diagram_scales_enum
<<<<<<< HEAD
    if (
        len(diagram_scales_enum) < 1
        or (bpy.context.scene.unit_settings.system == "IMPERIAL" and len(diagram_scales_enum) == 13)
        or (bpy.context.scene.unit_settings.system == "METRIC" and len(diagram_scales_enum) == 31)
    ):
        if bpy.context.scene.unit_settings.system == "IMPERIAL":
=======
    if len(diagram_scales_enum) < 1 \
            or (bpy.context.scene.unit_settings.system == 'IMPERIAL' and len(diagram_scales_enum) == 13) \
            or (bpy.context.scene.unit_settings.system == 'METRIC' and len(diagram_scales_enum) == 31):
        if bpy.context.scene.unit_settings.system == 'IMPERIAL':
>>>>>>> 19c8d13e
            diagram_scales_enum = [
                ("CUSTOM", "Custom", ""),
                ("1'=1'-0\"|1/1", "1'=1'-0\"", ""),
                ('6"=1\'-0"|1/6', '6"=1\'-0"', ""),
                ('1-1/2"=1\'-0"|1/8', '1-1/2"=1\'-0"', ""),
                ('1"=1\'-0"|1/12', '1"=1\'-0"', ""),
                ('3/4"=1\'-0"|1/16', '3/4"=1\'-0"', ""),
                ('1/2"=1\'-0"|1/24', '1/2"=1\'-0"', ""),
                ('3/8"=1\'-0"|1/32', '3/8"=1\'-0"', ""),
                ('1/4"=1\'-0"|1/48', '1/4"=1\'-0"', ""),
                ('3/16"=1\'-0"|1/64', '3/16"=1\'-0"', ""),
                ('1/8"=1\'-0"|1/96', '1/8"=1\'-0"', ""),
                ('3/32"=1\'-0"|1/128', '3/32"=1\'-0"', ""),
                ('1/16"=1\'-0"|1/192', '1/16"=1\'-0"', ""),
                ('1/32"=1\'-0"|1/384', '1/32"=1\'-0"', ""),
                ('1/64"=1\'-0"|1/768', '1/64"=1\'-0"', ""),
                ('1/128"=1\'-0"|1/1536', '1/128"=1\'-0"', ""),
                ("1\"=10'|1/120", "1\"=10'", ""),
                ("1\"=20'|1/240", "1\"=20'", ""),
                ("1\"=30'|1/360", "1\"=30'", ""),
                ("1\"=40'|1/480", "1\"=40'", ""),
                ("1\"=50'|1/600", "1\"=50'", ""),
                ("1\"=60'|1/720", "1\"=60'", ""),
                ("1\"=70'|1/840", "1\"=70'", ""),
                ("1\"=80'|1/960", "1\"=80'", ""),
                ("1\"=90'|1/1080", "1\"=90'", ""),
                ("1\"=100'|1/1200", "1\"=100'", ""),
                ("1\"=150'|1/1800", "1\"=150'", ""),
                ("1\"=200'|1/2400", "1\"=200'", ""),
                ("1\"=300'|1/3600", "1\"=300'", ""),
                ("1\"=400'|1/4800", "1\"=400'", ""),
                ("1\"=500'|1/6000", "1\"=500'", ""),
            ]
        else:
            diagram_scales_enum = [
                ("CUSTOM", "Custom", ""),
                ("1:5000|1/5000", "1:5000", ""),
                ("1:2000|1/2000", "1:2000", ""),
                ("1:1000|1/1000", "1:1000", ""),
                ("1:500|1/500", "1:500", ""),
                ("1:200|1/200", "1:200", ""),
                ("1:100|1/100", "1:100", ""),
                ("1:50|1/50", "1:50", ""),
                ("1:20|1/20", "1:20", ""),
                ("1:10|1/10", "1:10", ""),
                ("1:5|1/5", "1:5", ""),
                ("1:2|1/2", "1:2", ""),
                ("1:1|1/1", "1:1", ""),
            ]
    return diagram_scales_enum


def updateDrawingName(self, context):
    if not self.camera:
        return
    if self.camera.name == self.name:
        return
    self.camera.name = "IfcGroup/{}".format(self.name)
    self.camera.users_collection[0].name = self.camera.name
    self.name = self.camera.name.split("/")[1]


def getBoundaryConditionClasses(self, context):
<<<<<<< HEAD
    return [
        (c, c, "")
        for c in [
            "IfcBoundaryEdgeCondition",
            "IfcBoundaryFaceCondition",
            "IfcBoundaryNodeCondition",
            "IfcBoundaryNodeConditionWarping",
        ]
    ]
=======
    return [(c, c, '') for c in
            ['IfcBoundaryEdgeCondition', 'IfcBoundaryFaceCondition',
             'IfcBoundaryNodeCondition', 'IfcBoundaryNodeConditionWarping']]
>>>>>>> 19c8d13e


def refreshBoundaryConditionAttributes(self, context):
    while len(context.active_object.BIMObjectProperties.boundary_condition.attributes) > 0:
        context.active_object.BIMObjectProperties.boundary_condition.attributes.remove(0)
    for attribute in schema.ifc.elements[context.active_object.BIMObjectProperties.boundary_condition.name][
<<<<<<< HEAD
        "complex_attributes"
    ]:
=======
        'complex_attributes']:
>>>>>>> 19c8d13e
        new_attribute = context.active_object.BIMObjectProperties.boundary_condition.attributes.add()
        new_attribute.name = attribute["name"]


def getPresentationLayerClasses(self, context):
    pass
    # TODO: Base this on the logic in getBoundaryConditionClasses


def refreshPresentationLayerAttributes(self, context):
    pass
    # TODO: Base this on the logic in refreshBoundaryConditionAttributes


def refreshActiveDrawingIndex(self, context):
    bpy.ops.bim.activate_view(drawing_index=context.scene.DocProperties.active_drawing_index)


def getIfcProducts(self, context):
    global products_enum
    if len(products_enum) < 1:
        products_enum.extend(
            [
                (e, e, "")
                for e in [
                    "IfcElement",
                    "IfcElementType",
                    "IfcSpatialElement",
                    "IfcGroup",
                    "IfcStructural",
                    "IfcPositioningElement",
                    "IfcContext",
                    "IfcAnnotation",
                ]
            ]
        )
    return products_enum


def getIfcClasses(self, context):
    global classes_enum
    if len(classes_enum) < 1:
        classes_enum.extend([(e, e, "") for e in getattr(schema.ifc, self.ifc_product)])
    return classes_enum


def getProfileDef(self, context):
    global profiledef_enum
    if len(profiledef_enum) < 1:
        profiledef_enum.extend([(e, e, "") for e in getattr(schema.ifc, "IfcParameterizedProfileDef")])
    return profiledef_enum


def getPersons(self, context):
    global persons_enum
    persons_enum.clear()
    persons_enum.extend([(p.name, p.name, "") for p in bpy.context.scene.BIMProperties.people])
    return persons_enum


def getOrganisations(self, context):
    global organisations_enum
    organisations_enum.clear()
    organisations_enum.extend([(o.name, o.name, "") for o in bpy.context.scene.BIMProperties.organisations])
    return organisations_enum


def getAvailableMaterialPsets(self, context):
    global availablematerialpsets_enum
    if len(availablematerialpsets_enum) < 1:
        availablematerialpsets_enum.clear()
        files = os.listdir(os.path.join(context.scene.BIMProperties.data_dir, "material"))
        availablematerialpsets_enum.extend([(f, f, "") for f in files])
    return availablematerialpsets_enum


def getIfcPatchRecipes(self, context):
    global ifcpatchrecipes_enum
    if len(ifcpatchrecipes_enum) < 1:
        ifcpatchrecipes_enum.clear()
        for filename in Path(os.path.join(cwd, "..", "libs", "site", "packages", "recipes")).glob("*.py"):
            f = str(filename.stem)
            if f == "__init__":
                continue
            ifcpatchrecipes_enum.append((f, f, ""))
    return ifcpatchrecipes_enum


def getFeaturesFiles(self, context):
    global featuresfiles_enum
    if len(featuresfiles_enum) < 1:
        featuresfiles_enum.clear()
        for filename in Path(context.scene.BIMProperties.features_dir).glob("*.feature"):
            f = str(filename.stem)
            featuresfiles_enum.append((f, f, ""))
    return featuresfiles_enum


def refreshFeaturesFiles(self, context):
    global featuresfiles_enum
    featuresfiles_enum.clear()
    getFeaturesFiles(self, context)


def getTitleblocks(self, context):
    global titleblocks_enum
    if len(titleblocks_enum) < 1:
        titleblocks_enum.clear()
<<<<<<< HEAD
        for filename in Path(os.path.join(context.scene.BIMProperties.data_dir, "templates", "titleblocks")).glob(
            "*.svg"
        ):
=======
        for filename in Path(os.path.join(context.scene.BIMProperties.data_dir, 'templates', 'titleblocks')).glob(
                '*.svg'):
>>>>>>> 19c8d13e
            f = str(filename.stem)
            titleblocks_enum.append((f, f, ""))
    return titleblocks_enum


def refreshTitleblocks(self, context):
    global titleblocks_enum
    titleblocks_enum.clear()
    getTitleblocks(self, context)


def getScenarios(self, context):
    global scenarios_enum
    if len(scenarios_enum) < 1:
        scenarios_enum.clear()
        filename = os.path.join(
            context.scene.BIMProperties.features_dir, context.scene.BIMProperties.features_file + ".feature"
        )
        with open(filename, "r") as feature_file:
            lines = feature_file.readlines()
            for line in lines:
                if "Scenario:" in line:
                    s = line.strip()[len("Scenario: ") :]
                    scenarios_enum.append((s, s, ""))
    return scenarios_enum


def refreshScenarios(self, context):
    global scenarios_enum
    scenarios_enum.clear()
    getScenarios(self, context)


def getPsetTemplateFiles(self, context):
    global psettemplatefiles_enum
    if len(psettemplatefiles_enum) < 1:
        files = os.listdir(os.path.join(self.data_dir, "pset"))
        psettemplatefiles_enum.extend([(f.replace(".ifc", ""), f.replace(".ifc", ""), "") for f in files])
    return psettemplatefiles_enum


def refreshPropertySetTemplates(self, context):
    global propertysettemplates_enum
    propertysettemplates_enum.clear()
    getPropertySetTemplates(self, context)


def getPropertySetTemplates(self, context):
    global propertysettemplates_enum
    if len(propertysettemplates_enum) < 1:
        ifc.IfcStore.pset_template_path = os.path.join(
            context.scene.BIMProperties.data_dir, "pset", context.scene.BIMProperties.pset_template_files + ".ifc"
        )
        ifc.IfcStore.pset_template_file = ifcopenshell.open(ifc.IfcStore.pset_template_path)
        templates = ifc.IfcStore.pset_template_file.by_type("IfcPropertySetTemplate")
        propertysettemplates_enum.extend([(t.GlobalId, t.Name, "") for t in templates])
    return propertysettemplates_enum


def getClassifications(self, context):
    global classification_enum
    if len(classification_enum) < 1:
        classification_enum.clear()
        files = os.listdir(os.path.join(self.schema_dir, "classifications"))
        classification_enum.extend([(f.replace(".ifc", ""), f.replace(".ifc", ""), "") for f in files])
    return classification_enum


def refreshReferences(self, context):
    context.scene.BIMProperties.classification_references.root = None
    ClassificationView.raw_data = schema.ifc.load_classification(context.scene.BIMProperties.classification)
    context.scene.BIMProperties.classification_references.root = ""


# TODO: move into util module. See bug #971
def getPsetNames(self, context):
    global psetnames_enum
    psetnames_enum.clear()
    if "/" in context.active_object.name and context.active_object.name.split("/")[0] in schema.ifc.elements:
        empty = ifcopenshell.file()
        element = empty.create_entity(context.active_object.name.split("/")[0])
        for ifc_class, pset_names in schema.ifc.applicable_psets.items():
            if element.is_a(ifc_class):
                psetnames_enum.extend([(p, p, "") for p in pset_names])
    return psetnames_enum


# TODO: move into util module. See bug #971
def getQtoNames(self, context):
    global qtonames_enum
    qtonames_enum.clear()
    if "/" in context.active_object.name and context.active_object.name.split("/")[0] in schema.ifc.elements:
        empty = ifcopenshell.file()
        element = empty.create_entity(context.active_object.name.split("/")[0])
        for ifc_class, qto_names in schema.ifc.applicable_qtos.items():
            if element.is_a(ifc_class):
                qtonames_enum.extend([(q, q, "") for q in qto_names])
    return qtonames_enum


def getApplicableAttributes(self, context):
    global attributes_enum
    attributes_enum.clear()
<<<<<<< HEAD
    if "/" in context.active_object.name and context.active_object.name.split("/")[0] in schema.ifc.elements:
        attributes_enum.extend(
            [
                (a["name"], a["name"], "")
                for a in schema.ifc.elements[context.active_object.name.split("/")[0]]["attributes"]
                if self.attributes.find(a["name"]) == -1
            ]
        )
=======
    if '/' in context.active_object.name \
            and context.active_object.name.split('/')[0] in schema.ifc.elements:
        attributes_enum.extend([(a['name'], a['name'], '') for a in
                                schema.ifc.elements[context.active_object.name.split('/')[0]]['attributes']
                                if self.attributes.find(a['name']) == -1])
>>>>>>> 19c8d13e
    return attributes_enum


def getApplicableMaterialAttributes(self, context):
    global materialattributes_enum
    materialattributes_enum.clear()
    if "/" in context.active_object.name and context.active_object.name.split("/")[0] in schema.ifc.elements:
        material_type = context.active_object.BIMObjectProperties.material_type
        if material_type[-3:] == "Set":
            material_type = material_type[0:-3]
<<<<<<< HEAD
        materialattributes_enum.extend(
            [
                (a["name"], a["name"], "")
                for a in schema.ifc.IfcMaterialDefinition[material_type]["attributes"]
                if self.attributes.find(a["name"]) == -1
            ]
        )
=======
        materialattributes_enum.extend([(a['name'], a['name'], '') for a in
                                        schema.ifc.IfcMaterialDefinition[material_type]['attributes']
                                        if self.attributes.find(a['name']) == -1])
>>>>>>> 19c8d13e
    return materialattributes_enum


def refreshProfileAttributes(self, context):
    while len(context.active_object.active_material.BIMMaterialProperties.profile_attributes) > 0:
        context.active_object.active_material.BIMMaterialProperties.profile_attributes.remove(0)
    for attribute in schema.ifc.IfcParameterizedProfileDef[self.profile_def]["attributes"]:
        profile_attribute = context.active_object.active_material.BIMMaterialProperties.profile_attributes.add()
        profile_attribute.name = attribute["name"]


def getMaterialTypes(self, context):
    global materialtypes_enum
    materialtypes_enum.clear()
    materialtypes_enum = [
        (m, m, "") for m in ["IfcMaterial", "IfcMaterialConstituentSet", "IfcMaterialLayerSet", "IfcMaterialProfileSet"]
    ]
    return materialtypes_enum


def getSubcontexts(self, context):
    global subcontexts_enum
    subcontexts_enum.clear()
    # TODO: allow override of generated subcontexts?
    subcontexts = export_ifc.IfcExportSettings().subcontexts
    for subcontext in subcontexts:
        subcontexts_enum.append((subcontext, subcontext, ""))
    return subcontexts_enum


def getTargetViews(self, context):
    global target_views_enum
    target_views_enum.clear()
    for target_view in export_ifc.IfcExportSettings().target_views:
        target_views_enum.append((target_view, target_view, ""))
    return target_views_enum


def getVectorStyles(self, context):
    global vector_styles_enum
    if len(vector_styles_enum) < 1:
        sheets_enum.clear()
        for filename in Path(os.path.join(context.scene.BIMProperties.data_dir, "styles")).glob("*.css"):
            f = str(filename.stem)
            vector_styles_enum.append((f, f, ""))
    return vector_styles_enum


def refreshFontSize(self, context):
    annotation.Annotator.resize_text(context.active_object)


class StrProperty(PropertyGroup):
    pass


class Variable(PropertyGroup):
    name: StringProperty(name="Name")
    prop_key: StringProperty(name="Property Key")


class Subcontext(PropertyGroup):
    name: StringProperty(name="Name")
    context: StringProperty(name="Context")
    target_view: StringProperty(name="Target View")


class Drawing(PropertyGroup):
    name: StringProperty(name="Name", update=updateDrawingName)
    camera: PointerProperty(name="Camera", type=bpy.types.Object)


class Schedule(PropertyGroup):
    name: StringProperty(name="Name")
    file: StringProperty(name="File")


class Sheet(PropertyGroup):
    def set_name(self, new):
        old = self.get("name")
        path = os.path.join(bpy.context.scene.BIMProperties.data_dir, "sheets")
        if old and os.path.isfile(os.path.join(path, old + ".svg")):
            os.rename(os.path.join(path, old + ".svg"), os.path.join(path, new + ".svg"))
        self["name"] = new

    def get_name(self):
        return self.get("name")

    name: StringProperty(name="Name", get=get_name, set=set_name)
    drawings: CollectionProperty(name="Drawings", type=Drawing)
    active_drawing_index: IntProperty(name="Active Drawing Index")


class DrawingStyle(PropertyGroup):
<<<<<<< HEAD
    name: StringProperty(name="Name")
    raster_style: StringProperty(name="Raster Style")
    render_type: EnumProperty(
        items=[("NONE", "None", ""), ("DEFAULT", "Default", ""), ("VIEWPORT", "Viewport", ""),],
        name="Render Type",
        default="VIEWPORT",
    )
    vector_style: EnumProperty(items=getVectorStyles, name="Vector Style")
    include_query: StringProperty(name="Include Query")
    exclude_query: StringProperty(name="Exclude Query")
    attributes: CollectionProperty(name="Attributes", type=StrProperty)
=======
    name: StringProperty(name='Name')
    raster_style: StringProperty(name='Raster Style')
    render_type: EnumProperty(items=[
        ('NONE', 'None', ''),
        ('DEFAULT', 'Default', ''),
        ('VIEWPORT', 'Viewport', ''),
    ], name='Render Type', default='VIEWPORT')
    vector_style: EnumProperty(items=getVectorStyles, name='Vector Style')
    include_query: StringProperty(name='Include Query')
    exclude_query: StringProperty(name='Exclude Query')
    attributes: CollectionProperty(name='Attributes', type=StrProperty)
>>>>>>> 19c8d13e


class DocProperties(PropertyGroup):
    should_recut: BoolProperty(name="Should Recut", default=True)
    should_recut_selected: BoolProperty(name="Should Recut Selected Only", default=False)
    should_extract: BoolProperty(name="Should Extract", default=True)
    drawings: CollectionProperty(name="Drawings", type=Drawing)
    active_drawing_index: IntProperty(name="Active Drawing Index", update=refreshActiveDrawingIndex)
    current_drawing_index: IntProperty(name="Current Drawing Index")
    schedules: CollectionProperty(name="Schedules", type=Schedule)
    active_schedule_index: IntProperty(name="Active Schedule Index")
    titleblock: EnumProperty(items=getTitleblocks, name="Titleblock", update=refreshTitleblocks)
    sheets: CollectionProperty(name="Sheets", type=Sheet)
    active_sheet_index: IntProperty(name="Active Sheet Index")
    ifc_files: CollectionProperty(name="IFCs", type=StrProperty)
    drawing_styles: CollectionProperty(name="Drawing Styles", type=DrawingStyle)


class BIMCameraProperties(PropertyGroup):
    view_name: StringProperty(name="View Name")
<<<<<<< HEAD
    target_view: EnumProperty(
        items=[
            ("PLAN_VIEW", "PLAN_VIEW", ""),
            ("ELEVATION_VIEW", "ELEVATION_VIEW", ""),
            ("SECTION_VIEW", "SECTION_VIEW", ""),
            ("REFLECTED_PLAN_VIEW", "REFLECTED_PLAN_VIEW", ""),
            ("MODEL_VIEW", "MODEL_VIEW", ""),
        ],
        name="Target View",
        default="PLAN_VIEW",
    )
    diagram_scale: EnumProperty(items=getDiagramScales, name="Drawing Scale")
    custom_diagram_scale: StringProperty(name="Custom Scale")
    raster_x: IntProperty(name="Raster X", default=1000)
    raster_y: IntProperty(name="Raster Y", default=1000)
    is_nts: BoolProperty(name="Is NTS")
    cut_objects: EnumProperty(
        items=[
            (
                ".IfcWall|.IfcSlab|.IfcCurtainWall|.IfcStair|.IfcStairFlight|.IfcColumn|.IfcBeam|.IfcMember|.IfcCovering|.IfcSpace",
                "Overall Plan / Section",
                "",
            ),
            (".IfcElement", "Detail Drawing", ""),
            ("CUSTOM", "Custom", ""),
        ],
        name="Cut Objects",
    )
    cut_objects_custom: StringProperty(name="Custom Cut")
    active_drawing_style_index: IntProperty(name="Active Drawing Style Index")


class BIMTextProperties(PropertyGroup):
    font_size: EnumProperty(
        items=[
            ("1.8", "1.8 - Small", ""),
            ("2.5", "2.5 - Regular", ""),
            ("3.5", "3.5 - Large", ""),
            ("5.0", "5.0 - Header", ""),
            ("7.0", "7.0 - Title", ""),
        ],
        update=refreshFontSize,
        name="Font Size",
    )
    symbol: EnumProperty(
        items=[("None", "None", ""), ("rectangle-tag", "Rectangle Tag", ""), ("door-tag", "Door Tag", ""),],
        update=refreshFontSize,
        name="Symbol",
    )
    related_element: PointerProperty(name="Related Element", type=bpy.types.Object)
    variables: CollectionProperty(name="Variables", type=Variable)


class DocumentInformation(PropertyGroup):
    name: StringProperty(name="Identification")
    human_name: StringProperty(name="Name")
    description: StringProperty(name="Description")
    location: StringProperty(name="Location")
    purpose: StringProperty(name="Purpose")
    intended_use: StringProperty(name="Intended Use")
    scope: StringProperty(name="Scope")
    revision: StringProperty(name="Revision")
    document_owner: StringProperty(name="Owner")
    editors: StringProperty(name="Editors")
    creation_time: StringProperty(name="Created On")
    last_revision_time: StringProperty(name="Last Revised")
    electronic_format: StringProperty(name="Format")
    valid_from: StringProperty(name="Valid From")
    valid_until: StringProperty(name="Valid Until")
    confidentiality: EnumProperty(
        items=[
            ("NOTDEFINED", "NOTDEFINED", "Not defined."),
            ("PUBLIC", "PUBLIC", "Document is publicly available."),
            ("RESTRICTED", "RESTRICTED", "Document availability is restricted."),
            (
                "CONFIDENTIAL",
                "CONFIDENTIAL",
                "Document is confidential and its contents should not be revealed without permission.",
            ),
            ("PERSONAL", "PERSONAL", "Document is personal to the author."),
            ("USERDEFINED", "USERDEFINED", "Describe confidentiality elsewhere."),
        ],
        name="Confidentiality",
    )
    status: EnumProperty(
        items=[
            ("NOTDEFINED", "NOTDEFINED", "Not defined"),
            ("DRAFT", "DRAFT", "Document is a draft."),
            ("FINALDRAFT", "FINALDRAFT", "Document is a final draft."),
            ("FINAL", "FINAL", "Document is final."),
            ("REVISION", "REVISION", "Document has undergone revision."),
        ],
        name="Status",
    )
=======
    target_view: EnumProperty(items=[
        ('PLAN_VIEW', 'PLAN_VIEW', ''),
        ('ELEVATION_VIEW', 'ELEVATION_VIEW', ''),
        ('SECTION_VIEW', 'SECTION_VIEW', ''),
        ('REFLECTED_PLAN_VIEW', 'REFLECTED_PLAN_VIEW', ''),
        ('MODEL_VIEW', 'MODEL_VIEW', ''),
    ], name='Target View', default='PLAN_VIEW')
    diagram_scale: EnumProperty(items=getDiagramScales, name='Drawing Scale')
    custom_diagram_scale: StringProperty(name='Custom Scale')
    raster_x: IntProperty(name='Raster X', default=1000)
    raster_y: IntProperty(name='Raster Y', default=1000)
    is_nts: BoolProperty(name='Is NTS')
    cut_objects: EnumProperty(items=[
        (
            '.IfcWall|.IfcSlab|.IfcCurtainWall|.IfcStair|.IfcStairFlight|.IfcColumn|.IfcBeam|.IfcMember|.IfcCovering|.IfcSpace',
            'Overall Plan / Section', ''),
        ('.IfcElement', 'Detail Drawing', ''),
        ('CUSTOM', 'Custom', '')
    ], name='Cut Objects')
    cut_objects_custom: StringProperty(name='Custom Cut')
    active_drawing_style_index: IntProperty(name='Active Drawing Style Index')


class BIMTextProperties(PropertyGroup):
    font_size: EnumProperty(items=[
        ('1.8', '1.8 - Small', ''),
        ('2.5', '2.5 - Regular', ''),
        ('3.5', '3.5 - Large', ''),
        ('5.0', '5.0 - Header', ''),
        ('7.0', '7.0 - Title', ''),
    ], update=refreshFontSize, name='Font Size')
    symbol: EnumProperty(items=[
        ('None', 'None', ''),
        ('rectangle-tag', 'Rectangle Tag', ''),
        ('door-tag', 'Door Tag', ''),
    ], update=refreshFontSize, name='Symbol')
    related_element: PointerProperty(name='Related Element', type=bpy.types.Object)
    variables: CollectionProperty(name='Variables', type=Variable)


class DocumentInformation(PropertyGroup):
    name: StringProperty(name='Identification')
    human_name: StringProperty(name='Name')
    description: StringProperty(name='Description')
    location: StringProperty(name='Location')
    purpose: StringProperty(name='Purpose')
    intended_use: StringProperty(name='Intended Use')
    scope: StringProperty(name='Scope')
    revision: StringProperty(name='Revision')
    document_owner: StringProperty(name='Owner')
    editors: StringProperty(name='Editors')
    creation_time: StringProperty(name='Created On')
    last_revision_time: StringProperty(name='Last Revised')
    electronic_format: StringProperty(name='Format')
    valid_from: StringProperty(name='Valid From')
    valid_until: StringProperty(name='Valid Until')
    confidentiality: EnumProperty(items=[
        ('NOTDEFINED', 'NOTDEFINED', 'Not defined.'),
        ('PUBLIC', 'PUBLIC', 'Document is publicly available.'),
        ('RESTRICTED', 'RESTRICTED', 'Document availability is restricted.'),
        ('CONFIDENTIAL', 'CONFIDENTIAL',
         'Document is confidential and its contents should not be revealed without permission.'),
        ('PERSONAL', 'PERSONAL', 'Document is personal to the author.'),
        ('USERDEFINED', 'USERDEFINED', 'Describe confidentiality elsewhere.')
    ], name='Confidentiality')
    status: EnumProperty(items=[
        ('NOTDEFINED', 'NOTDEFINED', 'Not defined'),
        ('DRAFT', 'DRAFT', 'Document is a draft.'),
        ('FINALDRAFT', 'FINALDRAFT', 'Document is a final draft.'),
        ('FINAL', 'FINAL', 'Document is final.'),
        ('REVISION', 'REVISION', 'Document has undergone revision.'),
    ], name='Status')
>>>>>>> 19c8d13e


class DocumentReference(PropertyGroup):
    location: StringProperty(name="Location")
    name: StringProperty(name="Identification")
    human_name: StringProperty(name="Name")
    description: StringProperty(name="Description")
    referenced_document: StringProperty(name="Referenced Document")


class ClashSource(PropertyGroup):
<<<<<<< HEAD
    name: StringProperty(name="File")
    selector: StringProperty(name="Selector")
    mode: EnumProperty(
        items=[
            ("i", "Include", "Only the selected objects are included for clashing"),
            ("e", "Exclude", "All objects except the selected objects are included for clashing"),
        ],
        name="Mode",
    )
=======
    name: StringProperty(name='File')
    selector: StringProperty(name='Selector')
    mode: EnumProperty(items=[
        ('i', 'Include', 'Only the selected objects are included for clashing'),
        ('e', 'Exclude', 'All objects except the selected objects are included for clashing')
    ], name='Mode')
>>>>>>> 19c8d13e


class ClashSet(PropertyGroup):
    name: StringProperty(name="Name")
    tolerance: FloatProperty(name="Tolerance")
    a: CollectionProperty(name="Group A", type=ClashSource)
    b: CollectionProperty(name="Group B", type=ClashSource)


class Constraint(PropertyGroup):
<<<<<<< HEAD
    name: StringProperty(name="Name")
    description: StringProperty(name="Description")
    constraint_grade: EnumProperty(
        items=[
            (
                "HARD",
                "HARD",
                "Qualifies a constraint such that it must be followed rigidly within or at the values set.",
            ),
            ("SOFT", "SOFT", "Qualifies a constraint such that it should be followed within or at the values set."),
            (
                "ADVISORY",
                "ADVISORY",
                "Qualifies a constraint such that it is advised that it is followed within or at the values set.",
            ),
            (
                "USERDEFINED",
                "USERDEFINED",
                "A user-defined grade indicated by a separate attribute at the referencing entity.",
            ),
            ("NOTDEFINED", "NOTDEFINED", "Grade has not been specified."),
        ],
        name="Grade",
    )
    constraint_source: StringProperty(name="Source")
    user_defined_grade: StringProperty(name="Custom Grade")
    objective_qualifier: EnumProperty(
        items=[
            (
                "CODECOMPLIANCE",
                "CODECOMPLIANCE",
                "A constraint whose objective is to ensure satisfaction of a code compliance provision.",
            ),
            (
                "CODEWAIVER",
                "CODEWAIVER",
                "A constraint whose objective is to identify an agreement that code compliance requirements (the waiver) will not be enforced.",
            ),
            (
                "DESIGNINTENT",
                "DESIGNINTENT",
                "A constraint whose objective is to ensure satisfaction of a design intent provision.",
            ),
            (
                "EXTERNAL",
                "EXTERNAL",
                "A constraint whose objective is to synchronize data with an external source such as a file",
            ),
            (
                "HEALTHANDSAFETY",
                "HEALTHANDSAFETY",
                "A constraint whose objective is to ensure satisfaction of a health and safety provision.",
            ),
            (
                "MERGECONFLICT",
                "MERGECONFLICT",
                "A constraint whose objective is to resolve a conflict such as merging data from multiple sources.",
            ),
            (
                "MODELVIEW",
                "MODELVIEW",
                "A constraint whose objective is to ensure data conforms to a model view definition.",
            ),
            (
                "PARAMETER",
                "PARAMETER",
                "A constraint whose objective is to calculate a value based on other referenced values.",
            ),
            (
                "REQUIREMENT",
                "REQUIREMENT",
                "A constraint whose objective is to ensure satisfaction of a project requirement provision.",
            ),
            (
                "SPECIFICATION",
                "SPECIFICATION",
                "A constraint whose objective is to ensure satisfaction of a specification provision.",
            ),
            (
                "TRIGGERCONDITION",
                "TRIGGERCONDITION",
                "A constraint whose objective is to indicate a limiting value beyond which the condition of an object requires a particular form of attention.",
            ),
            ("USERDEFINED", "USERDEFINED", ""),
            ("NOTDEFINED", "NOTDEFINED", ""),
        ],
        name="Qualifier",
    )
    user_defined_qualifier: StringProperty(name="Custom Qualifier")
=======
    name: StringProperty(name='Name')
    description: StringProperty(name='Description')
    constraint_grade: EnumProperty(items=[
        ('HARD', 'HARD', 'Qualifies a constraint such that it must be followed rigidly within or at the values set.'),
        ('SOFT', 'SOFT', 'Qualifies a constraint such that it should be followed within or at the values set.'),
        ('ADVISORY', 'ADVISORY',
         'Qualifies a constraint such that it is advised that it is followed within or at the values set.'),
        ('USERDEFINED', 'USERDEFINED',
         'A user-defined grade indicated by a separate attribute at the referencing entity.'),
        ('NOTDEFINED', 'NOTDEFINED', 'Grade has not been specified.'),
    ], name='Grade')
    constraint_source: StringProperty(name='Source')
    user_defined_grade: StringProperty(name='Custom Grade')
    objective_qualifier: EnumProperty(items=[
        ('CODECOMPLIANCE', 'CODECOMPLIANCE',
         'A constraint whose objective is to ensure satisfaction of a code compliance provision.'),
        ('CODEWAIVER', 'CODEWAIVER',
         'A constraint whose objective is to identify an agreement that code compliance requirements (the waiver) will not be enforced.'),
        ('DESIGNINTENT', 'DESIGNINTENT',
         'A constraint whose objective is to ensure satisfaction of a design intent provision.'),
        ('EXTERNAL', 'EXTERNAL',
         'A constraint whose objective is to synchronize data with an external source such as a file'),
        ('HEALTHANDSAFETY', 'HEALTHANDSAFETY',
         'A constraint whose objective is to ensure satisfaction of a health and safety provision.'),
        ('MERGECONFLICT', 'MERGECONFLICT',
         'A constraint whose objective is to resolve a conflict such as merging data from multiple sources.'),
        ('MODELVIEW', 'MODELVIEW',
         'A constraint whose objective is to ensure data conforms to a model view definition.'),
        ('PARAMETER', 'PARAMETER',
         'A constraint whose objective is to calculate a value based on other referenced values.'),
        ('REQUIREMENT', 'REQUIREMENT',
         'A constraint whose objective is to ensure satisfaction of a project requirement provision.'),
        ('SPECIFICATION', 'SPECIFICATION',
         'A constraint whose objective is to ensure satisfaction of a specification provision.'),
        ('TRIGGERCONDITION', 'TRIGGERCONDITION',
         'A constraint whose objective is to indicate a limiting value beyond which the condition of an object requires a particular form of attention.'),
        ('USERDEFINED', 'USERDEFINED', ''),
        ('NOTDEFINED', 'NOTDEFINED', '')
    ], name='Qualifier')
    user_defined_qualifier: StringProperty(name='Custom Qualifier')
>>>>>>> 19c8d13e


class BcfTopic(PropertyGroup):
    name: StringProperty(name="Name")


class BcfTopicLabel(PropertyGroup):
    name: StringProperty(name="Name")


class BcfTopicLink(PropertyGroup):
    name: StringProperty(name="Name")


class BcfTopicFile(PropertyGroup):
    name: StringProperty(name="Name")
    reference: StringProperty(name="Reference")
    date: StringProperty(name="Date")
    is_external: BoolProperty(name="Is External")
    ifc_project: StringProperty(name="IFC Project")
    ifc_spatial: StringProperty(name="IFC Spatial")


class BcfTopicDocumentReference(PropertyGroup):
    name: StringProperty(name="Reference")
    description: StringProperty(name="Description")
    guid: StringProperty(name="GUID")
    is_external: BoolProperty(name="Is External")


class BcfTopicRelatedTopic(PropertyGroup):
    name: StringProperty(name="Name")
    guid: StringProperty(name="GUID")


def refreshBcfTopic(self, context):
    RefreshBcfTopic.refresh(context)


<<<<<<< HEAD
class RefreshBcfTopic:
=======
class RefreshBcfTopic():
>>>>>>> 19c8d13e
    props: None
    topic: None

    @classmethod
    def refresh(cls, context):
        import bcfplugin

        global bcfviewpoints_enum

        cls.props = bpy.context.scene.BCFProperties
        cls.topic = bcf.BcfStore.topics[cls.props.active_topic_index][1]

        cls.load_topic_metadata()
        cls.load_topic_labels()
        cls.load_topic_files()
        cls.load_topic_links()
        cls.load_snippet()
        cls.load_document_references()
        cls.load_related_topics()
        cls.load_viewpoints()
        cls.load_comments()

    @classmethod
    def load_topic_metadata(cls):
        cls.props.topic_guid = str(cls.topic.xmlId)
        cls.props.topic_type = cls.topic.type
        cls.props.topic_status = cls.topic.status
        cls.props.topic_priority = cls.topic.priority
        cls.props.topic_stage = cls.topic.stage
        if cls.topic.date:
            cls.props.topic_creation_date = cls.topic.date.strftime("%a %Y-%m-%d %H:%S")
        else:
            cls.props.topic_creation_date = ""
        cls.props.topic_creation_author = cls.topic.author
        if cls.topic.modDate:
            cls.props.topic_modified_date = cls.topic.modDate.strftime("%a %Y-%m-%d %H:%S")
        else:
            cls.props.topic_modified_date = ""
        cls.props.topic_modified_author = cls.topic.modAuthor
        cls.props.topic_assigned_to = cls.topic.assignee
        if cls.topic.dueDate:
            cls.props.topic_due_date = cls.topic.dueDate.strftime("%a %Y-%m-%d %H:%S")
        else:
            cls.props.topic_due_date = ""
        cls.props.topic_description = cls.topic.description

    @classmethod
    def load_topic_labels(cls):
        while len(cls.props.topic_labels) > 0:
            cls.props.topic_labels.remove(0)
        for label in cls.topic.labels:
            new = cls.props.topic_labels.add()
            new.name = label.value

    @classmethod
    def load_topic_files(cls):
        import bcfplugin

        while len(cls.props.topic_files) > 0:
            cls.props.topic_files.remove(0)
        files = bcfplugin.getRelevantIfcFiles(cls.topic)
        for f in files:
            new = cls.props.topic_files.add()
            new.name = f.filename
            new.date = f.time.strftime("%a %Y-%m-%d %H:%S")
            new.reference = f.reference.uri
            new.ifc_project = f.ifcProjectId
            new.ifc_spatial = f.ifcSpatialStructureElement
            new.is_external = f.external

    @classmethod
    def load_topic_links(cls):
        while len(cls.props.topic_links) > 0:
            cls.props.topic_links.remove(0)
        for link in cls.topic.referenceLinks:
            new = cls.props.topic_links.add()
            new.name = link.value

    @classmethod
    def load_snippet(cls):
        cls.props.topic_has_snippet = bool(cls.topic.bimSnippet)
        if cls.topic.bimSnippet:
            cls.props.topic_snippet_reference = cls.topic.bimSnippet.reference.uri
            if cls.topic.bimSnippet.schema.uri:
                cls.props.topic_snippet_schema = cls.topic.bimSnippet.schema.uri
            cls.props.topic_snippet_type = cls.topic.bimSnippet.type
            if cls.topic.bimSnippet.external:
                cls.props.topic_snippet_is_external = cls.topic.bimSnippet.external
            else:
                cls.props.topic_snippet_is_external = False

    @classmethod
    def load_document_references(cls):
        while len(cls.props.topic_document_references) > 0:
            cls.props.topic_document_references.remove(0)
        for doc in cls.topic.docRefs:
            new = cls.props.topic_document_references.add()
            new.name = doc.reference.uri
            new.description = doc.description
            new.guid = str(doc.guid)
            new.is_external = doc.external

    @classmethod
    def load_related_topics(cls):
        import bcfplugin

        while len(cls.props.topic_related_topics) > 0:
            cls.props.topic_related_topics.remove(0)
        for t in cls.topic.relatedTopics:
            new = cls.props.topic_related_topics.add()
            new.name = bcfplugin.getTopicFromUUID(t.value).title
            new.guid = str(t.value)

    @classmethod
    def load_viewpoints(cls):
        import bcfplugin

        bcfviewpoints_enum.clear()
        bcf.BcfStore.viewpoints = bcfplugin.getViewpoints(cls.topic, realViewpoint=False)
        for i, viewpoint in enumerate(bcf.BcfStore.viewpoints):
<<<<<<< HEAD
            bcfviewpoints_enum.append((str(i), "View {}".format(i + 1), ""))
=======
            bcfviewpoints_enum.append((str(i), 'View {}'.format(i + 1), ''))
>>>>>>> 19c8d13e

    @classmethod
    def load_comments(cls):
        import bcfplugin

        bcf.BcfStore.comments = bcfplugin.getComments(cls.topic)
        comments = bpy.data.texts.get("BCF Comments")
        if comments:
            comments.clear()
        else:
            comments = bpy.data.texts.new("BCF Comments")
        for i, comment in enumerate(bcf.BcfStore.comments):
            comments.write("# Comment {} - {}\n".format(i + 1, comment[1].xmlId))
            comments.write("# From: {} on {}\n".format(comment[1].author, comment[1].date))
            if comment[1].modDate:
                comments.write("# Modified by {} on {}\n".format(comment[1].modAuthor, comment[1].modDate))
            comments.write(comment[1].comment)
            comments.write("\n\n-----\n\n")


def getBcfViewpoints(self, context):
    global bcfviewpoints_enum
    return bcfviewpoints_enum


class PropertySetTemplate(PropertyGroup):
    global_id: StringProperty(name="Global ID")
    name: StringProperty(name="Name")
    description: StringProperty(name="Description")
<<<<<<< HEAD
    template_type: EnumProperty(
        items=[
            (
                "PSET_TYPEDRIVENONLY",
                "Pset - IfcTypeObject",
                "The property sets defined by this IfcPropertySetTemplate can only be assigned to subtypes of IfcTypeObject.",
            ),
            (
                "PSET_TYPEDRIVENOVERRIDE",
                "Pset - IfcTypeObject - Override",
                "The property sets defined by this IfcPropertySetTemplate can only be assigned to subtypes of IfcTypeObject.",
            ),
            (
                "PSET_OCCURRENCEDRIVEN",
                "Pset - IfcObject",
                "The property sets defined by this IfcPropertySetTemplate can only be assigned to subtypes of IfcObject.",
            ),
            (
                "PSET_PERFORMANCEDRIVEN",
                "Pset - IfcPerformanceHistory",
                "The property sets defined by this IfcPropertySetTemplate can only be assigned to IfcPerformanceHistory.",
            ),
            (
                "QTO_TYPEDRIVENONLY",
                "Qto - IfcTypeObject",
                "The element quantity defined by this IfcPropertySetTemplate can only be assigned to subtypes of IfcTypeObject.",
            ),
            (
                "QTO_TYPEDRIVENOVERRIDE",
                "Qto - IfcTypeObject - Override",
                "The element quantity defined by this IfcPropertySetTemplate can be assigned to subtypes of IfcTypeObject and can be overridden by an element quantity with same name at subtypes of IfcObject.",
            ),
            (
                "QTO_OCCURRENCEDRIVEN",
                "Qto - IfcObject",
                "The element quantity defined by this IfcPropertySetTemplate can only be assigned to subtypes of IfcObject.",
            ),
            (
                "NOTDEFINED",
                "Not defined",
                "No restriction provided, the property sets defined by this IfcPropertySetTemplate can be assigned to any entity, if not otherwise restricted by the ApplicableEntity attribute.",
            ),
        ],
        name="Template Type",
    )
=======
    template_type: EnumProperty(items=[
        ('PSET_TYPEDRIVENONLY', 'Pset - IfcTypeObject',
         'The property sets defined by this IfcPropertySetTemplate can only be assigned to subtypes of IfcTypeObject.'),
        ('PSET_TYPEDRIVENOVERRIDE', 'Pset - IfcTypeObject - Override',
         'The property sets defined by this IfcPropertySetTemplate can only be assigned to subtypes of IfcTypeObject.'),
        ('PSET_OCCURRENCEDRIVEN', 'Pset - IfcObject',
         'The property sets defined by this IfcPropertySetTemplate can only be assigned to subtypes of IfcObject.'),
        ('PSET_PERFORMANCEDRIVEN', 'Pset - IfcPerformanceHistory',
         'The property sets defined by this IfcPropertySetTemplate can only be assigned to IfcPerformanceHistory.'),
        ('QTO_TYPEDRIVENONLY', 'Qto - IfcTypeObject',
         'The element quantity defined by this IfcPropertySetTemplate can only be assigned to subtypes of IfcTypeObject.'),
        ('QTO_TYPEDRIVENOVERRIDE', 'Qto - IfcTypeObject - Override',
         'The element quantity defined by this IfcPropertySetTemplate can be assigned to subtypes of IfcTypeObject and can be overridden by an element quantity with same name at subtypes of IfcObject.'),
        ('QTO_OCCURRENCEDRIVEN', 'Qto - IfcObject',
         'The element quantity defined by this IfcPropertySetTemplate can only be assigned to subtypes of IfcObject.'),
        ('NOTDEFINED', 'Not defined',
         'No restriction provided, the property sets defined by this IfcPropertySetTemplate can be assigned to any entity, if not otherwise restricted by the ApplicableEntity attribute.')
    ], name="Template Type")
>>>>>>> 19c8d13e
    applicable_entity: StringProperty(name="Applicable Entity")


class PropertyTemplate(PropertyGroup):
<<<<<<< HEAD
    global_id: StringProperty(name="Global ID")
    name: StringProperty(name="Name")
    description: StringProperty(name="Description")
    primary_measure_type: EnumProperty(
        items=[
            (x, x, "")
            for x in [
                "IfcInteger",
                "IfcReal",
                "IfcBoolean",
                "IfcIdentifier",
                "IfcText",
                "IfcLabel",
                "IfcLogical",
                "IfcDateTime",
                "IfcDate",
                "IfcTime",
                "IfcDuration",
                "IfcTimeStamp",
                "IfcPositiveInteger",
                "IfcBinary",
                "IfcVolumeMeasure",
                "IfcTimeMeasure",
                "IfcThermodynamicTemperatureMeasure",
                "IfcSolidAngleMeasure",
                "IfcPositiveRatioMeasure",
                "IfcRatioMeasure",
                "IfcPositivePlaneAngleMeasure",
                "IfcPlaneAngleMeasure",
                "IfcParameterValue",
                "IfcNumericMeasure",
                "IfcMassMeasure",
                "IfcPositiveLengthMeasure",
                "IfcLengthMeasure",
                "IfcElectricCurrentMeasure",
                "IfcDescriptiveMeasure",
                "IfcCountMeasure",
                "IfcContextDependentMeasure",
                "IfcAreaMeasure",
                "IfcAmountOfSubstanceMeasure",
                "IfcLuminousIntensityMeasure",
                "IfcNormalisedRatioMeasure",
                "IfcComplexNumber",
                "IfcNonNegativeLengthMeasure",
                "IfcAbsorbedDoseMeasure",
                "IfcAccelerationMeasure",
                "IfcAngularVelocityMeasure",
                "IfcAreaDensityMeasure",
                "IfcCompoundPlaneAngleMeasure",
                "IfcCurvatureMeasure",
                "IfcDoseEquivalentMeasure",
                "IfcDynamicViscosityMeasure",
                "IfcElectricCapacitanceMeasure",
                "IfcElectricChargeMeasure",
                "IfcElectricConductanceMeasure",
                "IfcElectricResistanceMeasure",
                "IfcElectricVoltageMeasure",
                "IfcEnergyMeasure",
                "IfcForceMeasure",
                "IfcFrequencyMeasure",
                "IfcHeatFluxDensityMeasure",
                "IfcHeatingValueMeasure",
                "IfcIlluminanceMeasure",
                "IfcInductanceMeasure",
                "IfcIntegerCountRateMeasure",
                "IfcIonConcentrationMeasure",
                "IfcIsothermalMoistureCapacityMeasure",
                "IfcKinematicViscosityMeasure",
                "IfcLinearForceMeasure",
                "IfcLinearMomentMeasure",
                "IfcLinearStiffnessMeasure",
                "IfcLinearVelocityMeasure",
                "IfcLuminousFluxMeasure",
                "IfcLuminousIntensityDistributionMeasure",
                "IfcMagneticFluxDensityMeasure",
                "IfcMagneticFluxMeasure",
                "IfcMassDensityMeasure",
                "IfcMassFlowRateMeasure",
                "IfcMassPerLengthMeasure",
                "IfcModulusOfElasticityMeasure",
                "IfcModulusOfLinearSubgradeReactionMeasure",
                "IfcModulusOfRotationalSubgradeReactionMeasure",
                "IfcModulusOfSubgradeReactionMeasure",
                "IfcMoistureDiffusivityMeasure",
                "IfcMolecularWeightMeasure",
                "IfcMomentOfInertiaMeasure",
                "IfcMonetaryMeasure",
                "IfcPHMeasure",
                "IfcPlanarForceMeasure",
                "IfcPowerMeasure",
                "IfcPressureMeasure",
                "IfcRadioActivityMeasure",
                "IfcRotationalFrequencyMeasure",
                "IfcRotationalMassMeasure",
                "IfcRotationalStiffnessMeasure",
                "IfcSectionModulusMeasure",
                "IfcSectionalAreaIntegralMeasure",
                "IfcShearModulusMeasure",
                "IfcSoundPowerLevelMeasure",
                "IfcSoundPowerMeasure",
                "IfcSoundPressureLevelMeasure",
                "IfcSoundPressureMeasure",
                "IfcSpecificHeatCapacityMeasure",
                "IfcTemperatureGradientMeasure",
                "IfcTemperatureRateOfChangeMeasure",
                "IfcThermalAdmittanceMeasure",
                "IfcThermalConductivityMeasure",
                "IfcThermalExpansionCoefficientMeasure",
                "IfcThermalResistanceMeasure",
                "IfcThermalTransmittanceMeasure",
                "IfcTorqueMeasure",
                "IfcVaporPermeabilityMeasure",
                "IfcVolumetricFlowRateMeasure",
                "IfcWarpingConstantMeasure",
                "IfcWarpingMomentMeasure",
            ]
        ],
        name="Primary Measure Type",
    )


class Address(PropertyGroup):
    name: StringProperty(name="Name", default="IfcPostalAddress")  # Stores IfcPostalAddress or IfcTelecomAddress
    purpose: EnumProperty(
        items=[
            ("OFFICE", "OFFICE", "An office address."),
            ("SITE", "SITE", "A site address."),
            ("HOME", "HOME", "A home address."),
            ("DISTRIBUTIONPOINT", "DISTRIBUTIONPOINT", "A postal distribution point address."),
            ("USERDEFINED", "USERDEFINED", "A user defined address type to be provided."),
        ],
        name="Purpose",
    )
=======
    global_id: StringProperty(name='Global ID')
    name: StringProperty(name='Name')
    description: StringProperty(name='Description')
    primary_measure_type: EnumProperty(items=[
        (x, x, '') for x in [
            'IfcInteger',
            'IfcReal',
            'IfcBoolean',
            'IfcIdentifier',
            'IfcText',
            'IfcLabel',
            'IfcLogical',
            'IfcDateTime',
            'IfcDate',
            'IfcTime',
            'IfcDuration',
            'IfcTimeStamp',

            'IfcPositiveInteger',
            'IfcBinary',
            'IfcVolumeMeasure',
            'IfcTimeMeasure',
            'IfcThermodynamicTemperatureMeasure',
            'IfcSolidAngleMeasure',
            'IfcPositiveRatioMeasure',
            'IfcRatioMeasure',
            'IfcPositivePlaneAngleMeasure',
            'IfcPlaneAngleMeasure',
            'IfcParameterValue',
            'IfcNumericMeasure',
            'IfcMassMeasure',
            'IfcPositiveLengthMeasure',
            'IfcLengthMeasure',
            'IfcElectricCurrentMeasure',
            'IfcDescriptiveMeasure',
            'IfcCountMeasure',
            'IfcContextDependentMeasure',
            'IfcAreaMeasure',
            'IfcAmountOfSubstanceMeasure',
            'IfcLuminousIntensityMeasure',
            'IfcNormalisedRatioMeasure',
            'IfcComplexNumber',
            'IfcNonNegativeLengthMeasure',

            'IfcAbsorbedDoseMeasure',
            'IfcAccelerationMeasure',
            'IfcAngularVelocityMeasure',
            'IfcAreaDensityMeasure',
            'IfcCompoundPlaneAngleMeasure',
            'IfcCurvatureMeasure',
            'IfcDoseEquivalentMeasure',
            'IfcDynamicViscosityMeasure',
            'IfcElectricCapacitanceMeasure',
            'IfcElectricChargeMeasure',
            'IfcElectricConductanceMeasure',
            'IfcElectricResistanceMeasure',
            'IfcElectricVoltageMeasure',
            'IfcEnergyMeasure',
            'IfcForceMeasure',
            'IfcFrequencyMeasure',
            'IfcHeatFluxDensityMeasure',
            'IfcHeatingValueMeasure',
            'IfcIlluminanceMeasure',
            'IfcInductanceMeasure',
            'IfcIntegerCountRateMeasure',
            'IfcIonConcentrationMeasure',
            'IfcIsothermalMoistureCapacityMeasure',
            'IfcKinematicViscosityMeasure',
            'IfcLinearForceMeasure',
            'IfcLinearMomentMeasure',
            'IfcLinearStiffnessMeasure',
            'IfcLinearVelocityMeasure',
            'IfcLuminousFluxMeasure',
            'IfcLuminousIntensityDistributionMeasure',
            'IfcMagneticFluxDensityMeasure',
            'IfcMagneticFluxMeasure',
            'IfcMassDensityMeasure',
            'IfcMassFlowRateMeasure',
            'IfcMassPerLengthMeasure',
            'IfcModulusOfElasticityMeasure',
            'IfcModulusOfLinearSubgradeReactionMeasure',
            'IfcModulusOfRotationalSubgradeReactionMeasure',
            'IfcModulusOfSubgradeReactionMeasure',
            'IfcMoistureDiffusivityMeasure',
            'IfcMolecularWeightMeasure',
            'IfcMomentOfInertiaMeasure',
            'IfcMonetaryMeasure',
            'IfcPHMeasure',
            'IfcPlanarForceMeasure',
            'IfcPowerMeasure',
            'IfcPressureMeasure',
            'IfcRadioActivityMeasure',
            'IfcRotationalFrequencyMeasure',
            'IfcRotationalMassMeasure',
            'IfcRotationalStiffnessMeasure',
            'IfcSectionModulusMeasure',
            'IfcSectionalAreaIntegralMeasure',
            'IfcShearModulusMeasure',
            'IfcSoundPowerLevelMeasure',
            'IfcSoundPowerMeasure',
            'IfcSoundPressureLevelMeasure',
            'IfcSoundPressureMeasure',
            'IfcSpecificHeatCapacityMeasure',
            'IfcTemperatureGradientMeasure',
            'IfcTemperatureRateOfChangeMeasure',
            'IfcThermalAdmittanceMeasure',
            'IfcThermalConductivityMeasure',
            'IfcThermalExpansionCoefficientMeasure',
            'IfcThermalResistanceMeasure',
            'IfcThermalTransmittanceMeasure',
            'IfcTorqueMeasure',
            'IfcVaporPermeabilityMeasure',
            'IfcVolumetricFlowRateMeasure',
            'IfcWarpingConstantMeasure',
            'IfcWarpingMomentMeasure',
        ]
    ], name='Primary Measure Type')


class Address(PropertyGroup):
    name: StringProperty(name="Name", default='IfcPostalAddress')  # Stores IfcPostalAddress or IfcTelecomAddress
    purpose: EnumProperty(items=[
        ('OFFICE', 'OFFICE', 'An office address.'),
        ('SITE', 'SITE', 'A site address.'),
        ('HOME', 'HOME', 'A home address.'),
        ('DISTRIBUTIONPOINT', 'DISTRIBUTIONPOINT', 'A postal distribution point address.'),
        ('USERDEFINED', 'USERDEFINED', 'A user defined address type to be provided.'),
    ], name='Purpose')
>>>>>>> 19c8d13e
    description: StringProperty(name="Description")
    user_defined_purpose: StringProperty(name="Custom Purpose")

    internal_location: StringProperty(name="Internal Location")
    address_lines: StringProperty(name="Address")
    postal_box: StringProperty(name="Postal Box")
    town: StringProperty(name="Town")
    region: StringProperty(name="Region")
    postal_code: StringProperty(name="Postal Code")
    country: StringProperty(name="Country")

    telephone_numbers: StringProperty(name="Telephone Numbers")
    fascimile_numbers: StringProperty(name="Fascimile Numbers")
    pager_number: StringProperty(name="Pager Number")
    electronic_mail_addresses: StringProperty(name="Emails")
    www_home_page_url: StringProperty(name="Websites")
    messaging_ids: StringProperty(name="IMs")


class Role(PropertyGroup):
    name: EnumProperty(
        items=[
            ("SUPPLIER", "SUPPLIER", ""),
            ("MANUFACTURER", "MANUFACTURER", ""),
            ("CONTRACTOR", "CONTRACTOR", ""),
            ("SUBCONTRACTOR", "SUBCONTRACTOR", ""),
            ("ARCHITECT", "ARCHITECT", ""),
            ("STRUCTURALENGINEER", "STRUCTURALENGINEER", ""),
            ("COSTENGINEER", "COSTENGINEER", ""),
            ("CLIENT", "CLIENT", ""),
            ("BUILDINGOWNER", "BUILDINGOWNER", ""),
            ("BUILDINGOPERATOR", "BUILDINGOPERATOR", ""),
            ("MECHANICALENGINEER", "MECHANICALENGINEER", ""),
            ("ELECTRICALENGINEER", "ELECTRICALENGINEER", ""),
            ("PROJECTMANAGER", "PROJECTMANAGER", ""),
            ("FACILITIESMANAGER", "FACILITIESMANAGER", ""),
            ("CIVILENGINEER", "CIVILENGINEER", ""),
            ("COMMISSIONINGENGINEER", "COMMISSIONINGENGINEER", ""),
            ("ENGINEER", "ENGINEER", ""),
            ("OWNER", "OWNER", ""),
            ("CONSULTANT", "CONSULTANT", ""),
            ("CONSTRUCTIONMANAGER", "CONSTRUCTIONMANAGER", ""),
            ("FIELDCONSTRUCTIONMANAGER", "FIELDCONSTRUCTIONMANAGER", ""),
            ("RESELLER", "RESELLER", ""),
            ("USERDEFINED", "USERDEFINED", ""),
        ],
        name="Name",
    )
    user_defined_role: StringProperty(name="Custom Role")
    description: StringProperty(name="Description")


class Organisation(PropertyGroup):
    name: StringProperty(name="Name")
    description: StringProperty(name="Description")
    roles: CollectionProperty(name="Roles", type=Role)
    active_role_index: bpy.props.IntProperty()
    addresses: CollectionProperty(name="Addresses", type=Address)
    active_address_index: bpy.props.IntProperty()


class Person(PropertyGroup):
    name: StringProperty(name="Identification")
    family_name: StringProperty(name="Family Name")
    given_name: StringProperty(name="Given Name")
    middle_names: StringProperty(name="Middle Names")
    prefix_titles: StringProperty(name="Prefixes")
    suffix_titles: StringProperty(name="Suffixes")
    roles: CollectionProperty(name="Roles", type=Role)
    active_role_index: bpy.props.IntProperty()
    addresses: CollectionProperty(name="Addresses", type=Address)
    active_address_index: bpy.props.IntProperty()


class Classification(PropertyGroup):
    name: StringProperty(name="Name")
    source: StringProperty(name="Source")
    edition: StringProperty(name="Edition")
    edition_date: StringProperty(name="Edition Date")
    description: StringProperty(name="Description")
    location: StringProperty(name="Location")
    reference_tokens: StringProperty(name="Reference Tokens")
    data: StringProperty(name="Data")


class ClassificationReference(PropertyGroup):
    name: StringProperty(name="Identification")
    location: StringProperty(name="Location")
    human_name: StringProperty(name="Name")
    referenced_source: StringProperty(name="Source")
    description: StringProperty(name="Description")
    sort: StringProperty(name="Sort")


class ClassificationView(PropertyGroup):
    crumbs: None
    children: None
    active_index: bpy.props.IntProperty()
    raw_data = {}

    @property
    def root(self):
        data = self.raw_data
        for crumb in self.crumbs:
            data = data["children"].get(crumb.name)
            if not data:
                raise TypeError("Cannot resolve crumb path")
        return data

    @root.setter
    def root(self, rt):
        if rt == None:
            self.crumbs.clear()
            self.children.clear()
        elif rt == "":
            if self.crumbs:
                self.crumbs.remove(len(self.crumbs) - 1)
            self.children.clear()
            for child in self.root["children"].keys():
                self.children.add().name = child
        else:
            data = self.root
            if rt in data["children"].keys():
                self.crumbs.add().name = rt
                self.children.clear()
                for child in data["children"][rt]["children"].keys():
                    self.children.add().name = child

    def draw_stub(self, context, layout):
        if not self.children:
            op = layout.operator("bim.change_classification_level", text="@Toplevel")
        else:
<<<<<<< HEAD
            op = layout.operator("bim.change_classification_level", text=self.root["name"])
        op.path_sid = "%r" % self.id_data
        op.path_lst = self.path_from_id()
        op.path_itm = ""
        layout.template_list("BIM_UL_classifications", self.path_from_id(), self, "children", self, "active_index")
=======
            op = layout.operator('bim.change_classification_level', text=self.root['name'])
        op.path_sid = "%r" % self.id_data
        op.path_lst = self.path_from_id()
        op.path_itm = ''
        layout.template_list('BIM_UL_classifications',
                             self.path_from_id(), self, 'children', self, 'active_index')
>>>>>>> 19c8d13e


# Monkey-patched, just to keep registration in one block
ClassificationView.__annotations__["crumbs"] = bpy.props.CollectionProperty(type=StrProperty)
ClassificationView.__annotations__["children"] = bpy.props.CollectionProperty(type=StrProperty)


class BIMProperties(PropertyGroup):
<<<<<<< HEAD
    schema_dir: StringProperty(default=os.path.join(cwd, "schema") + os.path.sep, name="Schema Directory")
    data_dir: StringProperty(default=os.path.join(cwd, "data") + os.path.sep, name="Data Directory")
=======
    schema_dir: StringProperty(default=os.path.join(cwd, 'schema') + os.path.sep, name="Schema Directory")
    data_dir: StringProperty(default=os.path.join(cwd, 'data') + os.path.sep, name="Data Directory")
>>>>>>> 19c8d13e
    ifc_file: StringProperty(name="IFC File")
    ifc_cache: StringProperty(name="IFC Cache")
    audit_ifc_class: EnumProperty(items=getIfcClasses, name="Audit Class")
    ifc_product: EnumProperty(items=getIfcProducts, name="Products", update=refreshClasses)
    ifc_class: EnumProperty(items=getIfcClasses, name="Class", update=refreshPredefinedTypes)
<<<<<<< HEAD
    ifc_predefined_type: EnumProperty(items=getIfcPredefinedTypes, name="Predefined Type", default=None)
=======
    ifc_predefined_type: EnumProperty(
        items=getIfcPredefinedTypes,
        name="Predefined Type", default=None)
>>>>>>> 19c8d13e
    ifc_userdefined_type: StringProperty(name="Userdefined Type")
    export_schema: EnumProperty(items=[("IFC4", "IFC4", ""), ("IFC2X3", "IFC2X3", "")], name="IFC Schema")
    export_json_version: EnumProperty(items=[("4", "4", ""), ("5a", "5a", "")], name="IFC JSON Version")
    export_json_compact: BoolProperty(name="Export Compact IFCJSON", default=False)
    export_has_representations: BoolProperty(name="Export Representations", default=True)
    export_should_guess_quantities: BoolProperty(name="Export with Guessed Quantities", default=False)
<<<<<<< HEAD
    export_should_use_presentation_style_assignment: BoolProperty(
        name="Export with Presentation Style Assignment", default=False
    )
=======
    export_should_use_presentation_style_assignment: BoolProperty(name="Export with Presentation Style Assignment",
                                                                  default=False)
>>>>>>> 19c8d13e
    export_should_force_faceted_brep: BoolProperty(name="Export with Faceted Breps", default=False)
    import_should_ignore_site_coordinates: BoolProperty(name="Import Ignoring Site Coordinates", default=False)
    import_should_ignore_building_coordinates: BoolProperty(name="Import Ignoring Building Coordinates", default=False)
    import_should_reset_absolute_coordinates: BoolProperty(name="Import Resetting Absolute Coordinates", default=False)
    import_should_import_type_representations: BoolProperty(name="Import Type Representations", default=False)
    import_should_import_curves: BoolProperty(name="Import Curves", default=False)
    import_should_import_opening_elements: BoolProperty(name="Import Opening Elements", default=False)
    import_should_import_spaces: BoolProperty(name="Import Spaces", default=False)
    import_should_auto_set_workarounds: BoolProperty(name="Automatically Set Vendor Workarounds", default=True)
<<<<<<< HEAD
    import_should_treat_styled_item_as_material: BoolProperty(
        name="Import Treating Styled Item as Material", default=False
    )
=======
    import_should_treat_styled_item_as_material: BoolProperty(name="Import Treating Styled Item as Material",
                                                              default=False)
>>>>>>> 19c8d13e
    import_should_use_legacy: BoolProperty(name="Import with Legacy Importer", default=False)
    import_should_import_native: BoolProperty(name="Import Native Representations", default=False)
    import_export_should_roundtrip_native: BoolProperty(name="Roundtrip Native Representations", default=False)
    import_should_use_cpu_multiprocessing: BoolProperty(name="Import with CPU Multiprocessing", default=True)
    import_should_import_with_profiling: BoolProperty(name="Import with Profiling", default=True)
    import_should_import_aggregates: BoolProperty(name="Import Aggregates", default=True)
    import_should_merge_aggregates: BoolProperty(name="Import and Merge Aggregates", default=False)
    import_should_merge_by_class: BoolProperty(name="Import and Merge by Class", default=False)
    import_should_merge_by_material: BoolProperty(name="Import and Merge by Material", default=False)
    import_should_merge_materials_by_colour: BoolProperty(name="Import and Merge Materials by Colour", default=False)
    import_should_clean_mesh: BoolProperty(name="Import and Clean Mesh", default=True)
    import_deflection_tolerance: FloatProperty(name="Import Deflection Tolerance", default=0.001)
    import_angular_tolerance: FloatProperty(name="Import Angular Tolerance", default=0.5)
    import_should_allow_non_element_aggregates: BoolProperty(name="Import Non-Element Aggregates", default=False)
    import_should_offset_model: BoolProperty(name="Import and Offset Model", default=False)
    import_model_offset_coordinates: StringProperty(name="Model Offset Coordinates", default="0,0,0")
    qa_reject_element_reason: StringProperty(name="Element Rejection Reason")
    person: EnumProperty(items=getPersons, name="Person")
    organisation: EnumProperty(items=getOrganisations, name="Organisation")
    people: CollectionProperty(name="People", type=Person)
    organisations: CollectionProperty(name="Organisations", type=Organisation)
    active_person_index: IntProperty(name="Active Person Index")
    active_organisation_index: IntProperty(name="Active Organisation Index")
    has_georeferencing: BoolProperty(name="Has Georeferencing", default=False)
    has_library: BoolProperty(name="Has Project Library", default=False)
    search_regex: BoolProperty(name="Search With Regex", default=False)
    search_ignorecase: BoolProperty(name="Search Ignoring Case", default=True)
    global_id: StringProperty(name="GlobalId")
    search_attribute_name: StringProperty(name="Search Attribute Name")
    search_attribute_value: StringProperty(name="Search Attribute Value")
    search_pset_name: StringProperty(name="Search Pset Name")
    search_prop_name: StringProperty(name="Search Prop Name")
    search_pset_value: StringProperty(name="Search Pset Value")
    features_dir: StringProperty(default="", name="Features Directory", update=refreshFeaturesFiles)
    features_file: EnumProperty(items=getFeaturesFiles, name="Features File", update=refreshScenarios)
    scenario: EnumProperty(items=getScenarios, name="Scenario")
    cobie_ifc_file: StringProperty(default="", name="COBie IFC File")
    cobie_types: StringProperty(default=".COBieType", name="COBie Types")
    cobie_components: StringProperty(default=".COBie", name="COBie Components")
    cobie_json_file: StringProperty(default="", name="COBie JSON File")
    diff_json_file: StringProperty(default="", name="Diff JSON File")
    diff_old_file: StringProperty(default="", name="Diff Old IFC File")
    diff_new_file: StringProperty(default="", name="Diff New IFC File")
    diff_relationships: StringProperty(default="", name="Diff Relationships")
    aggregate_class: EnumProperty(items=getIfcClasses, name="Aggregate Class")
    aggregate_name: StringProperty(name="Aggregate Name")
    classification: EnumProperty(items=getClassifications, name="Classification", update=refreshReferences)
    active_classification_name: StringProperty(name="Active Classification Name")
    classifications: CollectionProperty(name="Classifications", type=Classification)
    has_model_context: BoolProperty(name="Has Model Context", default=True)
    has_plan_context: BoolProperty(name="Has Plan Context", default=True)
    model_subcontexts: CollectionProperty(name="Model Subcontexts", type=Subcontext)
    plan_subcontexts: CollectionProperty(name="Plan Subcontexts", type=Subcontext)
    available_contexts: EnumProperty(items=[("Model", "Model", ""), ("Plan", "Plan", "")], name="Available Contexts")
    available_subcontexts: EnumProperty(items=getSubcontexts, name="Available Subcontexts")
    available_target_views: EnumProperty(items=getTargetViews, name="Available Target Views")
    classification_references: PointerProperty(type=ClassificationView)
<<<<<<< HEAD
    pset_template_files: EnumProperty(
        items=getPsetTemplateFiles, name="Pset Template Files", update=refreshPropertySetTemplates
    )
=======
    pset_template_files: EnumProperty(items=getPsetTemplateFiles, name="Pset Template Files",
                                      update=refreshPropertySetTemplates)
>>>>>>> 19c8d13e
    property_set_templates: EnumProperty(items=getPropertySetTemplates, name="Pset Template Files")
    active_property_set_template: PointerProperty(type=PropertySetTemplate)
    property_templates: CollectionProperty(name="Property Templates", type=PropertyTemplate)
    should_section_selected_objects: BoolProperty(name="Section Selected Objects", default=False)
<<<<<<< HEAD
    section_plane_colour: FloatVectorProperty(
        name="Temporary Section Cutaway Colour", subtype="COLOR", default=(1, 0, 0), min=0.0, max=1.0
    )
    ifc_import_filter: EnumProperty(
        items=[("NONE", "None", ""), ("WHITELIST", "Whitelist", ""), ("BLACKLIST", "Blacklist", ""),],
        name="Import Filter",
    )
    ifc_selector: StringProperty(default="", name="IFC Selector")
    csv_attributes: CollectionProperty(name="CSV Attributes", type=StrProperty)
    document_information: CollectionProperty(name="Document Information", type=DocumentInformation)
    active_document_information_index: IntProperty(name="Active Document Information Index")
    document_references: CollectionProperty(name="Document References", type=DocumentReference)
    active_document_reference_index: IntProperty(name="Active Document Reference Index")
    clash_sets: CollectionProperty(name="Clash Sets", type=ClashSet)
    active_clash_set_index: IntProperty(name="Active Clash Set Index")
    constraints: CollectionProperty(name="Constraints", type=Constraint)
    active_constraint_index: IntProperty(name="Active Constraint Index")
    ifc_patch_recipes: EnumProperty(items=getIfcPatchRecipes, name="Recipes")
    ifc_patch_input: StringProperty(default="", name="IFC Patch Input IFC")
    ifc_patch_output: StringProperty(default="", name="IFC Patch Output IFC")
    ifc_patch_args: StringProperty(default="", name="Arguments")
    qto_result: StringProperty(default="", name="Qto Result")
    area_unit: EnumProperty(
        default="SQUARE_METRE",
        items=[
            ("MILLI/SQUARE_METRE", "Square Millimetre", ""),
            ("CENTI/SQUARE_METRE", "Square Centimetre", ""),
            ("SQUARE_METRE", "Square Metre", ""),
            ("KILO/SQUARE_METRE", "Square Kilometre", ""),
            ("square inch", "Square Inch", ""),
            ("square foot", "Square Foot", ""),
            ("square yard", "Square Yard", ""),
            ("square mile", "Square Mile", ""),
        ],
        name="IFC Area Unit",
    )
    volume_unit: EnumProperty(
        default="CUBIC_METRE",
        items=[
            ("MILLI/CUBIC_METRE", "Cubic Millimetre", ""),
            ("CENTI/CUBIC_METRE", "Cubic Centimetre", ""),
            ("CUBIC_METRE", "Cubic Metre", ""),
            ("KILO/CUBIC_METRE", "Cubic Kilometre", ""),
            ("cubic inch", "Cubic Inch", ""),
            ("cubic foot", "Cubic Foot", ""),
            ("cubic yard", "Cubic Yard", ""),
        ],
        name="IFC Volume Unit",
    )
    metric_precision: FloatProperty(default=0, name="Drawing Metric Precision")
    imperial_precision: EnumProperty(
        items=[
            ("NONE", "No rounding", ""),
            ("1", 'Nearest 1"', ""),
            ("1/2", 'Nearest 1/2"', ""),
            ("1/4", 'Nearest 1/4"', ""),
            ("1/8", 'Nearest 1/8"', ""),
            ("1/16", 'Nearest 1/16"', ""),
            ("1/32", 'Nearest 1/32"', ""),
            ("1/64", 'Nearest 1/64"', ""),
            ("1/128", 'Nearest 1/128"', ""),
            ("1/256", 'Nearest 1/256"', ""),
        ],
        name="Drawing Imperial Precision",
    )
    override_colour: FloatVectorProperty(
        name="Override Colour", subtype="COLOR", default=(1, 0, 0, 1), min=0.0, max=1.0, size=4
    )
=======
    section_plane_colour: FloatVectorProperty(name='Temporary Section Cutaway Colour', subtype='COLOR',
                                              default=(1, 0, 0), min=0.0, max=1.0)
    ifc_import_filter: EnumProperty(items=[
        ('NONE', 'None', ''),
        ('WHITELIST', 'Whitelist', ''),
        ('BLACKLIST', 'Blacklist', ''),
    ], name='Import Filter')
    ifc_selector: StringProperty(default='', name='IFC Selector')
    csv_attributes: CollectionProperty(name='CSV Attributes', type=StrProperty)
    document_information: CollectionProperty(name='Document Information', type=DocumentInformation)
    active_document_information_index: IntProperty(name='Active Document Information Index')
    document_references: CollectionProperty(name='Document References', type=DocumentReference)
    active_document_reference_index: IntProperty(name='Active Document Reference Index')
    clash_sets: CollectionProperty(name='Clash Sets', type=ClashSet)
    active_clash_set_index: IntProperty(name='Active Clash Set Index')
    constraints: CollectionProperty(name='Constraints', type=Constraint)
    active_constraint_index: IntProperty(name='Active Constraint Index')
    ifc_patch_recipes: EnumProperty(items=getIfcPatchRecipes, name="Recipes")
    ifc_patch_input: StringProperty(default='', name='IFC Patch Input IFC')
    ifc_patch_output: StringProperty(default='', name='IFC Patch Output IFC')
    ifc_patch_args: StringProperty(default='', name='Arguments')
    qto_result: StringProperty(default='', name='Qto Result')
    area_unit: EnumProperty(items=[
        ('square centimeters', 'square centimeters', ''),
        ('square feet', 'square feet', ''),
        ('square inches', 'square inches', ''),
        ('square kilometers', 'square kilometers', ''),
        ('SQUARE_METRE', 'square meters', ''),
        ('square miles', 'square miles', ''),
        ('square millimeters', 'square millimeters', ''),
        ('square yards', 'square yards', ''),
    ], name='IFC Area Unit')
    volume_unit: EnumProperty(items=[
        ('cubic centimeters', 'cubic centimeters', ''),
        ('cubic feet', 'cubic feet', ''),
        ('cubic inches', 'cubic inches', ''),
        ('CUBIC_METRE', 'cubic meters', ''),
        ('cubic millimeters', 'cubic millimeters', ''),
        ('cubic yards', 'cubic yards', ''),
    ], name='IFC Volume Unit')
    metric_precision: FloatProperty(default=0, name='Drawing Metric Precision')
    imperial_precision: EnumProperty(items=[
        ('NONE', 'No rounding', ''),
        ('1', 'Nearest 1"', ''),
        ('1/2', 'Nearest 1/2"', ''),
        ('1/4', 'Nearest 1/4"', ''),
        ('1/8', 'Nearest 1/8"', ''),
        ('1/16', 'Nearest 1/16"', ''),
        ('1/32', 'Nearest 1/32"', ''),
        ('1/64', 'Nearest 1/64"', ''),
        ('1/128', 'Nearest 1/128"', ''),
        ('1/256', 'Nearest 1/256"', ''),
    ], name='Drawing Imperial Precision')
    override_colour: FloatVectorProperty(name='Override Colour', subtype='COLOR', default=(1, 0, 0, 1), min=0.0,
                                         max=1.0, size=4)
>>>>>>> 19c8d13e


class BCFProperties(PropertyGroup):
    bcf_file: StringProperty(default="", name="BCF File")
    topics: CollectionProperty(name="BCF Topics", type=BcfTopic)
    active_topic_index: IntProperty(name="Active BCF Topic Index", update=refreshBcfTopic)
    viewpoints: EnumProperty(items=getBcfViewpoints, name="BCF Viewpoints")
    topic_guid: StringProperty(default="", name="Topic GUID")
    topic_type: StringProperty(default="", name="Topic Type")
    topic_status: StringProperty(default="", name="Topic Status")
    topic_priority: StringProperty(default="", name="Topic Priority")
    topic_stage: StringProperty(default="", name="Topic Stage")
    topic_creation_date: StringProperty(default="", name="Topic Date")
    topic_creation_author: StringProperty(default="", name="Topic Author")
    topic_modified_date: StringProperty(default="", name="Topic Modified Date")
    topic_modified_author: StringProperty(default="", name="Topic Modified By")
    topic_assigned_to: StringProperty(default="", name="Topic Assigned To")
    topic_due_date: StringProperty(default="", name="Topic Due Date")
    topic_description: StringProperty(default="", name="Topic Description")
    topic_labels: CollectionProperty(name="BCF Topic Labels", type=BcfTopicLabel)
    topic_files: CollectionProperty(name="BCF Topic Files", type=BcfTopicFile)
    topic_links: CollectionProperty(name="BCF Topic Links", type=BcfTopicLink)
    topic_has_snippet: BoolProperty(name="BCF Topic Has Snippet", default=False)
    topic_snippet_reference: StringProperty(name="BIM Snippet Reference")
    topic_snippet_schema: StringProperty(name="BIM Snippet Schema")
    topic_snippet_type: StringProperty(name="BIM Snippet Type")
    topic_snippet_is_external: BoolProperty(name="Is BIM Snippet External")
    topic_document_references: CollectionProperty(name="BCF Topic Document References", type=BcfTopicDocumentReference)
    topic_related_topics: CollectionProperty(name="BCF Topic Related Topics", type=BcfTopicRelatedTopic)


class MapConversion(PropertyGroup):
    eastings: StringProperty(name="Eastings")
    northings: StringProperty(name="Northings")
    orthogonal_height: StringProperty(name="Orthogonal Height")
    x_axis_abscissa: StringProperty(name="X Axis Abscissa")
    x_axis_ordinate: StringProperty(name="X Axis Ordinate")
    scale: StringProperty(name="Scale")


class TargetCRS(PropertyGroup):
    name: StringProperty(name="Name")
    description: StringProperty(name="Description")
    geodetic_datum: StringProperty(name="Geodetic Datum")
    vertical_datum: StringProperty(name="Vertical Datum")
    map_projection: StringProperty(name="Map Projection")
    map_zone: StringProperty(name="Map Zone")
    map_unit: StringProperty(name="Map Unit")


class BIMLibrary(PropertyGroup):
    name: StringProperty(name="Name")
    version: StringProperty(name="Version")
    publisher: StringProperty(name="Publisher")
    version_date: StringProperty(name="Version Date")
    location: StringProperty(name="Location")
    description: StringProperty(name="Description")


class Attribute(PropertyGroup):
    name: StringProperty(name="Name")
    data_type: StringProperty(name="Data Type")
    string_value: StringProperty(name="Value")
    bool_value: BoolProperty(name="Value")
    int_value: IntProperty(name="Value")
    float_value: FloatProperty(name="Value")


class IfcParameter(PropertyGroup):
    name: StringProperty(name="Name")
    step_id: IntProperty(name="STEP ID")
    index: IntProperty(name="Index")
    value: FloatProperty(name="Value")  # For now, only floats
    type: StringProperty(name="Type")


class PsetQto(PropertyGroup):
    name: StringProperty(name="Name")
    properties: CollectionProperty(name="Properties", type=Attribute)


class GlobalId(PropertyGroup):
    name: StringProperty(name="Name")


class BoundaryCondition(PropertyGroup):
<<<<<<< HEAD
    name: EnumProperty(
        items=getBoundaryConditionClasses, name="Boundary Type", update=refreshBoundaryConditionAttributes
    )
=======
    name: EnumProperty(items=getBoundaryConditionClasses, name='Boundary Type',
                       update=refreshBoundaryConditionAttributes)
    attributes: CollectionProperty(name="Attributes", type=Attribute)


class PresentationLayer(PropertyGroup):
    name: EnumProperty(items=getPresentationLayerClasses, name='Presentation Layer',
                       update=refreshPresentationLayerAttributes)
>>>>>>> 19c8d13e
    attributes: CollectionProperty(name="Attributes", type=Attribute)


class BIMObjectProperties(PropertyGroup):
    global_ids: CollectionProperty(name="GlobalIds", type=GlobalId)
    attributes: CollectionProperty(name="Attributes", type=Attribute)
    relating_type: PointerProperty(name="Type Product", type=bpy.types.Object)
    relating_structure: PointerProperty(name="Spatial Container", type=bpy.types.Object)
    psets: CollectionProperty(name="Psets", type=PsetQto)
    qtos: CollectionProperty(name="Qtos", type=PsetQto)
    applicable_attributes: EnumProperty(items=getApplicableAttributes, name="Attribute Names")
    document_references: CollectionProperty(name="Document References", type=DocumentReference)
    active_document_reference_index: IntProperty(name="Active Document Reference Index")
    constraints: CollectionProperty(name="Constraints", type=Constraint)
    active_constraint_index: IntProperty(name="Active Constraint Index")
    classifications: CollectionProperty(name="Classifications", type=ClassificationReference)
    material_type: EnumProperty(items=getMaterialTypes, name="Material Type")
    pset_name: EnumProperty(items=getPsetNames, name="Pset Name")
    qto_name: EnumProperty(items=getQtoNames, name="Qto Name")
    has_boundary_condition: BoolProperty(name="Has Boundary Condition")
    boundary_condition: PointerProperty(name="Boundary Condition", type=BoundaryCondition)
    structural_member_connection: PointerProperty(name="Structural Member Connection", type=bpy.types.Object)
    representation_contexts: CollectionProperty(name="Representation Contexts", type=Subcontext)
    # Address applies to IfcSite's SiteAddress and IfcBuilding's BuildingAddress
    address: PointerProperty(name="Address", type=Address)


class BIMDebugProperties(PropertyGroup):
    step_id: IntProperty(name="STEP ID")
    number_of_polygons: IntProperty(name="Number of Polygons")


class BIMMaterialProperties(PropertyGroup):
    is_external: BoolProperty(name="Has External Definition")
    location: StringProperty(name="Location")
    identification: StringProperty(name="Identification")
    name: StringProperty(name="Name")
    available_material_psets: EnumProperty(items=getAvailableMaterialPsets, name="Material Pset")
    psets: CollectionProperty(name="Psets", type=PsetQto)
    attributes: CollectionProperty(name="Attributes", type=Attribute)
    applicable_attributes: EnumProperty(items=getApplicableMaterialAttributes, name="Attribute Names")
    profile_def: EnumProperty(items=getProfileDef, name="Parameterized Profile Def", update=refreshProfileAttributes)
    profile_attributes: CollectionProperty(name="Profile Attributes", type=Attribute)


class SweptSolid(PropertyGroup):
    name: StringProperty(name="Name")
    outer_curve: StringProperty(name="Outer Curve")
    inner_curves: StringProperty(name="Inner Curves")
    extrusion: StringProperty(name="Extrusion")


class RepresentationItem(PropertyGroup):
    name: StringProperty(name="Name")
    vgroup: StringProperty(name="Vertex Group")


class BIMMeshProperties(PropertyGroup):
    is_native: BoolProperty(name="Is Native", default=False)
    is_swept_solid: BoolProperty(name="Is Swept Solid")
    swept_solids: CollectionProperty(name="Swept Solids", type=SweptSolid)
    is_parametric: BoolProperty(name="Is Parametric", default=False)
    presentation_layer: StringProperty(name="Presentation Layer")
    geometry_type: StringProperty(name="Geometry Type")
    ifc_definition: StringProperty(name="IFC Definition")
    ifc_definition_id: IntProperty(name="IFC Definition ID")
    ifc_parameters: CollectionProperty(name="IFC Parameters", type=IfcParameter)
    active_representation_item_index: IntProperty(name="Active Representation Item Index")<|MERGE_RESOLUTION|>--- conflicted
+++ resolved
@@ -19,7 +19,7 @@
     IntProperty,
     FloatProperty,
     FloatVectorProperty,
-    CollectionProperty,
+    CollectionProperty
 )
 
 cwd = os.path.dirname(os.path.realpath(__file__))
@@ -56,87 +56,82 @@
 
 @persistent
 def setDefaultProperties(scene):
-    if (
-        bpy.context.scene.BIMProperties.has_model_context
-        and len(bpy.context.scene.BIMProperties.model_subcontexts) == 0
-    ):
+    if bpy.context.scene.BIMProperties.has_model_context \
+            and len(bpy.context.scene.BIMProperties.model_subcontexts) == 0:
         subcontext = bpy.context.scene.BIMProperties.model_subcontexts.add()
-        subcontext.name = "Body"
-        subcontext.target_view = "MODEL_VIEW"
+        subcontext.name = 'Body'
+        subcontext.target_view = 'MODEL_VIEW'
         subcontext = bpy.context.scene.BIMProperties.model_subcontexts.add()
-        subcontext.name = "Box"
-        subcontext.target_view = "MODEL_VIEW"
-    if bpy.context.scene.BIMProperties.has_plan_context and len(bpy.context.scene.BIMProperties.plan_subcontexts) == 0:
+        subcontext.name = 'Box'
+        subcontext.target_view = 'MODEL_VIEW'
+    if bpy.context.scene.BIMProperties.has_plan_context \
+            and len(bpy.context.scene.BIMProperties.plan_subcontexts) == 0:
         subcontext = bpy.context.scene.BIMProperties.plan_subcontexts.add()
-        subcontext.name = "Annotation"
-        subcontext.target_view = "PLAN_VIEW"
+        subcontext.name = 'Annotation'
+        subcontext.target_view = 'PLAN_VIEW'
     if len(bpy.context.scene.DocProperties.drawing_styles) == 0:
         drawing_style = bpy.context.scene.DocProperties.drawing_styles.add()
-        drawing_style.name = "Technical"
-        drawing_style.render_type = "VIEWPORT"
-        drawing_style.raster_style = json.dumps(
-            {
-                "bpy.data.worlds[0].color": (1, 1, 1),
-                "bpy.context.scene.render.engine": "BLENDER_WORKBENCH",
-                "bpy.context.scene.render.film_transparent": False,
-                "bpy.context.scene.display.shading.show_object_outline": True,
-                "bpy.context.scene.display.shading.show_cavity": False,
-                "bpy.context.scene.display.shading.cavity_type": "BOTH",
-                "bpy.context.scene.display.shading.curvature_ridge_factor": 1,
-                "bpy.context.scene.display.shading.curvature_valley_factor": 1,
-                "bpy.context.scene.view_settings.view_transform": "Standard",
-                "bpy.context.scene.display.shading.light": "FLAT",
-                "bpy.context.scene.display.shading.color_type": "SINGLE",
-                "bpy.context.scene.display.shading.single_color": (1, 1, 1),
-                "bpy.context.scene.display.shading.show_shadows": False,
-                "bpy.context.scene.display.shading.shadow_intensity": 0.5,
-                "bpy.context.scene.display.light_direction": (0.5, 0.5, 0.5),
-                "bpy.context.scene.view_settings.use_curve_mapping": False,
-                "space.overlay.show_wireframes": True,
-                "space.overlay.wireframe_threshold": 0,
-                "space.overlay.show_floor": False,
-                "space.overlay.show_axis_x": False,
-                "space.overlay.show_axis_y": False,
-                "space.overlay.show_axis_z": False,
-                "space.overlay.show_object_origins": False,
-                "space.overlay.show_relationship_lines": False,
-            }
-        )
+        drawing_style.name = 'Technical'
+        drawing_style.render_type = 'VIEWPORT'
+        drawing_style.raster_style = json.dumps({
+            'bpy.data.worlds[0].color': (1, 1, 1),
+            'bpy.context.scene.render.engine': 'BLENDER_WORKBENCH',
+            'bpy.context.scene.render.film_transparent': False,
+            'bpy.context.scene.display.shading.show_object_outline': True,
+            'bpy.context.scene.display.shading.show_cavity': False,
+            'bpy.context.scene.display.shading.cavity_type': 'BOTH',
+            'bpy.context.scene.display.shading.curvature_ridge_factor': 1,
+            'bpy.context.scene.display.shading.curvature_valley_factor': 1,
+            'bpy.context.scene.view_settings.view_transform': 'Standard',
+            'bpy.context.scene.display.shading.light': 'FLAT',
+            'bpy.context.scene.display.shading.color_type': 'SINGLE',
+            'bpy.context.scene.display.shading.single_color': (1, 1, 1),
+            'bpy.context.scene.display.shading.show_shadows': False,
+            'bpy.context.scene.display.shading.shadow_intensity': 0.5,
+            'bpy.context.scene.display.light_direction': (.5, .5, .5),
+            'bpy.context.scene.view_settings.use_curve_mapping': False,
+            'space.overlay.show_wireframes': True,
+            'space.overlay.wireframe_threshold': 0,
+            'space.overlay.show_floor': False,
+            'space.overlay.show_axis_x': False,
+            'space.overlay.show_axis_y': False,
+            'space.overlay.show_axis_z': False,
+            'space.overlay.show_object_origins': False,
+            'space.overlay.show_relationship_lines': False,
+        })
         drawing_style = bpy.context.scene.DocProperties.drawing_styles.add()
-        drawing_style.name = "Shaded"
-        drawing_style.render_type = "VIEWPORT"
-        drawing_style.raster_style = json.dumps(
-            {
-                "bpy.data.worlds[0].color": (1, 1, 1),
-                "bpy.context.scene.render.engine": "BLENDER_WORKBENCH",
-                "bpy.context.scene.render.film_transparent": False,
-                "bpy.context.scene.display.shading.show_object_outline": True,
-                "bpy.context.scene.display.shading.show_cavity": True,
-                "bpy.context.scene.display.shading.cavity_type": "BOTH",
-                "bpy.context.scene.display.shading.curvature_ridge_factor": 1,
-                "bpy.context.scene.display.shading.curvature_valley_factor": 1,
-                "bpy.context.scene.view_settings.view_transform": "Standard",
-                "bpy.context.scene.display.shading.light": "STUDIO",
-                "bpy.context.scene.display.shading.color_type": "MATERIAL",
-                "bpy.context.scene.display.shading.single_color": (1, 1, 1),
-                "bpy.context.scene.display.shading.show_shadows": True,
-                "bpy.context.scene.display.shading.shadow_intensity": 0.5,
-                "bpy.context.scene.display.light_direction": (0.5, 0.5, 0.5),
-                "bpy.context.scene.view_settings.use_curve_mapping": False,
-                "space.overlay.show_wireframes": True,
-                "space.overlay.wireframe_threshold": 0,
-                "space.overlay.show_floor": False,
-                "space.overlay.show_axis_x": False,
-                "space.overlay.show_axis_y": False,
-                "space.overlay.show_axis_z": False,
-                "space.overlay.show_object_origins": False,
-                "space.overlay.show_relationship_lines": False,
-            }
-        )
+        drawing_style.name = 'Shaded'
+        drawing_style.render_type = 'VIEWPORT'
+        drawing_style.raster_style = json.dumps({
+            'bpy.data.worlds[0].color': (1, 1, 1),
+            'bpy.context.scene.render.engine': 'BLENDER_WORKBENCH',
+            'bpy.context.scene.render.film_transparent': False,
+            'bpy.context.scene.display.shading.show_object_outline': True,
+            'bpy.context.scene.display.shading.show_cavity': True,
+            'bpy.context.scene.display.shading.cavity_type': 'BOTH',
+            'bpy.context.scene.display.shading.curvature_ridge_factor': 1,
+            'bpy.context.scene.display.shading.curvature_valley_factor': 1,
+            'bpy.context.scene.view_settings.view_transform': 'Standard',
+            'bpy.context.scene.display.shading.light': 'STUDIO',
+            'bpy.context.scene.display.shading.color_type': 'MATERIAL',
+            'bpy.context.scene.display.shading.single_color': (1, 1, 1),
+            'bpy.context.scene.display.shading.show_shadows': True,
+            'bpy.context.scene.display.shading.shadow_intensity': 0.5,
+            'bpy.context.scene.display.light_direction': (.5, .5, .5),
+            'bpy.context.scene.view_settings.use_curve_mapping': False,
+            'space.overlay.show_wireframes': True,
+            'space.overlay.wireframe_threshold': 0,
+            'space.overlay.show_floor': False,
+            'space.overlay.show_axis_x': False,
+            'space.overlay.show_axis_y': False,
+            'space.overlay.show_axis_z': False,
+            'space.overlay.show_object_origins': False,
+            'space.overlay.show_relationship_lines': False,
+        })
         drawing_style = bpy.context.scene.DocProperties.drawing_styles.add()
-        drawing_style.name = "Blender Default"
-        drawing_style.render_type = "DEFAULT"
-        bpy.ops.bim.save_drawing_style(index="2")
+        drawing_style.name = 'Blender Default'
+        drawing_style.render_type = 'DEFAULT'
+        bpy.ops.bim.save_drawing_style(index='2')
 
 
 def getIfcPredefinedTypes(self, context):
@@ -145,10 +140,10 @@
         for name, data in schema.ifc.elements.items():
             if name != self.ifc_class.strip():
                 continue
-            for attribute in data["attributes"]:
-                if attribute["name"] != "PredefinedType":
+            for attribute in data['attributes']:
+                if attribute['name'] != 'PredefinedType':
                     continue
-                types_enum.extend([(e, e, "") for e in attribute["enum_values"]])
+                types_enum.extend([(e, e, '') for e in attribute['enum_values']])
     return types_enum
 
 
@@ -168,67 +163,58 @@
 
 def getDiagramScales(self, context):
     global diagram_scales_enum
-<<<<<<< HEAD
-    if (
-        len(diagram_scales_enum) < 1
-        or (bpy.context.scene.unit_settings.system == "IMPERIAL" and len(diagram_scales_enum) == 13)
-        or (bpy.context.scene.unit_settings.system == "METRIC" and len(diagram_scales_enum) == 31)
-    ):
-        if bpy.context.scene.unit_settings.system == "IMPERIAL":
-=======
     if len(diagram_scales_enum) < 1 \
             or (bpy.context.scene.unit_settings.system == 'IMPERIAL' and len(diagram_scales_enum) == 13) \
             or (bpy.context.scene.unit_settings.system == 'METRIC' and len(diagram_scales_enum) == 31):
         if bpy.context.scene.unit_settings.system == 'IMPERIAL':
->>>>>>> 19c8d13e
             diagram_scales_enum = [
-                ("CUSTOM", "Custom", ""),
-                ("1'=1'-0\"|1/1", "1'=1'-0\"", ""),
-                ('6"=1\'-0"|1/6', '6"=1\'-0"', ""),
-                ('1-1/2"=1\'-0"|1/8', '1-1/2"=1\'-0"', ""),
-                ('1"=1\'-0"|1/12', '1"=1\'-0"', ""),
-                ('3/4"=1\'-0"|1/16', '3/4"=1\'-0"', ""),
-                ('1/2"=1\'-0"|1/24', '1/2"=1\'-0"', ""),
-                ('3/8"=1\'-0"|1/32', '3/8"=1\'-0"', ""),
-                ('1/4"=1\'-0"|1/48', '1/4"=1\'-0"', ""),
-                ('3/16"=1\'-0"|1/64', '3/16"=1\'-0"', ""),
-                ('1/8"=1\'-0"|1/96', '1/8"=1\'-0"', ""),
-                ('3/32"=1\'-0"|1/128', '3/32"=1\'-0"', ""),
-                ('1/16"=1\'-0"|1/192', '1/16"=1\'-0"', ""),
-                ('1/32"=1\'-0"|1/384', '1/32"=1\'-0"', ""),
-                ('1/64"=1\'-0"|1/768', '1/64"=1\'-0"', ""),
-                ('1/128"=1\'-0"|1/1536', '1/128"=1\'-0"', ""),
-                ("1\"=10'|1/120", "1\"=10'", ""),
-                ("1\"=20'|1/240", "1\"=20'", ""),
-                ("1\"=30'|1/360", "1\"=30'", ""),
-                ("1\"=40'|1/480", "1\"=40'", ""),
-                ("1\"=50'|1/600", "1\"=50'", ""),
-                ("1\"=60'|1/720", "1\"=60'", ""),
-                ("1\"=70'|1/840", "1\"=70'", ""),
-                ("1\"=80'|1/960", "1\"=80'", ""),
-                ("1\"=90'|1/1080", "1\"=90'", ""),
-                ("1\"=100'|1/1200", "1\"=100'", ""),
-                ("1\"=150'|1/1800", "1\"=150'", ""),
-                ("1\"=200'|1/2400", "1\"=200'", ""),
-                ("1\"=300'|1/3600", "1\"=300'", ""),
-                ("1\"=400'|1/4800", "1\"=400'", ""),
-                ("1\"=500'|1/6000", "1\"=500'", ""),
+                ('CUSTOM', 'Custom', ''),
+                ('1\'=1\'-0"|1/1', '1\'=1\'-0"', ''),
+                ('6"=1\'-0"|1/6', '6"=1\'-0"', ''),
+                ('1-1/2"=1\'-0"|1/8', '1-1/2"=1\'-0"', ''),
+                ('1"=1\'-0"|1/12', '1"=1\'-0"', ''),
+                ('3/4"=1\'-0"|1/16', '3/4"=1\'-0"', ''),
+                ('1/2"=1\'-0"|1/24', '1/2"=1\'-0"', ''),
+                ('3/8"=1\'-0"|1/32', '3/8"=1\'-0"', ''),
+                ('1/4"=1\'-0"|1/48', '1/4"=1\'-0"', ''),
+                ('3/16"=1\'-0"|1/64', '3/16"=1\'-0"', ''),
+                ('1/8"=1\'-0"|1/96', '1/8"=1\'-0"', ''),
+                ('3/32"=1\'-0"|1/128', '3/32"=1\'-0"', ''),
+                ('1/16"=1\'-0"|1/192', '1/16"=1\'-0"', ''),
+                ('1/32"=1\'-0"|1/384', '1/32"=1\'-0"', ''),
+                ('1/64"=1\'-0"|1/768', '1/64"=1\'-0"', ''),
+                ('1/128"=1\'-0"|1/1536', '1/128"=1\'-0"', ''),
+                ('1"=10\'|1/120', '1"=10\'', ''),
+                ('1"=20\'|1/240', '1"=20\'', ''),
+                ('1"=30\'|1/360', '1"=30\'', ''),
+                ('1"=40\'|1/480', '1"=40\'', ''),
+                ('1"=50\'|1/600', '1"=50\'', ''),
+                ('1"=60\'|1/720', '1"=60\'', ''),
+                ('1"=70\'|1/840', '1"=70\'', ''),
+                ('1"=80\'|1/960', '1"=80\'', ''),
+                ('1"=90\'|1/1080', '1"=90\'', ''),
+                ('1"=100\'|1/1200', '1"=100\'', ''),
+                ('1"=150\'|1/1800', '1"=150\'', ''),
+                ('1"=200\'|1/2400', '1"=200\'', ''),
+                ('1"=300\'|1/3600', '1"=300\'', ''),
+                ('1"=400\'|1/4800', '1"=400\'', ''),
+                ('1"=500\'|1/6000', '1"=500\'', ''),
             ]
         else:
             diagram_scales_enum = [
-                ("CUSTOM", "Custom", ""),
-                ("1:5000|1/5000", "1:5000", ""),
-                ("1:2000|1/2000", "1:2000", ""),
-                ("1:1000|1/1000", "1:1000", ""),
-                ("1:500|1/500", "1:500", ""),
-                ("1:200|1/200", "1:200", ""),
-                ("1:100|1/100", "1:100", ""),
-                ("1:50|1/50", "1:50", ""),
-                ("1:20|1/20", "1:20", ""),
-                ("1:10|1/10", "1:10", ""),
-                ("1:5|1/5", "1:5", ""),
-                ("1:2|1/2", "1:2", ""),
-                ("1:1|1/1", "1:1", ""),
+                ('CUSTOM', 'Custom', ''),
+                ('1:5000|1/5000', '1:5000', ''),
+                ('1:2000|1/2000', '1:2000', ''),
+                ('1:1000|1/1000', '1:1000', ''),
+                ('1:500|1/500', '1:500', ''),
+                ('1:200|1/200', '1:200', ''),
+                ('1:100|1/100', '1:100', ''),
+                ('1:50|1/50', '1:50', ''),
+                ('1:20|1/20', '1:20', ''),
+                ('1:10|1/10', '1:10', ''),
+                ('1:5|1/5', '1:5', ''),
+                ('1:2|1/2', '1:2', ''),
+                ('1:1|1/1', '1:1', '')
             ]
     return diagram_scales_enum
 
@@ -238,41 +224,24 @@
         return
     if self.camera.name == self.name:
         return
-    self.camera.name = "IfcGroup/{}".format(self.name)
+    self.camera.name = 'IfcGroup/{}'.format(self.name)
     self.camera.users_collection[0].name = self.camera.name
-    self.name = self.camera.name.split("/")[1]
+    self.name = self.camera.name.split('/')[1]
 
 
 def getBoundaryConditionClasses(self, context):
-<<<<<<< HEAD
-    return [
-        (c, c, "")
-        for c in [
-            "IfcBoundaryEdgeCondition",
-            "IfcBoundaryFaceCondition",
-            "IfcBoundaryNodeCondition",
-            "IfcBoundaryNodeConditionWarping",
-        ]
-    ]
-=======
     return [(c, c, '') for c in
             ['IfcBoundaryEdgeCondition', 'IfcBoundaryFaceCondition',
              'IfcBoundaryNodeCondition', 'IfcBoundaryNodeConditionWarping']]
->>>>>>> 19c8d13e
 
 
 def refreshBoundaryConditionAttributes(self, context):
     while len(context.active_object.BIMObjectProperties.boundary_condition.attributes) > 0:
         context.active_object.BIMObjectProperties.boundary_condition.attributes.remove(0)
     for attribute in schema.ifc.elements[context.active_object.BIMObjectProperties.boundary_condition.name][
-<<<<<<< HEAD
-        "complex_attributes"
-    ]:
-=======
         'complex_attributes']:
->>>>>>> 19c8d13e
         new_attribute = context.active_object.BIMObjectProperties.boundary_condition.attributes.add()
-        new_attribute.name = attribute["name"]
+        new_attribute.name = attribute['name']
 
 
 def getPresentationLayerClasses(self, context):
@@ -292,49 +261,43 @@
 def getIfcProducts(self, context):
     global products_enum
     if len(products_enum) < 1:
-        products_enum.extend(
-            [
-                (e, e, "")
-                for e in [
-                    "IfcElement",
-                    "IfcElementType",
-                    "IfcSpatialElement",
-                    "IfcGroup",
-                    "IfcStructural",
-                    "IfcPositioningElement",
-                    "IfcContext",
-                    "IfcAnnotation",
-                ]
-            ]
-        )
+        products_enum.extend([(e, e, '') for e in [
+            'IfcElement',
+            'IfcElementType',
+            'IfcSpatialElement',
+            'IfcGroup',
+            'IfcStructural',
+            'IfcPositioningElement',
+            'IfcContext',
+            'IfcAnnotation']])
     return products_enum
 
 
 def getIfcClasses(self, context):
     global classes_enum
     if len(classes_enum) < 1:
-        classes_enum.extend([(e, e, "") for e in getattr(schema.ifc, self.ifc_product)])
+        classes_enum.extend([(e, e, '') for e in getattr(schema.ifc, self.ifc_product)])
     return classes_enum
 
 
 def getProfileDef(self, context):
     global profiledef_enum
     if len(profiledef_enum) < 1:
-        profiledef_enum.extend([(e, e, "") for e in getattr(schema.ifc, "IfcParameterizedProfileDef")])
+        profiledef_enum.extend([(e, e, '') for e in getattr(schema.ifc, 'IfcParameterizedProfileDef')])
     return profiledef_enum
 
 
 def getPersons(self, context):
     global persons_enum
     persons_enum.clear()
-    persons_enum.extend([(p.name, p.name, "") for p in bpy.context.scene.BIMProperties.people])
+    persons_enum.extend([(p.name, p.name, '') for p in bpy.context.scene.BIMProperties.people])
     return persons_enum
 
 
 def getOrganisations(self, context):
     global organisations_enum
     organisations_enum.clear()
-    organisations_enum.extend([(o.name, o.name, "") for o in bpy.context.scene.BIMProperties.organisations])
+    organisations_enum.extend([(o.name, o.name, '') for o in bpy.context.scene.BIMProperties.organisations])
     return organisations_enum
 
 
@@ -342,8 +305,8 @@
     global availablematerialpsets_enum
     if len(availablematerialpsets_enum) < 1:
         availablematerialpsets_enum.clear()
-        files = os.listdir(os.path.join(context.scene.BIMProperties.data_dir, "material"))
-        availablematerialpsets_enum.extend([(f, f, "") for f in files])
+        files = os.listdir(os.path.join(context.scene.BIMProperties.data_dir, 'material'))
+        availablematerialpsets_enum.extend([(f, f, '') for f in files])
     return availablematerialpsets_enum
 
 
@@ -351,11 +314,11 @@
     global ifcpatchrecipes_enum
     if len(ifcpatchrecipes_enum) < 1:
         ifcpatchrecipes_enum.clear()
-        for filename in Path(os.path.join(cwd, "..", "libs", "site", "packages", "recipes")).glob("*.py"):
+        for filename in Path(os.path.join(cwd, '..', 'libs', 'site', 'packages', 'recipes')).glob('*.py'):
             f = str(filename.stem)
-            if f == "__init__":
+            if f == '__init__':
                 continue
-            ifcpatchrecipes_enum.append((f, f, ""))
+            ifcpatchrecipes_enum.append((f, f, ''))
     return ifcpatchrecipes_enum
 
 
@@ -363,9 +326,9 @@
     global featuresfiles_enum
     if len(featuresfiles_enum) < 1:
         featuresfiles_enum.clear()
-        for filename in Path(context.scene.BIMProperties.features_dir).glob("*.feature"):
+        for filename in Path(context.scene.BIMProperties.features_dir).glob('*.feature'):
             f = str(filename.stem)
-            featuresfiles_enum.append((f, f, ""))
+            featuresfiles_enum.append((f, f, ''))
     return featuresfiles_enum
 
 
@@ -379,16 +342,10 @@
     global titleblocks_enum
     if len(titleblocks_enum) < 1:
         titleblocks_enum.clear()
-<<<<<<< HEAD
-        for filename in Path(os.path.join(context.scene.BIMProperties.data_dir, "templates", "titleblocks")).glob(
-            "*.svg"
-        ):
-=======
         for filename in Path(os.path.join(context.scene.BIMProperties.data_dir, 'templates', 'titleblocks')).glob(
                 '*.svg'):
->>>>>>> 19c8d13e
             f = str(filename.stem)
-            titleblocks_enum.append((f, f, ""))
+            titleblocks_enum.append((f, f, ''))
     return titleblocks_enum
 
 
@@ -403,14 +360,14 @@
     if len(scenarios_enum) < 1:
         scenarios_enum.clear()
         filename = os.path.join(
-            context.scene.BIMProperties.features_dir, context.scene.BIMProperties.features_file + ".feature"
-        )
-        with open(filename, "r") as feature_file:
+            context.scene.BIMProperties.features_dir,
+            context.scene.BIMProperties.features_file + '.feature')
+        with open(filename, 'r') as feature_file:
             lines = feature_file.readlines()
             for line in lines:
-                if "Scenario:" in line:
-                    s = line.strip()[len("Scenario: ") :]
-                    scenarios_enum.append((s, s, ""))
+                if 'Scenario:' in line:
+                    s = line.strip()[len('Scenario: '):]
+                    scenarios_enum.append((s, s, ''))
     return scenarios_enum
 
 
@@ -423,8 +380,8 @@
 def getPsetTemplateFiles(self, context):
     global psettemplatefiles_enum
     if len(psettemplatefiles_enum) < 1:
-        files = os.listdir(os.path.join(self.data_dir, "pset"))
-        psettemplatefiles_enum.extend([(f.replace(".ifc", ""), f.replace(".ifc", ""), "") for f in files])
+        files = os.listdir(os.path.join(self.data_dir, 'pset'))
+        psettemplatefiles_enum.extend([(f.replace('.ifc', ''), f.replace('.ifc', ''), '') for f in files])
     return psettemplatefiles_enum
 
 
@@ -438,11 +395,10 @@
     global propertysettemplates_enum
     if len(propertysettemplates_enum) < 1:
         ifc.IfcStore.pset_template_path = os.path.join(
-            context.scene.BIMProperties.data_dir, "pset", context.scene.BIMProperties.pset_template_files + ".ifc"
-        )
+            context.scene.BIMProperties.data_dir, 'pset', context.scene.BIMProperties.pset_template_files + '.ifc')
         ifc.IfcStore.pset_template_file = ifcopenshell.open(ifc.IfcStore.pset_template_path)
-        templates = ifc.IfcStore.pset_template_file.by_type("IfcPropertySetTemplate")
-        propertysettemplates_enum.extend([(t.GlobalId, t.Name, "") for t in templates])
+        templates = ifc.IfcStore.pset_template_file.by_type('IfcPropertySetTemplate')
+        propertysettemplates_enum.extend([(t.GlobalId, t.Name, '') for t in templates])
     return propertysettemplates_enum
 
 
@@ -450,27 +406,28 @@
     global classification_enum
     if len(classification_enum) < 1:
         classification_enum.clear()
-        files = os.listdir(os.path.join(self.schema_dir, "classifications"))
-        classification_enum.extend([(f.replace(".ifc", ""), f.replace(".ifc", ""), "") for f in files])
+        files = os.listdir(os.path.join(self.schema_dir, 'classifications'))
+        classification_enum.extend([(f.replace('.ifc', ''), f.replace('.ifc', ''), '') for f in files])
     return classification_enum
 
 
 def refreshReferences(self, context):
     context.scene.BIMProperties.classification_references.root = None
     ClassificationView.raw_data = schema.ifc.load_classification(context.scene.BIMProperties.classification)
-    context.scene.BIMProperties.classification_references.root = ""
+    context.scene.BIMProperties.classification_references.root = ''
 
 
 # TODO: move into util module. See bug #971
 def getPsetNames(self, context):
     global psetnames_enum
     psetnames_enum.clear()
-    if "/" in context.active_object.name and context.active_object.name.split("/")[0] in schema.ifc.elements:
+    if '/' in context.active_object.name \
+            and context.active_object.name.split('/')[0] in schema.ifc.elements:
         empty = ifcopenshell.file()
-        element = empty.create_entity(context.active_object.name.split("/")[0])
+        element = empty.create_entity(context.active_object.name.split('/')[0])
         for ifc_class, pset_names in schema.ifc.applicable_psets.items():
             if element.is_a(ifc_class):
-                psetnames_enum.extend([(p, p, "") for p in pset_names])
+                psetnames_enum.extend([(p, p, '') for p in pset_names])
     return psetnames_enum
 
 
@@ -478,74 +435,57 @@
 def getQtoNames(self, context):
     global qtonames_enum
     qtonames_enum.clear()
-    if "/" in context.active_object.name and context.active_object.name.split("/")[0] in schema.ifc.elements:
+    if '/' in context.active_object.name \
+            and context.active_object.name.split('/')[0] in schema.ifc.elements:
         empty = ifcopenshell.file()
-        element = empty.create_entity(context.active_object.name.split("/")[0])
+        element = empty.create_entity(context.active_object.name.split('/')[0])
         for ifc_class, qto_names in schema.ifc.applicable_qtos.items():
             if element.is_a(ifc_class):
-                qtonames_enum.extend([(q, q, "") for q in qto_names])
+                qtonames_enum.extend([(q, q, '') for q in qto_names])
     return qtonames_enum
 
 
 def getApplicableAttributes(self, context):
     global attributes_enum
     attributes_enum.clear()
-<<<<<<< HEAD
-    if "/" in context.active_object.name and context.active_object.name.split("/")[0] in schema.ifc.elements:
-        attributes_enum.extend(
-            [
-                (a["name"], a["name"], "")
-                for a in schema.ifc.elements[context.active_object.name.split("/")[0]]["attributes"]
-                if self.attributes.find(a["name"]) == -1
-            ]
-        )
-=======
     if '/' in context.active_object.name \
             and context.active_object.name.split('/')[0] in schema.ifc.elements:
         attributes_enum.extend([(a['name'], a['name'], '') for a in
                                 schema.ifc.elements[context.active_object.name.split('/')[0]]['attributes']
                                 if self.attributes.find(a['name']) == -1])
->>>>>>> 19c8d13e
     return attributes_enum
 
 
 def getApplicableMaterialAttributes(self, context):
     global materialattributes_enum
     materialattributes_enum.clear()
-    if "/" in context.active_object.name and context.active_object.name.split("/")[0] in schema.ifc.elements:
+    if '/' in context.active_object.name \
+            and context.active_object.name.split('/')[0] in schema.ifc.elements:
         material_type = context.active_object.BIMObjectProperties.material_type
-        if material_type[-3:] == "Set":
+        if material_type[-3:] == 'Set':
             material_type = material_type[0:-3]
-<<<<<<< HEAD
-        materialattributes_enum.extend(
-            [
-                (a["name"], a["name"], "")
-                for a in schema.ifc.IfcMaterialDefinition[material_type]["attributes"]
-                if self.attributes.find(a["name"]) == -1
-            ]
-        )
-=======
         materialattributes_enum.extend([(a['name'], a['name'], '') for a in
                                         schema.ifc.IfcMaterialDefinition[material_type]['attributes']
                                         if self.attributes.find(a['name']) == -1])
->>>>>>> 19c8d13e
     return materialattributes_enum
 
 
 def refreshProfileAttributes(self, context):
     while len(context.active_object.active_material.BIMMaterialProperties.profile_attributes) > 0:
         context.active_object.active_material.BIMMaterialProperties.profile_attributes.remove(0)
-    for attribute in schema.ifc.IfcParameterizedProfileDef[self.profile_def]["attributes"]:
+    for attribute in schema.ifc.IfcParameterizedProfileDef[self.profile_def]['attributes']:
         profile_attribute = context.active_object.active_material.BIMMaterialProperties.profile_attributes.add()
-        profile_attribute.name = attribute["name"]
+        profile_attribute.name = attribute['name']
 
 
 def getMaterialTypes(self, context):
     global materialtypes_enum
     materialtypes_enum.clear()
-    materialtypes_enum = [
-        (m, m, "") for m in ["IfcMaterial", "IfcMaterialConstituentSet", "IfcMaterialLayerSet", "IfcMaterialProfileSet"]
-    ]
+    materialtypes_enum = [(m, m, '') for m in [
+        'IfcMaterial',
+        'IfcMaterialConstituentSet',
+        'IfcMaterialLayerSet',
+        'IfcMaterialProfileSet']]
     return materialtypes_enum
 
 
@@ -555,7 +495,7 @@
     # TODO: allow override of generated subcontexts?
     subcontexts = export_ifc.IfcExportSettings().subcontexts
     for subcontext in subcontexts:
-        subcontexts_enum.append((subcontext, subcontext, ""))
+        subcontexts_enum.append((subcontext, subcontext, ''))
     return subcontexts_enum
 
 
@@ -563,7 +503,7 @@
     global target_views_enum
     target_views_enum.clear()
     for target_view in export_ifc.IfcExportSettings().target_views:
-        target_views_enum.append((target_view, target_view, ""))
+        target_views_enum.append((target_view, target_view, ''))
     return target_views_enum
 
 
@@ -571,9 +511,9 @@
     global vector_styles_enum
     if len(vector_styles_enum) < 1:
         sheets_enum.clear()
-        for filename in Path(os.path.join(context.scene.BIMProperties.data_dir, "styles")).glob("*.css"):
+        for filename in Path(os.path.join(context.scene.BIMProperties.data_dir, 'styles')).glob('*.css'):
             f = str(filename.stem)
-            vector_styles_enum.append((f, f, ""))
+            vector_styles_enum.append((f, f, ''))
     return vector_styles_enum
 
 
@@ -591,51 +531,38 @@
 
 
 class Subcontext(PropertyGroup):
-    name: StringProperty(name="Name")
-    context: StringProperty(name="Context")
-    target_view: StringProperty(name="Target View")
+    name: StringProperty(name='Name')
+    context: StringProperty(name='Context')
+    target_view: StringProperty(name='Target View')
 
 
 class Drawing(PropertyGroup):
-    name: StringProperty(name="Name", update=updateDrawingName)
-    camera: PointerProperty(name="Camera", type=bpy.types.Object)
+    name: StringProperty(name='Name', update=updateDrawingName)
+    camera: PointerProperty(name='Camera', type=bpy.types.Object)
 
 
 class Schedule(PropertyGroup):
-    name: StringProperty(name="Name")
-    file: StringProperty(name="File")
+    name: StringProperty(name='Name')
+    file: StringProperty(name='File')
 
 
 class Sheet(PropertyGroup):
     def set_name(self, new):
-        old = self.get("name")
-        path = os.path.join(bpy.context.scene.BIMProperties.data_dir, "sheets")
-        if old and os.path.isfile(os.path.join(path, old + ".svg")):
-            os.rename(os.path.join(path, old + ".svg"), os.path.join(path, new + ".svg"))
-        self["name"] = new
+        old = self.get('name')
+        path = os.path.join(bpy.context.scene.BIMProperties.data_dir, 'sheets')
+        if old and os.path.isfile(os.path.join(path, old + '.svg')):
+            os.rename(os.path.join(path, old + '.svg'), os.path.join(path, new + '.svg'))
+        self['name'] = new
 
     def get_name(self):
-        return self.get("name")
-
-    name: StringProperty(name="Name", get=get_name, set=set_name)
-    drawings: CollectionProperty(name="Drawings", type=Drawing)
-    active_drawing_index: IntProperty(name="Active Drawing Index")
+        return self.get('name')
+
+    name: StringProperty(name='Name', get=get_name, set=set_name)
+    drawings: CollectionProperty(name='Drawings', type=Drawing)
+    active_drawing_index: IntProperty(name='Active Drawing Index')
 
 
 class DrawingStyle(PropertyGroup):
-<<<<<<< HEAD
-    name: StringProperty(name="Name")
-    raster_style: StringProperty(name="Raster Style")
-    render_type: EnumProperty(
-        items=[("NONE", "None", ""), ("DEFAULT", "Default", ""), ("VIEWPORT", "Viewport", ""),],
-        name="Render Type",
-        default="VIEWPORT",
-    )
-    vector_style: EnumProperty(items=getVectorStyles, name="Vector Style")
-    include_query: StringProperty(name="Include Query")
-    exclude_query: StringProperty(name="Exclude Query")
-    attributes: CollectionProperty(name="Attributes", type=StrProperty)
-=======
     name: StringProperty(name='Name')
     raster_style: StringProperty(name='Raster Style')
     render_type: EnumProperty(items=[
@@ -647,123 +574,26 @@
     include_query: StringProperty(name='Include Query')
     exclude_query: StringProperty(name='Exclude Query')
     attributes: CollectionProperty(name='Attributes', type=StrProperty)
->>>>>>> 19c8d13e
 
 
 class DocProperties(PropertyGroup):
     should_recut: BoolProperty(name="Should Recut", default=True)
     should_recut_selected: BoolProperty(name="Should Recut Selected Only", default=False)
     should_extract: BoolProperty(name="Should Extract", default=True)
-    drawings: CollectionProperty(name="Drawings", type=Drawing)
-    active_drawing_index: IntProperty(name="Active Drawing Index", update=refreshActiveDrawingIndex)
-    current_drawing_index: IntProperty(name="Current Drawing Index")
-    schedules: CollectionProperty(name="Schedules", type=Schedule)
-    active_schedule_index: IntProperty(name="Active Schedule Index")
+    drawings: CollectionProperty(name='Drawings', type=Drawing)
+    active_drawing_index: IntProperty(name='Active Drawing Index', update=refreshActiveDrawingIndex)
+    current_drawing_index: IntProperty(name='Current Drawing Index')
+    schedules: CollectionProperty(name='Schedules', type=Schedule)
+    active_schedule_index: IntProperty(name='Active Schedule Index')
     titleblock: EnumProperty(items=getTitleblocks, name="Titleblock", update=refreshTitleblocks)
-    sheets: CollectionProperty(name="Sheets", type=Sheet)
-    active_sheet_index: IntProperty(name="Active Sheet Index")
-    ifc_files: CollectionProperty(name="IFCs", type=StrProperty)
-    drawing_styles: CollectionProperty(name="Drawing Styles", type=DrawingStyle)
+    sheets: CollectionProperty(name='Sheets', type=Sheet)
+    active_sheet_index: IntProperty(name='Active Sheet Index')
+    ifc_files: CollectionProperty(name='IFCs', type=StrProperty)
+    drawing_styles: CollectionProperty(name='Drawing Styles', type=DrawingStyle)
 
 
 class BIMCameraProperties(PropertyGroup):
     view_name: StringProperty(name="View Name")
-<<<<<<< HEAD
-    target_view: EnumProperty(
-        items=[
-            ("PLAN_VIEW", "PLAN_VIEW", ""),
-            ("ELEVATION_VIEW", "ELEVATION_VIEW", ""),
-            ("SECTION_VIEW", "SECTION_VIEW", ""),
-            ("REFLECTED_PLAN_VIEW", "REFLECTED_PLAN_VIEW", ""),
-            ("MODEL_VIEW", "MODEL_VIEW", ""),
-        ],
-        name="Target View",
-        default="PLAN_VIEW",
-    )
-    diagram_scale: EnumProperty(items=getDiagramScales, name="Drawing Scale")
-    custom_diagram_scale: StringProperty(name="Custom Scale")
-    raster_x: IntProperty(name="Raster X", default=1000)
-    raster_y: IntProperty(name="Raster Y", default=1000)
-    is_nts: BoolProperty(name="Is NTS")
-    cut_objects: EnumProperty(
-        items=[
-            (
-                ".IfcWall|.IfcSlab|.IfcCurtainWall|.IfcStair|.IfcStairFlight|.IfcColumn|.IfcBeam|.IfcMember|.IfcCovering|.IfcSpace",
-                "Overall Plan / Section",
-                "",
-            ),
-            (".IfcElement", "Detail Drawing", ""),
-            ("CUSTOM", "Custom", ""),
-        ],
-        name="Cut Objects",
-    )
-    cut_objects_custom: StringProperty(name="Custom Cut")
-    active_drawing_style_index: IntProperty(name="Active Drawing Style Index")
-
-
-class BIMTextProperties(PropertyGroup):
-    font_size: EnumProperty(
-        items=[
-            ("1.8", "1.8 - Small", ""),
-            ("2.5", "2.5 - Regular", ""),
-            ("3.5", "3.5 - Large", ""),
-            ("5.0", "5.0 - Header", ""),
-            ("7.0", "7.0 - Title", ""),
-        ],
-        update=refreshFontSize,
-        name="Font Size",
-    )
-    symbol: EnumProperty(
-        items=[("None", "None", ""), ("rectangle-tag", "Rectangle Tag", ""), ("door-tag", "Door Tag", ""),],
-        update=refreshFontSize,
-        name="Symbol",
-    )
-    related_element: PointerProperty(name="Related Element", type=bpy.types.Object)
-    variables: CollectionProperty(name="Variables", type=Variable)
-
-
-class DocumentInformation(PropertyGroup):
-    name: StringProperty(name="Identification")
-    human_name: StringProperty(name="Name")
-    description: StringProperty(name="Description")
-    location: StringProperty(name="Location")
-    purpose: StringProperty(name="Purpose")
-    intended_use: StringProperty(name="Intended Use")
-    scope: StringProperty(name="Scope")
-    revision: StringProperty(name="Revision")
-    document_owner: StringProperty(name="Owner")
-    editors: StringProperty(name="Editors")
-    creation_time: StringProperty(name="Created On")
-    last_revision_time: StringProperty(name="Last Revised")
-    electronic_format: StringProperty(name="Format")
-    valid_from: StringProperty(name="Valid From")
-    valid_until: StringProperty(name="Valid Until")
-    confidentiality: EnumProperty(
-        items=[
-            ("NOTDEFINED", "NOTDEFINED", "Not defined."),
-            ("PUBLIC", "PUBLIC", "Document is publicly available."),
-            ("RESTRICTED", "RESTRICTED", "Document availability is restricted."),
-            (
-                "CONFIDENTIAL",
-                "CONFIDENTIAL",
-                "Document is confidential and its contents should not be revealed without permission.",
-            ),
-            ("PERSONAL", "PERSONAL", "Document is personal to the author."),
-            ("USERDEFINED", "USERDEFINED", "Describe confidentiality elsewhere."),
-        ],
-        name="Confidentiality",
-    )
-    status: EnumProperty(
-        items=[
-            ("NOTDEFINED", "NOTDEFINED", "Not defined"),
-            ("DRAFT", "DRAFT", "Document is a draft."),
-            ("FINALDRAFT", "FINALDRAFT", "Document is a final draft."),
-            ("FINAL", "FINAL", "Document is final."),
-            ("REVISION", "REVISION", "Document has undergone revision."),
-        ],
-        name="Status",
-    )
-=======
     target_view: EnumProperty(items=[
         ('PLAN_VIEW', 'PLAN_VIEW', ''),
         ('ELEVATION_VIEW', 'ELEVATION_VIEW', ''),
@@ -836,7 +666,6 @@
         ('FINAL', 'FINAL', 'Document is final.'),
         ('REVISION', 'REVISION', 'Document has undergone revision.'),
     ], name='Status')
->>>>>>> 19c8d13e
 
 
 class DocumentReference(PropertyGroup):
@@ -848,125 +677,22 @@
 
 
 class ClashSource(PropertyGroup):
-<<<<<<< HEAD
-    name: StringProperty(name="File")
-    selector: StringProperty(name="Selector")
-    mode: EnumProperty(
-        items=[
-            ("i", "Include", "Only the selected objects are included for clashing"),
-            ("e", "Exclude", "All objects except the selected objects are included for clashing"),
-        ],
-        name="Mode",
-    )
-=======
     name: StringProperty(name='File')
     selector: StringProperty(name='Selector')
     mode: EnumProperty(items=[
         ('i', 'Include', 'Only the selected objects are included for clashing'),
         ('e', 'Exclude', 'All objects except the selected objects are included for clashing')
     ], name='Mode')
->>>>>>> 19c8d13e
 
 
 class ClashSet(PropertyGroup):
-    name: StringProperty(name="Name")
-    tolerance: FloatProperty(name="Tolerance")
-    a: CollectionProperty(name="Group A", type=ClashSource)
-    b: CollectionProperty(name="Group B", type=ClashSource)
+    name: StringProperty(name='Name')
+    tolerance: FloatProperty(name='Tolerance')
+    a: CollectionProperty(name='Group A', type=ClashSource)
+    b: CollectionProperty(name='Group B', type=ClashSource)
 
 
 class Constraint(PropertyGroup):
-<<<<<<< HEAD
-    name: StringProperty(name="Name")
-    description: StringProperty(name="Description")
-    constraint_grade: EnumProperty(
-        items=[
-            (
-                "HARD",
-                "HARD",
-                "Qualifies a constraint such that it must be followed rigidly within or at the values set.",
-            ),
-            ("SOFT", "SOFT", "Qualifies a constraint such that it should be followed within or at the values set."),
-            (
-                "ADVISORY",
-                "ADVISORY",
-                "Qualifies a constraint such that it is advised that it is followed within or at the values set.",
-            ),
-            (
-                "USERDEFINED",
-                "USERDEFINED",
-                "A user-defined grade indicated by a separate attribute at the referencing entity.",
-            ),
-            ("NOTDEFINED", "NOTDEFINED", "Grade has not been specified."),
-        ],
-        name="Grade",
-    )
-    constraint_source: StringProperty(name="Source")
-    user_defined_grade: StringProperty(name="Custom Grade")
-    objective_qualifier: EnumProperty(
-        items=[
-            (
-                "CODECOMPLIANCE",
-                "CODECOMPLIANCE",
-                "A constraint whose objective is to ensure satisfaction of a code compliance provision.",
-            ),
-            (
-                "CODEWAIVER",
-                "CODEWAIVER",
-                "A constraint whose objective is to identify an agreement that code compliance requirements (the waiver) will not be enforced.",
-            ),
-            (
-                "DESIGNINTENT",
-                "DESIGNINTENT",
-                "A constraint whose objective is to ensure satisfaction of a design intent provision.",
-            ),
-            (
-                "EXTERNAL",
-                "EXTERNAL",
-                "A constraint whose objective is to synchronize data with an external source such as a file",
-            ),
-            (
-                "HEALTHANDSAFETY",
-                "HEALTHANDSAFETY",
-                "A constraint whose objective is to ensure satisfaction of a health and safety provision.",
-            ),
-            (
-                "MERGECONFLICT",
-                "MERGECONFLICT",
-                "A constraint whose objective is to resolve a conflict such as merging data from multiple sources.",
-            ),
-            (
-                "MODELVIEW",
-                "MODELVIEW",
-                "A constraint whose objective is to ensure data conforms to a model view definition.",
-            ),
-            (
-                "PARAMETER",
-                "PARAMETER",
-                "A constraint whose objective is to calculate a value based on other referenced values.",
-            ),
-            (
-                "REQUIREMENT",
-                "REQUIREMENT",
-                "A constraint whose objective is to ensure satisfaction of a project requirement provision.",
-            ),
-            (
-                "SPECIFICATION",
-                "SPECIFICATION",
-                "A constraint whose objective is to ensure satisfaction of a specification provision.",
-            ),
-            (
-                "TRIGGERCONDITION",
-                "TRIGGERCONDITION",
-                "A constraint whose objective is to indicate a limiting value beyond which the condition of an object requires a particular form of attention.",
-            ),
-            ("USERDEFINED", "USERDEFINED", ""),
-            ("NOTDEFINED", "NOTDEFINED", ""),
-        ],
-        name="Qualifier",
-    )
-    user_defined_qualifier: StringProperty(name="Custom Qualifier")
-=======
     name: StringProperty(name='Name')
     description: StringProperty(name='Description')
     constraint_grade: EnumProperty(items=[
@@ -1007,58 +733,52 @@
         ('NOTDEFINED', 'NOTDEFINED', '')
     ], name='Qualifier')
     user_defined_qualifier: StringProperty(name='Custom Qualifier')
->>>>>>> 19c8d13e
 
 
 class BcfTopic(PropertyGroup):
-    name: StringProperty(name="Name")
+    name: StringProperty(name='Name')
 
 
 class BcfTopicLabel(PropertyGroup):
-    name: StringProperty(name="Name")
+    name: StringProperty(name='Name')
 
 
 class BcfTopicLink(PropertyGroup):
-    name: StringProperty(name="Name")
+    name: StringProperty(name='Name')
 
 
 class BcfTopicFile(PropertyGroup):
-    name: StringProperty(name="Name")
-    reference: StringProperty(name="Reference")
-    date: StringProperty(name="Date")
-    is_external: BoolProperty(name="Is External")
-    ifc_project: StringProperty(name="IFC Project")
-    ifc_spatial: StringProperty(name="IFC Spatial")
+    name: StringProperty(name='Name')
+    reference: StringProperty(name='Reference')
+    date: StringProperty(name='Date')
+    is_external: BoolProperty(name='Is External')
+    ifc_project: StringProperty(name='IFC Project')
+    ifc_spatial: StringProperty(name='IFC Spatial')
 
 
 class BcfTopicDocumentReference(PropertyGroup):
-    name: StringProperty(name="Reference")
-    description: StringProperty(name="Description")
-    guid: StringProperty(name="GUID")
-    is_external: BoolProperty(name="Is External")
+    name: StringProperty(name='Reference')
+    description: StringProperty(name='Description')
+    guid: StringProperty(name='GUID')
+    is_external: BoolProperty(name='Is External')
 
 
 class BcfTopicRelatedTopic(PropertyGroup):
-    name: StringProperty(name="Name")
-    guid: StringProperty(name="GUID")
+    name: StringProperty(name='Name')
+    guid: StringProperty(name='GUID')
 
 
 def refreshBcfTopic(self, context):
     RefreshBcfTopic.refresh(context)
 
 
-<<<<<<< HEAD
-class RefreshBcfTopic:
-=======
 class RefreshBcfTopic():
->>>>>>> 19c8d13e
     props: None
     topic: None
 
     @classmethod
     def refresh(cls, context):
         import bcfplugin
-
         global bcfviewpoints_enum
 
         cls.props = bpy.context.scene.BCFProperties
@@ -1082,20 +802,20 @@
         cls.props.topic_priority = cls.topic.priority
         cls.props.topic_stage = cls.topic.stage
         if cls.topic.date:
-            cls.props.topic_creation_date = cls.topic.date.strftime("%a %Y-%m-%d %H:%S")
+            cls.props.topic_creation_date = cls.topic.date.strftime('%a %Y-%m-%d %H:%S')
         else:
-            cls.props.topic_creation_date = ""
+            cls.props.topic_creation_date = ''
         cls.props.topic_creation_author = cls.topic.author
         if cls.topic.modDate:
-            cls.props.topic_modified_date = cls.topic.modDate.strftime("%a %Y-%m-%d %H:%S")
+            cls.props.topic_modified_date = cls.topic.modDate.strftime('%a %Y-%m-%d %H:%S')
         else:
-            cls.props.topic_modified_date = ""
+            cls.props.topic_modified_date = ''
         cls.props.topic_modified_author = cls.topic.modAuthor
         cls.props.topic_assigned_to = cls.topic.assignee
         if cls.topic.dueDate:
-            cls.props.topic_due_date = cls.topic.dueDate.strftime("%a %Y-%m-%d %H:%S")
+            cls.props.topic_due_date = cls.topic.dueDate.strftime('%a %Y-%m-%d %H:%S')
         else:
-            cls.props.topic_due_date = ""
+            cls.props.topic_due_date = ''
         cls.props.topic_description = cls.topic.description
 
     @classmethod
@@ -1109,14 +829,13 @@
     @classmethod
     def load_topic_files(cls):
         import bcfplugin
-
         while len(cls.props.topic_files) > 0:
             cls.props.topic_files.remove(0)
         files = bcfplugin.getRelevantIfcFiles(cls.topic)
         for f in files:
             new = cls.props.topic_files.add()
             new.name = f.filename
-            new.date = f.time.strftime("%a %Y-%m-%d %H:%S")
+            new.date = f.time.strftime('%a %Y-%m-%d %H:%S')
             new.reference = f.reference.uri
             new.ifc_project = f.ifcProjectId
             new.ifc_spatial = f.ifcSpatialStructureElement
@@ -1157,7 +876,6 @@
     @classmethod
     def load_related_topics(cls):
         import bcfplugin
-
         while len(cls.props.topic_related_topics) > 0:
             cls.props.topic_related_topics.remove(0)
         for t in cls.topic.relatedTopics:
@@ -1168,33 +886,27 @@
     @classmethod
     def load_viewpoints(cls):
         import bcfplugin
-
         bcfviewpoints_enum.clear()
         bcf.BcfStore.viewpoints = bcfplugin.getViewpoints(cls.topic, realViewpoint=False)
         for i, viewpoint in enumerate(bcf.BcfStore.viewpoints):
-<<<<<<< HEAD
-            bcfviewpoints_enum.append((str(i), "View {}".format(i + 1), ""))
-=======
             bcfviewpoints_enum.append((str(i), 'View {}'.format(i + 1), ''))
->>>>>>> 19c8d13e
 
     @classmethod
     def load_comments(cls):
         import bcfplugin
-
         bcf.BcfStore.comments = bcfplugin.getComments(cls.topic)
-        comments = bpy.data.texts.get("BCF Comments")
+        comments = bpy.data.texts.get('BCF Comments')
         if comments:
             comments.clear()
         else:
-            comments = bpy.data.texts.new("BCF Comments")
+            comments = bpy.data.texts.new('BCF Comments')
         for i, comment in enumerate(bcf.BcfStore.comments):
-            comments.write("# Comment {} - {}\n".format(i + 1, comment[1].xmlId))
-            comments.write("# From: {} on {}\n".format(comment[1].author, comment[1].date))
+            comments.write('# Comment {} - {}\n'.format(i + 1, comment[1].xmlId))
+            comments.write('# From: {} on {}\n'.format(comment[1].author, comment[1].date))
             if comment[1].modDate:
-                comments.write("# Modified by {} on {}\n".format(comment[1].modAuthor, comment[1].modDate))
+                comments.write('# Modified by {} on {}\n'.format(comment[1].modAuthor, comment[1].modDate))
             comments.write(comment[1].comment)
-            comments.write("\n\n-----\n\n")
+            comments.write('\n\n-----\n\n')
 
 
 def getBcfViewpoints(self, context):
@@ -1206,53 +918,6 @@
     global_id: StringProperty(name="Global ID")
     name: StringProperty(name="Name")
     description: StringProperty(name="Description")
-<<<<<<< HEAD
-    template_type: EnumProperty(
-        items=[
-            (
-                "PSET_TYPEDRIVENONLY",
-                "Pset - IfcTypeObject",
-                "The property sets defined by this IfcPropertySetTemplate can only be assigned to subtypes of IfcTypeObject.",
-            ),
-            (
-                "PSET_TYPEDRIVENOVERRIDE",
-                "Pset - IfcTypeObject - Override",
-                "The property sets defined by this IfcPropertySetTemplate can only be assigned to subtypes of IfcTypeObject.",
-            ),
-            (
-                "PSET_OCCURRENCEDRIVEN",
-                "Pset - IfcObject",
-                "The property sets defined by this IfcPropertySetTemplate can only be assigned to subtypes of IfcObject.",
-            ),
-            (
-                "PSET_PERFORMANCEDRIVEN",
-                "Pset - IfcPerformanceHistory",
-                "The property sets defined by this IfcPropertySetTemplate can only be assigned to IfcPerformanceHistory.",
-            ),
-            (
-                "QTO_TYPEDRIVENONLY",
-                "Qto - IfcTypeObject",
-                "The element quantity defined by this IfcPropertySetTemplate can only be assigned to subtypes of IfcTypeObject.",
-            ),
-            (
-                "QTO_TYPEDRIVENOVERRIDE",
-                "Qto - IfcTypeObject - Override",
-                "The element quantity defined by this IfcPropertySetTemplate can be assigned to subtypes of IfcTypeObject and can be overridden by an element quantity with same name at subtypes of IfcObject.",
-            ),
-            (
-                "QTO_OCCURRENCEDRIVEN",
-                "Qto - IfcObject",
-                "The element quantity defined by this IfcPropertySetTemplate can only be assigned to subtypes of IfcObject.",
-            ),
-            (
-                "NOTDEFINED",
-                "Not defined",
-                "No restriction provided, the property sets defined by this IfcPropertySetTemplate can be assigned to any entity, if not otherwise restricted by the ApplicableEntity attribute.",
-            ),
-        ],
-        name="Template Type",
-    )
-=======
     template_type: EnumProperty(items=[
         ('PSET_TYPEDRIVENONLY', 'Pset - IfcTypeObject',
          'The property sets defined by this IfcPropertySetTemplate can only be assigned to subtypes of IfcTypeObject.'),
@@ -1271,146 +936,10 @@
         ('NOTDEFINED', 'Not defined',
          'No restriction provided, the property sets defined by this IfcPropertySetTemplate can be assigned to any entity, if not otherwise restricted by the ApplicableEntity attribute.')
     ], name="Template Type")
->>>>>>> 19c8d13e
     applicable_entity: StringProperty(name="Applicable Entity")
 
 
 class PropertyTemplate(PropertyGroup):
-<<<<<<< HEAD
-    global_id: StringProperty(name="Global ID")
-    name: StringProperty(name="Name")
-    description: StringProperty(name="Description")
-    primary_measure_type: EnumProperty(
-        items=[
-            (x, x, "")
-            for x in [
-                "IfcInteger",
-                "IfcReal",
-                "IfcBoolean",
-                "IfcIdentifier",
-                "IfcText",
-                "IfcLabel",
-                "IfcLogical",
-                "IfcDateTime",
-                "IfcDate",
-                "IfcTime",
-                "IfcDuration",
-                "IfcTimeStamp",
-                "IfcPositiveInteger",
-                "IfcBinary",
-                "IfcVolumeMeasure",
-                "IfcTimeMeasure",
-                "IfcThermodynamicTemperatureMeasure",
-                "IfcSolidAngleMeasure",
-                "IfcPositiveRatioMeasure",
-                "IfcRatioMeasure",
-                "IfcPositivePlaneAngleMeasure",
-                "IfcPlaneAngleMeasure",
-                "IfcParameterValue",
-                "IfcNumericMeasure",
-                "IfcMassMeasure",
-                "IfcPositiveLengthMeasure",
-                "IfcLengthMeasure",
-                "IfcElectricCurrentMeasure",
-                "IfcDescriptiveMeasure",
-                "IfcCountMeasure",
-                "IfcContextDependentMeasure",
-                "IfcAreaMeasure",
-                "IfcAmountOfSubstanceMeasure",
-                "IfcLuminousIntensityMeasure",
-                "IfcNormalisedRatioMeasure",
-                "IfcComplexNumber",
-                "IfcNonNegativeLengthMeasure",
-                "IfcAbsorbedDoseMeasure",
-                "IfcAccelerationMeasure",
-                "IfcAngularVelocityMeasure",
-                "IfcAreaDensityMeasure",
-                "IfcCompoundPlaneAngleMeasure",
-                "IfcCurvatureMeasure",
-                "IfcDoseEquivalentMeasure",
-                "IfcDynamicViscosityMeasure",
-                "IfcElectricCapacitanceMeasure",
-                "IfcElectricChargeMeasure",
-                "IfcElectricConductanceMeasure",
-                "IfcElectricResistanceMeasure",
-                "IfcElectricVoltageMeasure",
-                "IfcEnergyMeasure",
-                "IfcForceMeasure",
-                "IfcFrequencyMeasure",
-                "IfcHeatFluxDensityMeasure",
-                "IfcHeatingValueMeasure",
-                "IfcIlluminanceMeasure",
-                "IfcInductanceMeasure",
-                "IfcIntegerCountRateMeasure",
-                "IfcIonConcentrationMeasure",
-                "IfcIsothermalMoistureCapacityMeasure",
-                "IfcKinematicViscosityMeasure",
-                "IfcLinearForceMeasure",
-                "IfcLinearMomentMeasure",
-                "IfcLinearStiffnessMeasure",
-                "IfcLinearVelocityMeasure",
-                "IfcLuminousFluxMeasure",
-                "IfcLuminousIntensityDistributionMeasure",
-                "IfcMagneticFluxDensityMeasure",
-                "IfcMagneticFluxMeasure",
-                "IfcMassDensityMeasure",
-                "IfcMassFlowRateMeasure",
-                "IfcMassPerLengthMeasure",
-                "IfcModulusOfElasticityMeasure",
-                "IfcModulusOfLinearSubgradeReactionMeasure",
-                "IfcModulusOfRotationalSubgradeReactionMeasure",
-                "IfcModulusOfSubgradeReactionMeasure",
-                "IfcMoistureDiffusivityMeasure",
-                "IfcMolecularWeightMeasure",
-                "IfcMomentOfInertiaMeasure",
-                "IfcMonetaryMeasure",
-                "IfcPHMeasure",
-                "IfcPlanarForceMeasure",
-                "IfcPowerMeasure",
-                "IfcPressureMeasure",
-                "IfcRadioActivityMeasure",
-                "IfcRotationalFrequencyMeasure",
-                "IfcRotationalMassMeasure",
-                "IfcRotationalStiffnessMeasure",
-                "IfcSectionModulusMeasure",
-                "IfcSectionalAreaIntegralMeasure",
-                "IfcShearModulusMeasure",
-                "IfcSoundPowerLevelMeasure",
-                "IfcSoundPowerMeasure",
-                "IfcSoundPressureLevelMeasure",
-                "IfcSoundPressureMeasure",
-                "IfcSpecificHeatCapacityMeasure",
-                "IfcTemperatureGradientMeasure",
-                "IfcTemperatureRateOfChangeMeasure",
-                "IfcThermalAdmittanceMeasure",
-                "IfcThermalConductivityMeasure",
-                "IfcThermalExpansionCoefficientMeasure",
-                "IfcThermalResistanceMeasure",
-                "IfcThermalTransmittanceMeasure",
-                "IfcTorqueMeasure",
-                "IfcVaporPermeabilityMeasure",
-                "IfcVolumetricFlowRateMeasure",
-                "IfcWarpingConstantMeasure",
-                "IfcWarpingMomentMeasure",
-            ]
-        ],
-        name="Primary Measure Type",
-    )
-
-
-class Address(PropertyGroup):
-    name: StringProperty(name="Name", default="IfcPostalAddress")  # Stores IfcPostalAddress or IfcTelecomAddress
-    purpose: EnumProperty(
-        items=[
-            ("OFFICE", "OFFICE", "An office address."),
-            ("SITE", "SITE", "A site address."),
-            ("HOME", "HOME", "A home address."),
-            ("DISTRIBUTIONPOINT", "DISTRIBUTIONPOINT", "A postal distribution point address."),
-            ("USERDEFINED", "USERDEFINED", "A user defined address type to be provided."),
-        ],
-        name="Purpose",
-    )
-=======
     global_id: StringProperty(name='Global ID')
     name: StringProperty(name='Name')
     description: StringProperty(name='Description')
@@ -1539,7 +1068,6 @@
         ('DISTRIBUTIONPOINT', 'DISTRIBUTIONPOINT', 'A postal distribution point address.'),
         ('USERDEFINED', 'USERDEFINED', 'A user defined address type to be provided.'),
     ], name='Purpose')
->>>>>>> 19c8d13e
     description: StringProperty(name="Description")
     user_defined_purpose: StringProperty(name="Custom Purpose")
 
@@ -1560,34 +1088,31 @@
 
 
 class Role(PropertyGroup):
-    name: EnumProperty(
-        items=[
-            ("SUPPLIER", "SUPPLIER", ""),
-            ("MANUFACTURER", "MANUFACTURER", ""),
-            ("CONTRACTOR", "CONTRACTOR", ""),
-            ("SUBCONTRACTOR", "SUBCONTRACTOR", ""),
-            ("ARCHITECT", "ARCHITECT", ""),
-            ("STRUCTURALENGINEER", "STRUCTURALENGINEER", ""),
-            ("COSTENGINEER", "COSTENGINEER", ""),
-            ("CLIENT", "CLIENT", ""),
-            ("BUILDINGOWNER", "BUILDINGOWNER", ""),
-            ("BUILDINGOPERATOR", "BUILDINGOPERATOR", ""),
-            ("MECHANICALENGINEER", "MECHANICALENGINEER", ""),
-            ("ELECTRICALENGINEER", "ELECTRICALENGINEER", ""),
-            ("PROJECTMANAGER", "PROJECTMANAGER", ""),
-            ("FACILITIESMANAGER", "FACILITIESMANAGER", ""),
-            ("CIVILENGINEER", "CIVILENGINEER", ""),
-            ("COMMISSIONINGENGINEER", "COMMISSIONINGENGINEER", ""),
-            ("ENGINEER", "ENGINEER", ""),
-            ("OWNER", "OWNER", ""),
-            ("CONSULTANT", "CONSULTANT", ""),
-            ("CONSTRUCTIONMANAGER", "CONSTRUCTIONMANAGER", ""),
-            ("FIELDCONSTRUCTIONMANAGER", "FIELDCONSTRUCTIONMANAGER", ""),
-            ("RESELLER", "RESELLER", ""),
-            ("USERDEFINED", "USERDEFINED", ""),
-        ],
-        name="Name",
-    )
+    name: EnumProperty(items=[
+        ('SUPPLIER', 'SUPPLIER', ''),
+        ('MANUFACTURER', 'MANUFACTURER', ''),
+        ('CONTRACTOR', 'CONTRACTOR', ''),
+        ('SUBCONTRACTOR', 'SUBCONTRACTOR', ''),
+        ('ARCHITECT', 'ARCHITECT', ''),
+        ('STRUCTURALENGINEER', 'STRUCTURALENGINEER', ''),
+        ('COSTENGINEER', 'COSTENGINEER', ''),
+        ('CLIENT', 'CLIENT', ''),
+        ('BUILDINGOWNER', 'BUILDINGOWNER', ''),
+        ('BUILDINGOPERATOR', 'BUILDINGOPERATOR', ''),
+        ('MECHANICALENGINEER', 'MECHANICALENGINEER', ''),
+        ('ELECTRICALENGINEER', 'ELECTRICALENGINEER', ''),
+        ('PROJECTMANAGER', 'PROJECTMANAGER', ''),
+        ('FACILITIESMANAGER', 'FACILITIESMANAGER', ''),
+        ('CIVILENGINEER', 'CIVILENGINEER', ''),
+        ('COMMISSIONINGENGINEER', 'COMMISSIONINGENGINEER', ''),
+        ('ENGINEER', 'ENGINEER', ''),
+        ('OWNER', 'OWNER', ''),
+        ('CONSULTANT', 'CONSULTANT', ''),
+        ('CONSTRUCTIONMANAGER', 'CONSTRUCTIONMANAGER', ''),
+        ('FIELDCONSTRUCTIONMANAGER', 'FIELDCONSTRUCTIONMANAGER', ''),
+        ('RESELLER', 'RESELLER', ''),
+        ('USERDEFINED', 'USERDEFINED', ''),
+    ], name='Name')
     user_defined_role: StringProperty(name="Custom Role")
     description: StringProperty(name="Description")
 
@@ -1644,9 +1169,9 @@
     def root(self):
         data = self.raw_data
         for crumb in self.crumbs:
-            data = data["children"].get(crumb.name)
+            data = data['children'].get(crumb.name)
             if not data:
-                raise TypeError("Cannot resolve crumb path")
+                raise TypeError('Cannot resolve crumb path')
         return data
 
     @root.setter
@@ -1654,79 +1179,58 @@
         if rt == None:
             self.crumbs.clear()
             self.children.clear()
-        elif rt == "":
+        elif rt == '':
             if self.crumbs:
                 self.crumbs.remove(len(self.crumbs) - 1)
             self.children.clear()
-            for child in self.root["children"].keys():
+            for child in self.root['children'].keys():
                 self.children.add().name = child
         else:
             data = self.root
-            if rt in data["children"].keys():
+            if rt in data['children'].keys():
                 self.crumbs.add().name = rt
                 self.children.clear()
-                for child in data["children"][rt]["children"].keys():
+                for child in data['children'][rt]['children'].keys():
                     self.children.add().name = child
 
     def draw_stub(self, context, layout):
         if not self.children:
-            op = layout.operator("bim.change_classification_level", text="@Toplevel")
+            op = layout.operator('bim.change_classification_level', text="@Toplevel")
         else:
-<<<<<<< HEAD
-            op = layout.operator("bim.change_classification_level", text=self.root["name"])
-        op.path_sid = "%r" % self.id_data
-        op.path_lst = self.path_from_id()
-        op.path_itm = ""
-        layout.template_list("BIM_UL_classifications", self.path_from_id(), self, "children", self, "active_index")
-=======
             op = layout.operator('bim.change_classification_level', text=self.root['name'])
         op.path_sid = "%r" % self.id_data
         op.path_lst = self.path_from_id()
         op.path_itm = ''
         layout.template_list('BIM_UL_classifications',
                              self.path_from_id(), self, 'children', self, 'active_index')
->>>>>>> 19c8d13e
 
 
 # Monkey-patched, just to keep registration in one block
-ClassificationView.__annotations__["crumbs"] = bpy.props.CollectionProperty(type=StrProperty)
-ClassificationView.__annotations__["children"] = bpy.props.CollectionProperty(type=StrProperty)
+ClassificationView.__annotations__['crumbs'] = \
+    bpy.props.CollectionProperty(type=StrProperty)
+ClassificationView.__annotations__['children'] = \
+    bpy.props.CollectionProperty(type=StrProperty)
 
 
 class BIMProperties(PropertyGroup):
-<<<<<<< HEAD
-    schema_dir: StringProperty(default=os.path.join(cwd, "schema") + os.path.sep, name="Schema Directory")
-    data_dir: StringProperty(default=os.path.join(cwd, "data") + os.path.sep, name="Data Directory")
-=======
     schema_dir: StringProperty(default=os.path.join(cwd, 'schema') + os.path.sep, name="Schema Directory")
     data_dir: StringProperty(default=os.path.join(cwd, 'data') + os.path.sep, name="Data Directory")
->>>>>>> 19c8d13e
     ifc_file: StringProperty(name="IFC File")
     ifc_cache: StringProperty(name="IFC Cache")
     audit_ifc_class: EnumProperty(items=getIfcClasses, name="Audit Class")
     ifc_product: EnumProperty(items=getIfcProducts, name="Products", update=refreshClasses)
     ifc_class: EnumProperty(items=getIfcClasses, name="Class", update=refreshPredefinedTypes)
-<<<<<<< HEAD
-    ifc_predefined_type: EnumProperty(items=getIfcPredefinedTypes, name="Predefined Type", default=None)
-=======
     ifc_predefined_type: EnumProperty(
         items=getIfcPredefinedTypes,
         name="Predefined Type", default=None)
->>>>>>> 19c8d13e
     ifc_userdefined_type: StringProperty(name="Userdefined Type")
-    export_schema: EnumProperty(items=[("IFC4", "IFC4", ""), ("IFC2X3", "IFC2X3", "")], name="IFC Schema")
-    export_json_version: EnumProperty(items=[("4", "4", ""), ("5a", "5a", "")], name="IFC JSON Version")
+    export_schema: EnumProperty(items=[('IFC4', 'IFC4', ''), ('IFC2X3', 'IFC2X3', '')], name='IFC Schema')
+    export_json_version: EnumProperty(items=[('4', '4', ''), ('5a', '5a', '')], name='IFC JSON Version')
     export_json_compact: BoolProperty(name="Export Compact IFCJSON", default=False)
     export_has_representations: BoolProperty(name="Export Representations", default=True)
     export_should_guess_quantities: BoolProperty(name="Export with Guessed Quantities", default=False)
-<<<<<<< HEAD
-    export_should_use_presentation_style_assignment: BoolProperty(
-        name="Export with Presentation Style Assignment", default=False
-    )
-=======
     export_should_use_presentation_style_assignment: BoolProperty(name="Export with Presentation Style Assignment",
                                                                   default=False)
->>>>>>> 19c8d13e
     export_should_force_faceted_brep: BoolProperty(name="Export with Faceted Breps", default=False)
     import_should_ignore_site_coordinates: BoolProperty(name="Import Ignoring Site Coordinates", default=False)
     import_should_ignore_building_coordinates: BoolProperty(name="Import Ignoring Building Coordinates", default=False)
@@ -1736,14 +1240,8 @@
     import_should_import_opening_elements: BoolProperty(name="Import Opening Elements", default=False)
     import_should_import_spaces: BoolProperty(name="Import Spaces", default=False)
     import_should_auto_set_workarounds: BoolProperty(name="Automatically Set Vendor Workarounds", default=True)
-<<<<<<< HEAD
-    import_should_treat_styled_item_as_material: BoolProperty(
-        name="Import Treating Styled Item as Material", default=False
-    )
-=======
     import_should_treat_styled_item_as_material: BoolProperty(name="Import Treating Styled Item as Material",
                                                               default=False)
->>>>>>> 19c8d13e
     import_should_use_legacy: BoolProperty(name="Import with Legacy Importer", default=False)
     import_should_import_native: BoolProperty(name="Import Native Representations", default=False)
     import_export_should_roundtrip_native: BoolProperty(name="Roundtrip Native Representations", default=False)
@@ -1759,14 +1257,14 @@
     import_angular_tolerance: FloatProperty(name="Import Angular Tolerance", default=0.5)
     import_should_allow_non_element_aggregates: BoolProperty(name="Import Non-Element Aggregates", default=False)
     import_should_offset_model: BoolProperty(name="Import and Offset Model", default=False)
-    import_model_offset_coordinates: StringProperty(name="Model Offset Coordinates", default="0,0,0")
+    import_model_offset_coordinates: StringProperty(name="Model Offset Coordinates", default='0,0,0')
     qa_reject_element_reason: StringProperty(name="Element Rejection Reason")
     person: EnumProperty(items=getPersons, name="Person")
     organisation: EnumProperty(items=getOrganisations, name="Organisation")
     people: CollectionProperty(name="People", type=Person)
     organisations: CollectionProperty(name="Organisations", type=Organisation)
-    active_person_index: IntProperty(name="Active Person Index")
-    active_organisation_index: IntProperty(name="Active Organisation Index")
+    active_person_index: IntProperty(name='Active Person Index')
+    active_organisation_index: IntProperty(name='Active Organisation Index')
     has_georeferencing: BoolProperty(name="Has Georeferencing", default=False)
     has_library: BoolProperty(name="Has Project Library", default=False)
     search_regex: BoolProperty(name="Search With Regex", default=False)
@@ -1777,17 +1275,17 @@
     search_pset_name: StringProperty(name="Search Pset Name")
     search_prop_name: StringProperty(name="Search Prop Name")
     search_pset_value: StringProperty(name="Search Pset Value")
-    features_dir: StringProperty(default="", name="Features Directory", update=refreshFeaturesFiles)
+    features_dir: StringProperty(default='', name="Features Directory", update=refreshFeaturesFiles)
     features_file: EnumProperty(items=getFeaturesFiles, name="Features File", update=refreshScenarios)
     scenario: EnumProperty(items=getScenarios, name="Scenario")
-    cobie_ifc_file: StringProperty(default="", name="COBie IFC File")
-    cobie_types: StringProperty(default=".COBieType", name="COBie Types")
-    cobie_components: StringProperty(default=".COBie", name="COBie Components")
-    cobie_json_file: StringProperty(default="", name="COBie JSON File")
-    diff_json_file: StringProperty(default="", name="Diff JSON File")
-    diff_old_file: StringProperty(default="", name="Diff Old IFC File")
-    diff_new_file: StringProperty(default="", name="Diff New IFC File")
-    diff_relationships: StringProperty(default="", name="Diff Relationships")
+    cobie_ifc_file: StringProperty(default='', name="COBie IFC File")
+    cobie_types: StringProperty(default='.COBieType', name="COBie Types")
+    cobie_components: StringProperty(default='.COBie', name="COBie Components")
+    cobie_json_file: StringProperty(default='', name="COBie JSON File")
+    diff_json_file: StringProperty(default='', name="Diff JSON File")
+    diff_old_file: StringProperty(default='', name="Diff Old IFC File")
+    diff_new_file: StringProperty(default='', name="Diff New IFC File")
+    diff_relationships: StringProperty(default='', name="Diff Relationships")
     aggregate_class: EnumProperty(items=getIfcClasses, name="Aggregate Class")
     aggregate_name: StringProperty(name="Aggregate Name")
     classification: EnumProperty(items=getClassifications, name="Classification", update=refreshReferences)
@@ -1795,94 +1293,18 @@
     classifications: CollectionProperty(name="Classifications", type=Classification)
     has_model_context: BoolProperty(name="Has Model Context", default=True)
     has_plan_context: BoolProperty(name="Has Plan Context", default=True)
-    model_subcontexts: CollectionProperty(name="Model Subcontexts", type=Subcontext)
-    plan_subcontexts: CollectionProperty(name="Plan Subcontexts", type=Subcontext)
-    available_contexts: EnumProperty(items=[("Model", "Model", ""), ("Plan", "Plan", "")], name="Available Contexts")
+    model_subcontexts: CollectionProperty(name='Model Subcontexts', type=Subcontext)
+    plan_subcontexts: CollectionProperty(name='Plan Subcontexts', type=Subcontext)
+    available_contexts: EnumProperty(items=[('Model', 'Model', ''), ('Plan', 'Plan', '')], name="Available Contexts")
     available_subcontexts: EnumProperty(items=getSubcontexts, name="Available Subcontexts")
     available_target_views: EnumProperty(items=getTargetViews, name="Available Target Views")
     classification_references: PointerProperty(type=ClassificationView)
-<<<<<<< HEAD
-    pset_template_files: EnumProperty(
-        items=getPsetTemplateFiles, name="Pset Template Files", update=refreshPropertySetTemplates
-    )
-=======
     pset_template_files: EnumProperty(items=getPsetTemplateFiles, name="Pset Template Files",
                                       update=refreshPropertySetTemplates)
->>>>>>> 19c8d13e
     property_set_templates: EnumProperty(items=getPropertySetTemplates, name="Pset Template Files")
     active_property_set_template: PointerProperty(type=PropertySetTemplate)
-    property_templates: CollectionProperty(name="Property Templates", type=PropertyTemplate)
+    property_templates: CollectionProperty(name='Property Templates', type=PropertyTemplate)
     should_section_selected_objects: BoolProperty(name="Section Selected Objects", default=False)
-<<<<<<< HEAD
-    section_plane_colour: FloatVectorProperty(
-        name="Temporary Section Cutaway Colour", subtype="COLOR", default=(1, 0, 0), min=0.0, max=1.0
-    )
-    ifc_import_filter: EnumProperty(
-        items=[("NONE", "None", ""), ("WHITELIST", "Whitelist", ""), ("BLACKLIST", "Blacklist", ""),],
-        name="Import Filter",
-    )
-    ifc_selector: StringProperty(default="", name="IFC Selector")
-    csv_attributes: CollectionProperty(name="CSV Attributes", type=StrProperty)
-    document_information: CollectionProperty(name="Document Information", type=DocumentInformation)
-    active_document_information_index: IntProperty(name="Active Document Information Index")
-    document_references: CollectionProperty(name="Document References", type=DocumentReference)
-    active_document_reference_index: IntProperty(name="Active Document Reference Index")
-    clash_sets: CollectionProperty(name="Clash Sets", type=ClashSet)
-    active_clash_set_index: IntProperty(name="Active Clash Set Index")
-    constraints: CollectionProperty(name="Constraints", type=Constraint)
-    active_constraint_index: IntProperty(name="Active Constraint Index")
-    ifc_patch_recipes: EnumProperty(items=getIfcPatchRecipes, name="Recipes")
-    ifc_patch_input: StringProperty(default="", name="IFC Patch Input IFC")
-    ifc_patch_output: StringProperty(default="", name="IFC Patch Output IFC")
-    ifc_patch_args: StringProperty(default="", name="Arguments")
-    qto_result: StringProperty(default="", name="Qto Result")
-    area_unit: EnumProperty(
-        default="SQUARE_METRE",
-        items=[
-            ("MILLI/SQUARE_METRE", "Square Millimetre", ""),
-            ("CENTI/SQUARE_METRE", "Square Centimetre", ""),
-            ("SQUARE_METRE", "Square Metre", ""),
-            ("KILO/SQUARE_METRE", "Square Kilometre", ""),
-            ("square inch", "Square Inch", ""),
-            ("square foot", "Square Foot", ""),
-            ("square yard", "Square Yard", ""),
-            ("square mile", "Square Mile", ""),
-        ],
-        name="IFC Area Unit",
-    )
-    volume_unit: EnumProperty(
-        default="CUBIC_METRE",
-        items=[
-            ("MILLI/CUBIC_METRE", "Cubic Millimetre", ""),
-            ("CENTI/CUBIC_METRE", "Cubic Centimetre", ""),
-            ("CUBIC_METRE", "Cubic Metre", ""),
-            ("KILO/CUBIC_METRE", "Cubic Kilometre", ""),
-            ("cubic inch", "Cubic Inch", ""),
-            ("cubic foot", "Cubic Foot", ""),
-            ("cubic yard", "Cubic Yard", ""),
-        ],
-        name="IFC Volume Unit",
-    )
-    metric_precision: FloatProperty(default=0, name="Drawing Metric Precision")
-    imperial_precision: EnumProperty(
-        items=[
-            ("NONE", "No rounding", ""),
-            ("1", 'Nearest 1"', ""),
-            ("1/2", 'Nearest 1/2"', ""),
-            ("1/4", 'Nearest 1/4"', ""),
-            ("1/8", 'Nearest 1/8"', ""),
-            ("1/16", 'Nearest 1/16"', ""),
-            ("1/32", 'Nearest 1/32"', ""),
-            ("1/64", 'Nearest 1/64"', ""),
-            ("1/128", 'Nearest 1/128"', ""),
-            ("1/256", 'Nearest 1/256"', ""),
-        ],
-        name="Drawing Imperial Precision",
-    )
-    override_colour: FloatVectorProperty(
-        name="Override Colour", subtype="COLOR", default=(1, 0, 0, 1), min=0.0, max=1.0, size=4
-    )
-=======
     section_plane_colour: FloatVectorProperty(name='Temporary Section Cutaway Colour', subtype='COLOR',
                                               default=(1, 0, 0), min=0.0, max=1.0)
     ifc_import_filter: EnumProperty(items=[
@@ -1938,36 +1360,35 @@
     ], name='Drawing Imperial Precision')
     override_colour: FloatVectorProperty(name='Override Colour', subtype='COLOR', default=(1, 0, 0, 1), min=0.0,
                                          max=1.0, size=4)
->>>>>>> 19c8d13e
 
 
 class BCFProperties(PropertyGroup):
-    bcf_file: StringProperty(default="", name="BCF File")
-    topics: CollectionProperty(name="BCF Topics", type=BcfTopic)
-    active_topic_index: IntProperty(name="Active BCF Topic Index", update=refreshBcfTopic)
-    viewpoints: EnumProperty(items=getBcfViewpoints, name="BCF Viewpoints")
-    topic_guid: StringProperty(default="", name="Topic GUID")
-    topic_type: StringProperty(default="", name="Topic Type")
-    topic_status: StringProperty(default="", name="Topic Status")
-    topic_priority: StringProperty(default="", name="Topic Priority")
-    topic_stage: StringProperty(default="", name="Topic Stage")
-    topic_creation_date: StringProperty(default="", name="Topic Date")
-    topic_creation_author: StringProperty(default="", name="Topic Author")
-    topic_modified_date: StringProperty(default="", name="Topic Modified Date")
-    topic_modified_author: StringProperty(default="", name="Topic Modified By")
-    topic_assigned_to: StringProperty(default="", name="Topic Assigned To")
-    topic_due_date: StringProperty(default="", name="Topic Due Date")
-    topic_description: StringProperty(default="", name="Topic Description")
-    topic_labels: CollectionProperty(name="BCF Topic Labels", type=BcfTopicLabel)
-    topic_files: CollectionProperty(name="BCF Topic Files", type=BcfTopicFile)
-    topic_links: CollectionProperty(name="BCF Topic Links", type=BcfTopicLink)
-    topic_has_snippet: BoolProperty(name="BCF Topic Has Snippet", default=False)
-    topic_snippet_reference: StringProperty(name="BIM Snippet Reference")
-    topic_snippet_schema: StringProperty(name="BIM Snippet Schema")
-    topic_snippet_type: StringProperty(name="BIM Snippet Type")
-    topic_snippet_is_external: BoolProperty(name="Is BIM Snippet External")
-    topic_document_references: CollectionProperty(name="BCF Topic Document References", type=BcfTopicDocumentReference)
-    topic_related_topics: CollectionProperty(name="BCF Topic Related Topics", type=BcfTopicRelatedTopic)
+    bcf_file: StringProperty(default='', name='BCF File')
+    topics: CollectionProperty(name='BCF Topics', type=BcfTopic)
+    active_topic_index: IntProperty(name='Active BCF Topic Index', update=refreshBcfTopic)
+    viewpoints: EnumProperty(items=getBcfViewpoints, name='BCF Viewpoints')
+    topic_guid: StringProperty(default='', name='Topic GUID')
+    topic_type: StringProperty(default='', name='Topic Type')
+    topic_status: StringProperty(default='', name='Topic Status')
+    topic_priority: StringProperty(default='', name='Topic Priority')
+    topic_stage: StringProperty(default='', name='Topic Stage')
+    topic_creation_date: StringProperty(default='', name='Topic Date')
+    topic_creation_author: StringProperty(default='', name='Topic Author')
+    topic_modified_date: StringProperty(default='', name='Topic Modified Date')
+    topic_modified_author: StringProperty(default='', name='Topic Modified By')
+    topic_assigned_to: StringProperty(default='', name='Topic Assigned To')
+    topic_due_date: StringProperty(default='', name='Topic Due Date')
+    topic_description: StringProperty(default='', name='Topic Description')
+    topic_labels: CollectionProperty(name='BCF Topic Labels', type=BcfTopicLabel)
+    topic_files: CollectionProperty(name='BCF Topic Files', type=BcfTopicFile)
+    topic_links: CollectionProperty(name='BCF Topic Links', type=BcfTopicLink)
+    topic_has_snippet: BoolProperty(name='BCF Topic Has Snippet', default=False)
+    topic_snippet_reference: StringProperty(name='BIM Snippet Reference')
+    topic_snippet_schema: StringProperty(name='BIM Snippet Schema')
+    topic_snippet_type: StringProperty(name='BIM Snippet Type')
+    topic_snippet_is_external: BoolProperty(name='Is BIM Snippet External')
+    topic_document_references: CollectionProperty(name='BCF Topic Document References', type=BcfTopicDocumentReference)
+    topic_related_topics: CollectionProperty(name='BCF Topic Related Topics', type=BcfTopicRelatedTopic)
 
 
 class MapConversion(PropertyGroup):
@@ -2025,11 +1446,6 @@
 
 
 class BoundaryCondition(PropertyGroup):
-<<<<<<< HEAD
-    name: EnumProperty(
-        items=getBoundaryConditionClasses, name="Boundary Type", update=refreshBoundaryConditionAttributes
-    )
-=======
     name: EnumProperty(items=getBoundaryConditionClasses, name='Boundary Type',
                        update=refreshBoundaryConditionAttributes)
     attributes: CollectionProperty(name="Attributes", type=Attribute)
@@ -2038,32 +1454,31 @@
 class PresentationLayer(PropertyGroup):
     name: EnumProperty(items=getPresentationLayerClasses, name='Presentation Layer',
                        update=refreshPresentationLayerAttributes)
->>>>>>> 19c8d13e
     attributes: CollectionProperty(name="Attributes", type=Attribute)
 
 
 class BIMObjectProperties(PropertyGroup):
     global_ids: CollectionProperty(name="GlobalIds", type=GlobalId)
     attributes: CollectionProperty(name="Attributes", type=Attribute)
-    relating_type: PointerProperty(name="Type Product", type=bpy.types.Object)
-    relating_structure: PointerProperty(name="Spatial Container", type=bpy.types.Object)
+    relating_type: PointerProperty(name='Type Product', type=bpy.types.Object)
+    relating_structure: PointerProperty(name='Spatial Container', type=bpy.types.Object)
     psets: CollectionProperty(name="Psets", type=PsetQto)
     qtos: CollectionProperty(name="Qtos", type=PsetQto)
     applicable_attributes: EnumProperty(items=getApplicableAttributes, name="Attribute Names")
     document_references: CollectionProperty(name="Document References", type=DocumentReference)
-    active_document_reference_index: IntProperty(name="Active Document Reference Index")
-    constraints: CollectionProperty(name="Constraints", type=Constraint)
-    active_constraint_index: IntProperty(name="Active Constraint Index")
+    active_document_reference_index: IntProperty(name='Active Document Reference Index')
+    constraints: CollectionProperty(name='Constraints', type=Constraint)
+    active_constraint_index: IntProperty(name='Active Constraint Index')
     classifications: CollectionProperty(name="Classifications", type=ClassificationReference)
     material_type: EnumProperty(items=getMaterialTypes, name="Material Type")
-    pset_name: EnumProperty(items=getPsetNames, name="Pset Name")
-    qto_name: EnumProperty(items=getQtoNames, name="Qto Name")
-    has_boundary_condition: BoolProperty(name="Has Boundary Condition")
-    boundary_condition: PointerProperty(name="Boundary Condition", type=BoundaryCondition)
-    structural_member_connection: PointerProperty(name="Structural Member Connection", type=bpy.types.Object)
+    pset_name: EnumProperty(items=getPsetNames, name='Pset Name')
+    qto_name: EnumProperty(items=getQtoNames, name='Qto Name')
+    has_boundary_condition: BoolProperty(name='Has Boundary Condition')
+    boundary_condition: PointerProperty(name='Boundary Condition', type=BoundaryCondition)
+    structural_member_connection: PointerProperty(name='Structural Member Connection', type=bpy.types.Object)
     representation_contexts: CollectionProperty(name="Representation Contexts", type=Subcontext)
     # Address applies to IfcSite's SiteAddress and IfcBuilding's BuildingAddress
-    address: PointerProperty(name="Address", type=Address)
+    address: PointerProperty(name='Address', type=Address)
 
 
 class BIMDebugProperties(PropertyGroup):
@@ -2080,8 +1495,8 @@
     psets: CollectionProperty(name="Psets", type=PsetQto)
     attributes: CollectionProperty(name="Attributes", type=Attribute)
     applicable_attributes: EnumProperty(items=getApplicableMaterialAttributes, name="Attribute Names")
-    profile_def: EnumProperty(items=getProfileDef, name="Parameterized Profile Def", update=refreshProfileAttributes)
-    profile_attributes: CollectionProperty(name="Profile Attributes", type=Attribute)
+    profile_def: EnumProperty(items=getProfileDef, name='Parameterized Profile Def', update=refreshProfileAttributes)
+    profile_attributes: CollectionProperty(name='Profile Attributes', type=Attribute)
 
 
 class SweptSolid(PropertyGroup):
@@ -2100,10 +1515,10 @@
     is_native: BoolProperty(name="Is Native", default=False)
     is_swept_solid: BoolProperty(name="Is Swept Solid")
     swept_solids: CollectionProperty(name="Swept Solids", type=SweptSolid)
-    is_parametric: BoolProperty(name="Is Parametric", default=False)
+    is_parametric: BoolProperty(name='Is Parametric', default=False)
     presentation_layer: StringProperty(name="Presentation Layer")
     geometry_type: StringProperty(name="Geometry Type")
     ifc_definition: StringProperty(name="IFC Definition")
     ifc_definition_id: IntProperty(name="IFC Definition ID")
     ifc_parameters: CollectionProperty(name="IFC Parameters", type=IfcParameter)
-    active_representation_item_index: IntProperty(name="Active Representation Item Index")+    active_representation_item_index: IntProperty(name='Active Representation Item Index')