# IfcOpenShell - IFC toolkit and geometry engine
# Copyright (C) 2021 Thomas Krijnen <thomas@aecgeeks.com>
#
# This file is part of IfcOpenShell.
#
# IfcOpenShell is free software: you can redistribute it and/or modify
# it under the terms of the GNU Lesser General Public License as published by
# the Free Software Foundation, either version 3 of the License, or
# (at your option) any later version.
#
# IfcOpenShell is distributed in the hope that it will be useful,
# but WITHOUT ANY WARRANTY; without even the implied warranty of
# MERCHANTABILITY or FITNESS FOR A PARTICULAR PURPOSE.  See the
# GNU Lesser General Public License for more details.
#
# You should have received a copy of the GNU Lesser General Public License
# along with IfcOpenShell.  If not, see <http://www.gnu.org/licenses/>.

"""Data validation module"""

from __future__ import print_function

import sys
import json
import functools

from collections import namedtuple

import ifcopenshell
import ifcopenshell.express.rule_executor

named_type = ifcopenshell.ifcopenshell_wrapper.named_type
aggregation_type = ifcopenshell.ifcopenshell_wrapper.aggregation_type
simple_type = ifcopenshell.ifcopenshell_wrapper.simple_type
type_declaration = ifcopenshell.ifcopenshell_wrapper.type_declaration
enumeration_type = ifcopenshell.ifcopenshell_wrapper.enumeration_type
entity_type = ifcopenshell.ifcopenshell_wrapper.entity
select_type = ifcopenshell.ifcopenshell_wrapper.select_type
attribute = ifcopenshell.ifcopenshell_wrapper.attribute


class ValidationError(Exception):
    pass


log_entry_type = namedtuple("log_entry_type", ("level", "message", "instance"))


class json_logger:
    def __init__(self):
        self.statements = []
        self.instance = None

    def set_instance(self, instance):
        self.instance = instance

    def log(self, level, message, *args, **kwargs):
        self.statements.append(
            log_entry_type(level, message % args, kwargs.get("instance"))._asdict()
        )

    def __getattr__(self, level):
        return functools.partial(self.log, level, instance=self.instance)


simple_type_python_mapping = {
    # @todo should include unicode for Python2
    "string": str,
    "integer": int,
    "real": float,
    "number": float,
    "boolean": bool,
    "logical": {True, False, "UNKNOWN"},
    "binary": str,  # maps to a str of "0" and "1"
}


def annotate_inst_attr_pos(inst, pos):
    def get_pos():
        depth = 0
        idx = -1
        for c in str(inst):
            if c == "(":
                depth += 1
                if depth == 1:
                    idx = 0
                    yield -1
                else:
                    yield idx
            elif c == ")":
                depth -= 1
                if depth == 0:
                    idx = -1
                    yield -1
                else:
                    yield idx
            elif depth == 1 and c == ",":
                idx += 1
                yield -1
            else:
                yield idx

    return "".join(" ^"[i == pos] for i in get_pos())


def format(val):
    if (
        isinstance(val, tuple)
        and val
        and isinstance(val[0], ifcopenshell.entity_instance)
    ):
        return "[\n%s\n    ]" % "\n".join(
            "      {}. {}".format(*x) for x in enumerate(val, start=1)
        )
    else:
        return repr(val)


def assert_valid_inverse(attr, val, schema):
    b1, b2 = attr.bound1(), attr.bound2()
    invalid = len(val) < b1 or (b2 != -1 and len(val) > b2)
    if invalid:

        ent_ref = attr.entity_reference().name()
        attr_ref = attr.attribute_reference().name()
        aggr = attr.type_of_aggregation_string().upper()
        b1 = attr.bound1()
        b2 = attr.bound2()

        attr_formatted = (
            f"{attr.name()} : {aggr} [{b1}:{b2}] OF {ent_ref} FOR {attr_ref}"
        )

        raise ValidationError(
            f"With inverse:\n    {attr_formatted}\nValue:\n    {format(val)}\nNot valid\n"
        )
    return True

select_members_cache = {}
def get_select_members(schema, ty):
    cache_key = schema.name(), ty.name()
    from_cache = select_members_cache.get(cache_key)
    if from_cache:
        return from_cache
    
    def inner(ty):
        if isinstance(ty, select_type):
            for st in ty.select_list():
                yield from inner(st)
        elif isinstance(ty, entity_type):
            yield ty.name()
            for st in ty.subtypes():
                yield from inner(st)
        elif isinstance(ty, type_declaration):
            yield ty.name()        
    
    v = select_members_cache[cache_key] = set(inner(ty))
    return v

def assert_valid(attr_type, val, schema, no_throw=False, attr=None):
    type_wrappers = (named_type,)
    if not isinstance(val, ifcopenshell.entity_instance):
        # If val is not an entity instance we need to
        # flatten the type declaration to something that
        # maps to the python types
        type_wrappers += (type_declaration,)

    while isinstance(attr_type, type_wrappers):
        attr_type = attr_type.declared_type()

    invalid = False

    if isinstance(attr_type, simple_type):
        simple_type_python = simple_type_python_mapping[attr_type.declared_type()]
        if type(simple_type_python) == set:
            invalid = val not in simple_type_python
        else:
            invalid = type(val) != simple_type_python
    elif isinstance(attr_type, (entity_type, type_declaration)):
        invalid = not isinstance(val, ifcopenshell.entity_instance) or not val.is_a(
            attr_type.name()
        )
    elif isinstance(attr_type, select_type):
        val_to_use = val
        if isinstance(schema.declaration_by_name(val.is_a()), enumeration_type):
            if isinstance(val, ifcopenshell.entity_instance):
                val_to_use = val.wrappedValue
            else:
                invalid = True
        if not invalid:
            # Previously we relied on `is_a(x) for x in attr_type.select_items()`
            # this was linear in the number of select leafs, which is very large
            # for e.g IfcValue, which is an often used select. Therefore, we now
            # calculate (and cache) the select leafs (including entity subtypes)
            # for the select definition and simply check for membership in this
            # set.
            invalid = val_to_use.is_a() not in get_select_members(schema, attr_type)
    elif isinstance(attr_type, enumeration_type):
        invalid = val not in attr_type.enumeration_items()
    elif isinstance(attr_type, aggregation_type):
        b1, b2 = attr_type.bound1(), attr_type.bound2()
        ty = attr_type.type_of_element()
        invalid = (
            len(val) < b1
            or (b2 != -1 and len(val) > b2)
            or not all(assert_valid(ty, v, schema) for v in val)
        )
    else:
        raise NotImplementedError("Not impl %s %s" % (type(attr_type), attr_type))

    if no_throw:
        return not invalid  
    elif invalid:
        raise ValidationError(
            f"With attribute:\n    {attr or attr_type}\nValue:\n    {val}\nNot valid\n"
        )
    else:
        return True


def log_internal_cpp_errors(filename, logger):
    import re
    import bisect

    chr_offset_re = re.compile("at offset (\d+)\s*")

    log = ifcopenshell.get_log()
    msgs = list(map(json.loads, filter(None, log.split("\n"))))
    chr_offsets = [chr_offset_re.findall(m["message"]) for m in msgs]
    if chr_offsets:

        # The file is opened in binary mode, in order
        # to correspond with the offsets reported by
        # IfcOpenShell C++
        lines = list(open(filename, "rb"))
        lengths = list(map(len, lines))
        cumsum = 0
        cs = [cumsum := cumsum + x for x in lengths]

        for offsets, msg in zip(chr_offsets, msgs):
            if offsets:
                line = lines[bisect.bisect_left(cs, int(offsets[0]))].decode(
                    "ascii", errors="ignore"
                )
                m = chr_offset_re.sub("", msg["message"])

                if hasattr(logger, "set_instance"):
                    logger.set_instance(line)
                    logger.error(m)
                else:
                    logger.error("For instance:\n    %s\n%s", line, m)

entity_attribute_map = {}
def get_entity_attributes(schema, entity):
    cache_key = schema.name(), entity
    from_cache = entity_attribute_map.get(cache_key)
    if from_cache:
        return from_cache
    
    entity_attrs = (
        ent := schema.declaration_by_name(entity),
        ent.all_attributes(),
    )
    
    entity_attribute_map[cache_key] = entity_attrs
    return entity_attrs


def validate(f, logger, express_rules=False):
    """
    For an IFC population model `f` (or filepath to such a file) validate whether the entity attribute values are correctly supplied. As this
    is a function that is applied after a file has been parsed, certain types of errors in syntax, duplicate
    numeric identifiers or invalidate entity names are not caught by this function. Some of these might have been
    logged and can be retrieved by calling `ifcopenshell.get_log()`. A verification of the type, entity and global
    WHERE rules is also not implemented.

    For every entity instance in the model, it is checked that the entity is not abstract that every attribute value
    is of the correct type and that the inverse attributes are of the correct cardinality.

    Express simple types are checked for their valuation type. For select types it is asserted that the value conforms
    to one of the leaves. For enumerations it is checked that the value is indeed on of the items. For aggregations it
    is checked that the elements and the cardinality conforms. Type declarations (IfcInteger which is an integer) are
    unpacked until one of the above cases is reached.

    It is recommended to supply the path to the file, so that internal C++ errors reported during the parse stage
    are also captured.
    """
    
    # Originally there was no way in Python to distinguish on an entity instance attribute value whether the
    # value supplied in the model was NIL ($) or 'missing because derived in subtype' (*). For validation this
    # however this may be important, and hence a feature switch has been implemented to return *-values as
    # instances of a dedicated type `ifcopenshell.ifcopenshell_wrapper.attribute_value_derived`.
    attribute_value_derived_org = ifcopenshell.ifcopenshell_wrapper.get_feature('use_attribute_value_derived')
    ifcopenshell.ifcopenshell_wrapper.set_feature('use_attribute_value_derived', True)
    
    filename = None
    
    if not isinstance(f, ifcopenshell.file):

        # get_log() clears log existing output
        ifcopenshell.get_log()
        # @todo restore log format
        ifcopenshell.ifcopenshell_wrapper.set_log_format_json()

        filename = f
        f = ifcopenshell.open(f)

        log_internal_cpp_errors(filename, logger)

    schema = ifcopenshell.ifcopenshell_wrapper.schema_by_name(f.schema)
    for inst in f:
        if hasattr(logger, "set_instance"):
            logger.set_instance(inst)

        entity, attrs = get_entity_attributes(schema, inst.is_a())
        
        if entity.is_abstract():
            e = "Entity %s is abstract" % entity.name()
            if hasattr(logger, "set_instance"):
                logger.error(e)
            else:
                logger.error("For instance:\n    %s\n%s", inst, e)

        has_invalid_value = False
        values = [None] * len(attrs)
        for i in range(len(attrs)):
            try:
                values[i] = inst[i]
                pass
            except:
                if hasattr(logger, "set_instance"):
                    logger.error("Invalid attribute value for %s.%s", entity, attrs[i])
                else:
                    logger.error(
                        "For instance:\n    %s\n    %s\nInvalid attribute value for %s.%s",
                        inst,
                        annotate_inst_attr_pos(inst, i),
                        entity,
                        attrs[i],
                    )
                has_invalid_value = True

        if not has_invalid_value:
            for i, (attr, val, is_derived) in enumerate(
                zip(attrs, values, entity.derived())
            ):

                if is_derived and not isinstance(val, ifcopenshell.ifcopenshell_wrapper.attribute_value_derived):
                    if hasattr(logger, "set_instance"):
                        logger.error("Attribute %s.%s is derived in subtype", entity, attr)
                    else:
                        logger.error(
                            "For instance:\n    %s\n    %s\nWith attribute:\n    %s\nDerived in subtype\n",
                            inst,
                            annotate_inst_attr_pos(inst, i),
                            attr,
                        )

                if val is None and not attr.optional() and not is_derived:
                    if hasattr(logger, "set_instance"):
                        logger.error("Attribute %s.%s not optional", entity, attr)
                    else:
                        logger.error(
                            "For instance:\n    %s\n    %s\nWith attribute:\n    %s\nNot optional\n",
                            inst,
                            annotate_inst_attr_pos(inst, i),
                            attr,
                        )

                if val is not None and not is_derived:
                    attr_type = attr.type_of_attribute()
                    try:
                        assert_valid(attr_type, val, schema, attr=attr)
                    except ValidationError as e:
                        if hasattr(logger, "set_instance"):
                            logger.error(str(e))
                        else:
                            logger.error(
                                "For instance:\n    %s\n    %s\n%s",
                                inst,
                                annotate_inst_attr_pos(inst, i),
                                e,
                            )

        for attr in entity.all_inverse_attributes():
            val = getattr(inst, attr.name())
            try:
                assert_valid_inverse(attr, val, schema)
            except ValidationError as e:
                if hasattr(logger, "set_instance"):
                    logger.error(str(e))
                else:
                    logger.error("For instance:\n    %s\n%s", inst, e)

<<<<<<< HEAD
    if express_rules:
        ifcopenshell.express.rule_executor.run(f, logger)

=======
    if filename:
        # IfcOpenShell uses lazy-loading, so entity instance
        # attributes aren't parsed yet, and counts aren't verified yet.
        # Re capturing the log when validate() is finished
        # iterating over every instance so that all attribute counts
        # are verified.
        log_internal_cpp_errors(filename, logger)

    # Restore the original value for 'use_attribute_value_derived'
    ifcopenshell.ifcopenshell_wrapper.set_feature('use_attribute_value_derived', attribute_value_derived_org)
>>>>>>> 16de2f2e

if __name__ == "__main__":
    import sys
    import logging

    filenames = [x for x in sys.argv[1:] if not x.startswith("--")]
    flags = set(x for x in sys.argv[1:] if x.startswith("--"))

    for fn in filenames:
        if "--json" in flags:
            logger = json_logger()
        else:
            logger = logging.getLogger("validate")
            logger.setLevel(logging.DEBUG)

        print("Validating", fn, file=sys.stderr)
<<<<<<< HEAD
        validate(f, logger, "--rules" in flags)
=======

        validate(fn, logger)
>>>>>>> 16de2f2e

        if "--json" in flags:
            conv = str
            if "--spf" in flags:
                conv = lambda x: x.to_string() if isinstance(x, ifcopenshell.entity_instance) else str(x)
            print("\n".join(json.dumps(x, default=conv) for x in logger.statements))<|MERGE_RESOLUTION|>--- conflicted
+++ resolved
@@ -392,11 +392,6 @@
                 else:
                     logger.error("For instance:\n    %s\n%s", inst, e)
 
-<<<<<<< HEAD
-    if express_rules:
-        ifcopenshell.express.rule_executor.run(f, logger)
-
-=======
     if filename:
         # IfcOpenShell uses lazy-loading, so entity instance
         # attributes aren't parsed yet, and counts aren't verified yet.
@@ -407,7 +402,9 @@
 
     # Restore the original value for 'use_attribute_value_derived'
     ifcopenshell.ifcopenshell_wrapper.set_feature('use_attribute_value_derived', attribute_value_derived_org)
->>>>>>> 16de2f2e
+
+    if express_rules:
+        ifcopenshell.express.rule_executor.run(f, logger)
 
 if __name__ == "__main__":
     import sys
@@ -424,12 +421,7 @@
             logger.setLevel(logging.DEBUG)
 
         print("Validating", fn, file=sys.stderr)
-<<<<<<< HEAD
-        validate(f, logger, "--rules" in flags)
-=======
-
-        validate(fn, logger)
->>>>>>> 16de2f2e
+        validate(fn, logger, "--rules" in flags)
 
         if "--json" in flags:
             conv = str
