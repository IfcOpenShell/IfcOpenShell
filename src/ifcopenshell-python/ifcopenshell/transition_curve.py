--- conflicted
+++ resolved
@@ -30,14 +30,6 @@
     [https://standards.buildingsmart.org/IFC/DEV/IFC4_3/RC3/HTML/schema/ifcgeometricconstraintresource/lexical/ifcalignmenthorizontalsegmenttypeenum.htm]
     """
 
-<<<<<<< HEAD
-    BIQUADRATICPARABOLA = 1  # NOTE also referred to as Schramm curve.
-    BLOSSCURVE = 2
-    CLOTHOIDCURVE = 3
-    COSINECURVE = 4
-    CUBICPARABOLA = 5
-    SINECURVE = 6  # NOTE also referred to as Klein curve
-=======
     LINE = 1
     CIRCULARARC = 2
     CLOTHOID = 3
@@ -47,7 +39,6 @@
     COSINECURVE = 7
     SINECURVE = 8  # NOTE also referred to as Klein curve
     VIENNESEBEND = 9
->>>>>>> 3307e0d6
 
 
 @dataclass
@@ -57,144 +48,6 @@
     (or the reverse).
     """
 
-<<<<<<< HEAD
-    StartPoint: tuple  # IfcSchema::IfcCartesianPoint
-    StartDirection: float  # IfcSchema::IfcPlaneAngleMeasure
-    SegmentLength: float  # IfcSchema::IfcPositiveLengthMeasure
-    IsStartRadiusCCW: bool  # IfcSchema::IfcBoolean
-    IsEndRadiusCCW: bool  # IfcSchema::IfcBoolean
-    TransitionCurveType: IfcTransitionCurveType
-    StartRadius: float = None  # IfcSchema::IfcPositiveLengthMeasure
-    EndRadius: float = None  # IfcSchema::IfcPositiveLengthMeasure
-
-    def _calc_biquadratic_parabola_point(self, lpt, L, R, ccw):
-        x = lpt
-        if x <= (L / 2):
-            y = x ** 4 / (6 * R * L ** 2)
-        else:
-
-            yterm_1 = (-1 * x ** 4) / (6 * R * L ** 2)
-            yterm_2 = (2 * x ** 3) / (3 * R * L)
-            yterm_3 = x ** 2 / (2 * R)
-            yterm_4 = (L * x) / (6 * R)
-            yterm_5 = L ** 2 / (48 * R)
-
-            y = yterm_1 + yterm_2 - yterm_3 + yterm_4 - yterm_5
-
-        if not ccw:
-            y = -y
-
-        return gp_Pnt2d(x, y)
-
-    def _calc_bloss_curve_point(self, lpt, L, R, ccw):
-        pass
-
-    def _calc_clothoid_curve_point(self, lpt, L, R, ccw):
-        RL = R * L
-        xterm_1 = 1
-        xterm_2 = lpt ** 4 / (40 * RL ** 2)
-        xterm_3 = lpt ** 8 / (3456 * RL ** 4)
-        xterm_4 = lpt ** 12 / (599040 * RL ** 6)
-        x = lpt * (xterm_1 - xterm_2 + xterm_3 - xterm_4)
-
-        factor = lpt ** 3 / (6 * RL)
-        yterm_1 = 1
-        yterm_2 = lpt ** 4 / (56 * RL ** 2)
-        yterm_3 = lpt ** 8 / (7040 * RL ** 4)
-        yterm_4 = lpt ** 12 / (1612800 * RL ** 6)
-
-        y = factor * (yterm_1 - yterm_2 + yterm_3 - yterm_4)
-
-        if not ccw:
-            y = -y
-
-        return gp_Pnt2d(x, y)
-
-    def _calc_cosine_curve_point(self, lpt, L, R, ccw):
-        pi = math.pi
-        psi_x = (pi * lpt) / L
-
-        xterm_1 = (L ** 2) / (8.0 * pi ** 2 * R ** 2)
-        xterm_2 = L / pi
-        xterm_3 = psi_x ** 3 / (3.0)
-        xterm_4 = psi_x / (2.0)
-        xterm_5 = (math.sin(psi_x) * math.cos(psi_x)) / (2.0)
-        xterm_6 = psi_x * math.cos(psi_x)
-
-        x = lpt - xterm_1 * xterm_2 * (xterm_3 + xterm_4 - xterm_5 - (2.0 * xterm_6))
-
-        # TODO: code for y - coordinate
-        y = 0
-
-        if not ccw:
-            y = -y
-
-        return gp_Pnt2d(x, y)
-
-    def _calc_cubic_parabola_point(self, lpt, L, R, ccw):
-
-        x = lpt
-        y = math.pow(x, 3) / (6 * R * L)
-        if not ccw:
-            y = -y
-
-        return gp_Pnt2d(x, y)
-
-    def _calc_sine_curve_point(self, lpt, L, R, ccw):
-        pass
-
-    def _calc_transition_curve_point(self, lpt, L, R, ccw, trans_type):
-
-        if trans_type == "BIQUADRATICPARABOLA":
-            return self._calc_cubic_parabola_point(lpt, L, R, ccw)
-        elif trans_type == "BLOSSCURVE":
-            # return _calc_bloss_curve_point(lpt, L, R, ccw)
-            raise ValueError(f"Transition Curve type '{trans_type}' not implemented yet.")
-        elif trans_type == "CLOTHOIDCURVE":
-            return self._calc_clothoid_curve_point(lpt, L, R, ccw)
-        elif trans_type == "COSINECURVE":
-            # return _calc_cosine_curve_point(lpt, L, R, ccw)
-            raise ValueError(f"Transition Curve type '{trans_type}' not implemented yet.")
-        elif trans_type == "CUBICPARABOLA":
-            return self._calc_cubic_parabola_point(lpt, L, R, ccw)
-        elif trans_type == "SINECURVE":
-            # return _calc_sine_curve_point(lpt, L, R, ccw)
-            raise ValueError(f"Transition Curve type '{trans_type}' not implemented yet.")
-        else:
-            raise ValueError(f"Invalid Transition Curve type '{trans_type}'.")
-
-    def to_wire(self, stroking_interval=5.0):
-        """convert IfcTransitionSegment2D to OCC wire
-
-        :param stroking_interval: maximum curve length between points to be calculated
-        :type stroking_interval: float
-        :return: OCC wire containing interpolated points
-        """
-        points = list()
-
-        L = self.SegmentLength
-        R = self.EndRadius
-        ccw = self.IsStartRadiusCCW
-        trans_type = self.TransitionCurveType.name
-
-        num_intervals = math.ceil(L / stroking_interval)
-        interval_dist = L / num_intervals
-        lpt = 0.0  # length along the curve at the point to be calculated
-
-        for _ in range(num_intervals):
-            points.append(self._calc_transition_curve_point(lpt, L, R, ccw, trans_type))
-            lpt += interval_dist
-
-        edges = list()
-        for i in range(len(points) - 1):
-            edges.append(BRepBuilderAPI_MakeEdge2d(points[i], points[i + 1]))
-
-        wire = BRepBuilderAPI_MakeWire()
-        for e in edges:
-            wire.Add(e.Edge())
-        # return wire
-        return points
-=======
     StartPoint: np.array  # IfcSchema::IfcCartesianPoint
     StartDirection: float  # IfcSchema::IfcPlaneAngleMeasure
     StartRadiusOfCurvature: float  # IfcSchema::IfcLengthMeasure
@@ -448,5 +301,4 @@
         points.append(globals()[f"calc_transition_curve_point_{trans_type}"](lpt, L, R))
         lpt += interval_dist
 
-    return np.array(points)
->>>>>>> 3307e0d6
+    return np.array(points)