--- conflicted
+++ resolved
@@ -19,13 +19,7 @@
 
 from dataclasses import dataclass
 from enum import Enum
-<<<<<<< HEAD
 import os
-=======
-import math
-import os
-import operator
->>>>>>> 18de53cf
 import pathlib
 from typing import List
 
@@ -43,6 +37,7 @@
 Test cases are loaded from https://github.com/bSI-RailwayRoom/IFC-Rail-Sample-Files
 """
 
+
 def print_structure(alignment, indent=0):
     """
     Debugging function to print alignment decomposition
@@ -51,6 +46,7 @@
     for rel in alignment.IsNestedBy:
         for child in rel.RelatedObjects:
             print_structure(child, indent + 2)
+
 
 class TransitionCode(Enum):
     CONTINUOUS = "CONTINUOUS"
@@ -58,7 +54,7 @@
     CONTSAMEGRADIENTSAMECURVATURE = "CONTSAMEGRADIENTSAMECURVATURE"
     DISCONTINUOUS = "DISCONTINUOUS"
 
-<<<<<<< HEAD
+
 class Root:
     """
     IfcRoot
@@ -66,23 +62,10 @@
     Ref: 5.4.3.443
     https://ifc43-docs.standards.buildingsmart.org/IFC/RELEASE/IFC4x3/HTML/lexical/IfcRoot.htm
     """
-=======
-@dataclass
-class line:
-    start_point: np.ndarray
-    direction_vector: np.ndarray
-
-    def __call__(self, u):
-        p = np.ndarray((3,))
-        p[0:2] = self.start_point + self.direction_vector * u
-        p[2] = np.nan
-        return p
->>>>>>> 18de53cf
 
     def __init__(self):
         self._elem = None
 
-<<<<<<< HEAD
     def from_entity(self, elem: ifcopenshell.entity_instance):
         self._elem = elem
 
@@ -101,14 +84,6 @@
     @property
     def Name(self):
         return self._elem.Name
-=======
-@dataclass
-class circle:
-    radius: np.ndarray
-
-    def __call__(self, u):
-        return np.array([self.radius * np.cos(u), self.radius * np.sin(u), np.nan])
->>>>>>> 18de53cf
 
     @property
     def Description(self):
@@ -133,23 +108,12 @@
     https://ifc43-docs.standards.buildingsmart.org/IFC/RELEASE/IFC4x3/HTML/lexical/IfcObjectDefinition.htm
     """
 
-<<<<<<< HEAD
     def __init__(self):
         super().__init__()
 
     @property
     def HasAssignments(self):
         return self._elem.HasAssignments
-=======
-    def inner(*args):
-        v = func(*args)
-        # homogenize
-        v = np.insert(v[0:2], v[0:2].shape, 1, axis=-1)
-        p = np.ndarray((3,))
-        p[0:2] = (matrix @ v)[0:2]
-        p[2] = np.nan
-        return p
->>>>>>> 18de53cf
 
     @property
     def Nests(self):
@@ -239,7 +203,6 @@
     def __init__(self):
         super().__init__()
 
-<<<<<<< HEAD
     @property
     def ObjectPlacement(self):
         return self._elem.ObjectPlacement
@@ -255,13 +218,6 @@
     @property
     def PositionedRelativeTo(self):
         return self._elem.PositionedRelativeTo
-=======
-def impl_IfcLine(inst):
-    return line(
-        np.array(inst.Pnt.Coordinates),
-        np.array(inst.Dir.Orientation.DirectionRatios) * inst.Dir.Magnitude,
-    )
->>>>>>> 18de53cf
 
     @property
     def ReferencedInStructures(self):
@@ -285,38 +241,16 @@
     https://ifc43-docs.standards.buildingsmart.org/IFC/RELEASE/IFC4x3/HTML/lexical/IfcPositioningElement.htm
     """
 
-<<<<<<< HEAD
-    def __init__(self):
-        super().__init__()
-=======
-def impl_IfcClothoid(inst):
-    # @todo
-    # place = map_inst(inst.Position)
-    # ifcopenshell.transition_curve.TransitionCurve(
-    #     StartPoint          = place.T[2]
-    #     StartDirection      = np.arctan2(place.T[0][1], place.T[0][0]),
-    #     SegmentLength       =
-    #     IsStartRadiusCCW    =
-    #     IsEndRadiusCCW      =
-    #     TransitionCurveType =
-    #     StartRadius         =
-    #     EndRadius           =
-    # )
-    return lambda *args: np.array((0.0, 0.0))
->>>>>>> 18de53cf
+    def __init__(self):
+        super().__init__()
 
     @property
     def ContainedInStructure(self):
         return self._elem.ContainedInStructure
 
-<<<<<<< HEAD
     @property
     def Positions(self):
         return self._elem.Positions
-=======
-def impl_IfcAxis2Placement2D(inst):
-    arr = np.eye(3)
->>>>>>> 18de53cf
 
     def print_attributes(self):
         super().print_attributes()
@@ -329,29 +263,25 @@
     """
     IfcLinearElement
 
-<<<<<<< HEAD
     5.4.3.38
     https://ifc43-docs.standards.buildingsmart.org/IFC/RELEASE/IFC4x3/HTML/lexical/IfcLinearElement.htm
     """
-=======
-    arr.T[0, 0:2] = inst.RefDirection.DirectionRatios
-    arr.T[0, 0:2] /= np.linalg.norm(arr.T[0, 0:2])
-    arr.T[1, 0:2] = -arr.T[0, 1], arr.T[0, 0]
->>>>>>> 18de53cf
 
     def __init__(self):
         super().__init__()
 
 
 @dataclass
-class Segment():
+class Segment:
     """
     IfcSegment
 
     Ref: 8.9.3.62
     https://ifc43-docs.standards.buildingsmart.org/IFC/RELEASE/IFC4x3/HTML/lexical/IfcSegment.htm
     """
+
     Transition: TransitionCode
+
 
 @dataclass
 class AlignmentHorizontalSegmentTypeEnum(Enum):
@@ -372,14 +302,6 @@
     SINECURVE = "SINECURVE"  # also referred to as Klein curve
     VIENNESEBEND = "VIENNESEBEND"
 
-<<<<<<< HEAD
-=======
-def convert_IfcAlignmentHorizontalSegment_LINE(data):
-    xy = np.array(data.StartPoint.Coordinates)
-    yield xy
-    di = np.array([np.cos(data.StartDirection), np.sin(data.StartDirection)])
-    yield xy + di * data.SegmentLength
->>>>>>> 18de53cf
 
 class AlignmentParameterSegment:
     """
@@ -471,39 +393,25 @@
         return self.StartPoint + segment_pt
 
 
-<<<<<<< HEAD
 @dataclass
 class AlignmentPoint:
     """
     Not sure if this will be useful.
     Might serve as syntatic sugar over the numpy array
-=======
-    for u in np.linspace(0, func.length, num=int(np.ceil(func.length / 0.05))):
-        yield func(u)
->>>>>>> 18de53cf
 
     Reference: https://ifc43-docs.standards.buildingsmart.org/IFC/RELEASE/IFC4x3/HTML/lexical/IfcSegmentedReferenceCurve.htm#Figure-8.9.3.63.A-use-of-a-segmented-reference-curve-on-a-cant-segment-based-on-a-gradient-curve
     """
 
     x: float
     y: float
-    z: float # elevation of base curve (IfcGradientCurve)
-    station: float # distance along alignment
-    bearing: float # horizontal bearing as angle CCW from positive x-axis in radians
-    grade: float # vertical slope as unitless rise over run
-    radius: float # radius at this point (inverse of curvature)
-    cant: float # height distance between rails
-    z_reference: float # elevation of reference curve (IfcSegmentedReferenceCurve) calculated as z + cant
-
-
-<<<<<<< HEAD
-=======
-def create_shape(settings, elem):
-    if elem.is_a("IfcLinearPositioningElement") or elem.is_a("IfcLinearElement"):
-        return np.row_stack(list(interpret_linear_element(settings, elem)))
-    else:
-        return ifcopenshell.geom.create_shape(settings, elem)
->>>>>>> 18de53cf
+    z: float  # elevation of base curve (IfcGradientCurve)
+    station: float  # distance along alignment
+    bearing: float  # horizontal bearing as angle CCW from positive x-axis in radians
+    grade: float  # vertical slope as unitless rise over run
+    radius: float  # radius at this point (inverse of curvature)
+    cant: float  # height distance between rails
+    z_reference: float  # elevation of reference curve (IfcSegmentedReferenceCurve) calculated as z + cant
+
 
 class AlignmentHorizontal(LinearElement):
     """
@@ -707,29 +615,33 @@
 
 
 @dataclass
-class BoundedCurve():
+class BoundedCurve:
     """
     IfcBoundedCurve
 
     Ref: 8.9.3.10
     https://ifc43-docs.standards.buildingsmart.org/IFC/RELEASE/IFC4x3/HTML/lexical/IfcBoundedCurve.htm
     """
-    Dim: int=None
+
+    Dim: int = None
+
 
 @dataclass
-class CompositeCurve():
+class CompositeCurve:
     """
     IfcCompositeCurve
 
     Ref: 8.9.3.20
     https://ifc43-docs.standards.buildingsmart.org/IFC/RELEASE/IFC4x3/HTML/lexical/IfcCompositeCurve.htm
     """
+
     Segments: List[Segment]
     SelfIntersect: bool
 
     def create_shape(self) -> np.ndarray:
         raise NotImplementedError
 
+
 @dataclass
 class GradientCurve(CompositeCurve):
     """
@@ -738,12 +650,14 @@
     Ref: 8.9.3.35
     https://ifc43-docs.standards.buildingsmart.org/IFC/RELEASE/IFC4x3/HTML/lexical/IfcGradientCurve.htm
     """
+
     BaseCurve: BoundedCurve
-    EndPoint: np.ndarray=None 
+    EndPoint: np.ndarray = None
 
     def create_shape(self) -> np.ndarray:
         raise NotImplementedError
 
+
 @dataclass
 class SegmentedReferenceCurve(CompositeCurve):
     """
@@ -752,11 +666,13 @@
     Ref: 8.9.3.63
     https://ifc43-docs.standards.buildingsmart.org/IFC/RELEASE/IFC4x3/HTML/lexical/IfcSegmentedReferenceCurve.htm
     """
+
     BaseCurve: BoundedCurve
-    EndPoint: np.ndarray=None 
+    EndPoint: np.ndarray = None
 
     def create_shape(self) -> np.ndarray:
         raise NotImplementedError
+
 
 def generic_test() -> None:
     test_file = "UT_AWC_1.ifc"
@@ -788,7 +704,7 @@
     print(f"[INFO] done.")
 
 
-def synthetic_test(transition_type: str, case: int=1) -> None:
+def synthetic_test(transition_type: str, case: int = 1) -> None:
     synthetic_path = os.path.join(
         pathlib.Path.home(),
         "src",
@@ -850,7 +766,7 @@
     print(f"[INFO] done.")
 
 
-def awc_test(index: int=1, geometry: bool=True) -> None:
+def awc_test(index: int = 1, geometry: bool = True) -> None:
     """
     Run one of the Alignment With Cant (AWC) test cases
 
@@ -894,6 +810,7 @@
     print(f"[INFO] writing output to {out_file}...")
     plt.savefig(out_file)
     print(f"[INFO] done.")
+
 
 class Root:
     """
@@ -1467,42 +1384,21 @@
 
 
 if __name__ == "__main__":
-<<<<<<< HEAD
-=======
-    # import sys
->>>>>>> 18de53cf
     from matplotlib import pyplot as plt
     import ifcopenshell
     import pandas as pd
 
-<<<<<<< HEAD
     # synthetic test
-    transition_types = ["Bloss", "Clothoid", "Cosine", "Helmert", "Sine", "Viennese Bend"]
+    transition_types = [
+        "Bloss",
+        "Clothoid",
+        "Cosine",
+        "Helmert",
+        "Sine",
+        "Viennese Bend",
+    ]
     transition_type = transition_types[2]
     # synthetic_test(transition_type, 1)
 
     # AWC test
-    awc_test(index=1, geometry=True)
-=======
-    test_file = "UT_AWC_1.ifc"
-    # test_file = "UT_AWC_1_no_geometry.ifc"
-    in_file = os.path.join(
-        pathlib.Path(__file__).parent.absolute(), "..", "test", "fixtures", test_file
-    )
-    model = ifcopenshell.open(in_file)
-
-    align_entity = model.by_type("IfcAlignment")[0]
-    align = Alignment().from_entity(align_entity)
-
-    xy = align.create_shape(use_representation=False)
-    # align.print_attributes()
-    # align.print_structure()
-
-    fg, ax = plt.subplots()
-    ax.plot(xy.T[0], xy.T[1])
-    ax.grid(True, linestyle="-.")
-
-    out_file = f"{test_file}.png"
-    print(f"[INFO] writing output to {out_file}...")
-    plt.savefig(out_file)
->>>>>>> 18de53cf
+    awc_test(index=1, geometry=True)