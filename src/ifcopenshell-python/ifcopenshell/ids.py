--- conflicted
+++ resolved
@@ -79,17 +79,9 @@
     """
     The IDS entity facet currently *with* inheritance
     """
-<<<<<<< HEAD
+
     parameters = ["name", "predefinedtype"]
     
-=======
-
-    parameters = ["name"]
-    message = "an entity name '%(name)s'"
-    
-    # @todo predefinedtype
-
->>>>>>> a936a531
     def __call__(self, inst, logger):
         # @nb with inheritance
         if self.predefinedtype:
