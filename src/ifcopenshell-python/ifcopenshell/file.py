--- conflicted
+++ resolved
@@ -24,20 +24,16 @@
 import functools
 import ifcopenshell
 from pathlib import Path
-<<<<<<< HEAD
 from typing import Any
 from typing import Callable
 from typing import Generator
-from typing import Literal
 from typing import Optional
+from typing import TYPE_CHECKING
 from typing import Union
-=======
-from typing import Optional, Any, Union, Callable, Generator, Literal, TYPE_CHECKING
->>>>>>> 7c3fbda0
 
 from . import ifcopenshell_wrapper
 from .entity_instance import entity_instance
-from .util.constants import IFC_TYPES
+# from .util.constants import IFC_TYPES
 from .util.constants import IFC_UNIT_ASSIGNMENT
 from .util.unit import get_measure_unit_type
 
