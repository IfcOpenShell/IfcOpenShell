# IfcOpenShell - IFC toolkit and geometry engine
# Copyright (C) 2021 Dion Moult <dion@thinkmoult.com>
#
# This file is part of IfcOpenShell.
#
# IfcOpenShell is free software: you can redistribute it and/or modify
# it under the terms of the GNU Lesser General Public License as published by
# the Free Software Foundation, either version 3 of the License, or
# (at your option) any later version.
#
# IfcOpenShell is distributed in the hope that it will be useful,
# but WITHOUT ANY WARRANTY; without even the implied warranty of
# MERCHANTABILITY or FITNESS FOR A PARTICULAR PURPOSE.  See the
# GNU Lesser General Public License for more details.
#
# You should have received a copy of the GNU Lesser General Public License
# along with IfcOpenShell.  If not, see <http://www.gnu.org/licenses/>.

import numpy as np
import ifcopenshell


from __future__ import annotations
from typing import Any, TypedDict
from dataclasses import dataclass, asdict
import warnings
import ifcopenshell
from ifcopenshell.util.unit import convert_si_to_unit


def get_context(ifc_file, context, subcontext=None, target_view=None):
    if subcontext or target_view:
        elements = ifc_file.by_type("IfcGeometricRepresentationSubContext")
    else:
        elements = ifc_file.by_type("IfcGeometricRepresentationContext", include_subtypes=False)
    for element in elements:
        if context and element.ContextType != context:
            continue
        if subcontext and getattr(element, "ContextIdentifier") != subcontext:
            continue
        if target_view and getattr(element, "TargetView") != target_view:
            continue
        return element


def is_representation_of_context(representation, context, subcontext=None, target_view=None):
    if isinstance(context, ifcopenshell.entity_instance):
        return representation.ContextOfItems == context

    if target_view is not None:
        return (
            representation.ContextOfItems.is_a("IfcGeometricRepresentationSubContext")
            and representation.ContextOfItems.TargetView == target_view
            and representation.ContextOfItems.ContextIdentifier == subcontext
            and representation.ContextOfItems.ContextType == context
        )
    elif subcontext is not None:
        return (
            representation.ContextOfItems.is_a("IfcGeometricRepresentationSubContext")
            and representation.ContextOfItems.ContextIdentifier == subcontext
            and representation.ContextOfItems.ContextType == context
        )
    elif representation.ContextOfItems.ContextType == context:
        return True


def get_representation(element, context, subcontext=None, target_view=None):
    if element.is_a("IfcProduct") and element.Representation:
        for r in element.Representation.Representations:
            if is_representation_of_context(r, context, subcontext, target_view):
                return r
    elif element.is_a("IfcTypeProduct") and element.RepresentationMaps:
        for r in element.RepresentationMaps:
            if is_representation_of_context(r.MappedRepresentation, context, subcontext, target_view):
                return r.MappedRepresentation


def resolve_representation(representation):
    if len(representation.Items) == 1 and representation.Items[0].is_a("IfcMappedItem"):
        return resolve_representation(representation.Items[0].MappingSource.MappedRepresentation)
    return representation


<<<<<<< HEAD
@dataclass(slots=True)
class ClippingInfo:
    location: tuple[float, float, float]
    normal: tuple[float, float, float]
    result_type: str = "IfcBooleanClippingResult"
    operand_type: str = "IfcHalfSpaceSolid"
    unit_scale: float = 1.

    @classmethod
    def typed_dict(cls) -> type:
        return TypedDict(cls.__name__, **cls.__annotations__)

    def asdict(self) -> ClippingInfo.typed_dict():
        return asdict(self)

    @classmethod
    def parse(cls, raw_data: Any, unit_scale: float) -> ifcopenshell.entity_instance | ClippingInfo | None:
        if isinstance(raw_data, ifcopenshell.entity_instance):
            if not raw_data.is_a("IfcBooleanResult"):
                warnings.warn(f"Ignoring clipping of unexpected IFC class: {raw_data}")
                return
            return raw_data
        elif isinstance(raw_data, ClippingInfo):
            return raw_data
        elif isinstance(raw_data, dict):
            try:
                clipping_data = cls(**raw_data, unit_scale=unit_scale)
            except TypeError:
                warnings.warn(f"Ignoring clipping with unexpected arguments: {raw_data}")
                return
            else:
                if clipping_data.result_type != "IfcBooleanClippingResult":
                    warnings.warn(f"Ignoring clipping with unexpected result type '{clipping_data.result_type}'")
                    return
                if clipping_data.operand_type != "IfcHalfSpaceSolid":
                    warnings.warn(f"Ignoring clipping with unexpected operand type '{clipping_data.operand_type}'")
                    return
                return clipping_data
        else:
            warnings.warn(f"Ignoring clipping of unexpected type: {raw_data}")

    def apply(
            self, file: ifcopenshell.file, first_operand: ifcopenshell.entity_instance
    ) -> ifcopenshell.entity_instance:
        second_operand = file.createIfcHalfSpaceSolid(
            file.createIfcPlane(
                file.createIfcAxis2Placement3D(
                    file.createIfcCartesianPoint([convert_si_to_unit(self, coord) for coord in self.location]),
                    file.createIfcDirection(self.normal),
                    None,
                )
            ),
            False,
        )
        first_operand = file.createIfcBooleanClippingResult("DIFFERENCE", first_operand, second_operand)
        return first_operand
=======
def resolve_items(representation, matrix=None):
    if matrix is None:
        matrix = np.eye(4)
    results = []
    for item in representation.Items or []:  # Be forgiving of invalid IFCs because Revit :(
        if item.is_a("IfcMappedItem"):
            rep_matrix = ifcopenshell.util.placement.get_mappeditem_transformation(item)
            if not np.allclose(rep_matrix, np.eye(4)):
                rep_matrix = rep_matrix @ matrix.copy()
            results.extend(resolve_items(item.MappingSource.MappedRepresentation, rep_matrix))
        else:
            results.append({"matrix": matrix.copy(), "item": item})
    return results
>>>>>>> 93ef2d03
<|MERGE_RESOLUTION|>--- conflicted
+++ resolved
@@ -81,7 +81,6 @@
     return representation
 
 
-<<<<<<< HEAD
 @dataclass(slots=True)
 class ClippingInfo:
     location: tuple[float, float, float]
@@ -138,7 +137,7 @@
         )
         first_operand = file.createIfcBooleanClippingResult("DIFFERENCE", first_operand, second_operand)
         return first_operand
-=======
+
 def resolve_items(representation, matrix=None):
     if matrix is None:
         matrix = np.eye(4)
@@ -151,5 +150,4 @@
             results.extend(resolve_items(item.MappingSource.MappedRepresentation, rep_matrix))
         else:
             results.append({"matrix": matrix.copy(), "item": item})
-    return results
->>>>>>> 93ef2d03
+    return results