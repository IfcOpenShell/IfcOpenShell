--- conflicted
+++ resolved
@@ -19,15 +19,9 @@
             name=self.settings["name"],
         )
         work_plan.CreationDate = ifcopenshell.util.date.datetime2ifc(datetime.now(), "IfcDateTime")
-<<<<<<< HEAD
-        person = ifcopenshell.api.owner.settings.get_user(self.file)
-        if person:
-            work_plan.Creators = [person]
-=======
         user = ifcopenshell.api.owner.settings.get_user(self.file)
         if user:
             work_plan.Creators = [user.ThePerson]
->>>>>>> 566512f7
         work_plan.StartTime = ifcopenshell.util.date.datetime2ifc(self.settings["start_time"], "IfcDateTime")
 
         context = self.file.by_type("IfcContext")[0]
