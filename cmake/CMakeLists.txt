--- conflicted
+++ resolved
@@ -59,12 +59,8 @@
 OPTION(BUILD_IFCMAX "Build IfcMax, a 3ds Max plug-in, Windows-only." ON)
 endif()
 if (${BUILD_CONVERT})
-<<<<<<< HEAD
-OPTION(GLTF_SUPPORT "Build IfcConvert with glTF support (requires json.hpp)." OFF)
-OPTION(USD_SUPPORT "Build IfcConvert with USD support (requires pixar's USD library)." OFF)
-=======
 OPTION(GLTF_SUPPORT "Build IfcConvert with glTF support (requires json.hpp)." ON)
->>>>>>> d2d101c1
+OPTION(USD_SUPPORT "Build IfcConvert with USD support (requires pixar's USD library)." ON)
 endif()
 OPTION(USERSPACE_PYTHON_PREFIX "Installs IfcPython for the current user only instead of system-wide." OFF)
 OPTION(ADD_COMMIT_SHA "Add commit sha and branch in version number, warning results in many rebuilds, requires git" OFF)
