--- conflicted
+++ resolved
@@ -520,7 +520,7 @@
         download_url = "https://git.dev.opencascade.org/repos/occt.git",
         download_name = "occt",
         download_tool=download_tool_git,
-<<<<<<< HEAD
+        patch="./patches/occt/enable-exception-handling.patch",
         revision="V" + OCCT_VERSION.replace('.', '_')
     )
 elif "occ" in targets:
@@ -539,12 +539,6 @@
         download_url="https://github.com/tpaviot/oce/archive/",
         download_name="OCE-{OCE_VERSION}.tar.gz".format(**locals())
     )
-=======
-        patch="./patches/occt/enable-exception-handling.patch",
-        revision="V%s" % OCCT_VERSION.replace('.', '_'))
-else:
-    build_dependency(name="oce-%s" % (OCE_VERSION,), mode="cmake", build_tool_args=["-DOCE_DISABLE_TKSERVICE_FONT=ON", "-DOCE_TESTING=OFF", "-DOCE_BUILD_SHARED_LIB=OFF", "-DOCE_DISABLE_X11=ON", "-DOCE_VISUALISATION=OFF", "-DOCE_OCAF=OFF", "-DOCE_INSTALL_PREFIX=%s/install/oce-%s" % (DEPS_DIR, OCE_VERSION)], download_url="https://github.com/tpaviot/oce/archive/", download_name="OCE-%s.tar.gz" % (OCE_VERSION,))
->>>>>>> 34b3ca30
         
 if "libxml2" in targets:
     build_dependency(
