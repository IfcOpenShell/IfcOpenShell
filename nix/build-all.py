--- conflicted
+++ resolved
@@ -28,13 +28,11 @@
 #   if building with USE_OCCT additionally:                                   #
 #     * freetype * glx.h                                                      #
 #                                                                             #
-<<<<<<< HEAD
 #   if building with -shared                                                  #
 #     * libgl1-mesa-dev libxext-dev libxmu-dev libxmu-headers libxi-dev       #
-=======
-#   For python37 to install correctly additionally:                           #
+#                                                                             #
+#   for python37 to install correctly additionally:                           #
 #     * libffi(-dev[el])                                                      #
->>>>>>> c61bc29f
 #                                                                             #
 #     on debian 7.8 these can be obtained with:                               #
 #          $ apt-get install git gcc g++ autoconf bison bzip2                 #
