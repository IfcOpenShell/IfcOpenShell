name: ci

on:
  push:
    paths:
      - 'src/**'
      - 'test/**'
      - 'conda/**'
      - 'cmake/**'
      - '.github/workflows/ci.yml'
  pull_request:

jobs:
  activate:
    runs-on: ubuntu-latest
    if: |
      github.repository == 'IfcOpenShell/IfcOpenShell' &&
      !contains(github.event.head_commit.message, 'skip ci')
    steps:
      - run: echo ok go

  build:
    runs-on: ubuntu-20.04
    needs: activate
    steps:
<<<<<<< HEAD
    - uses: actions/checkout@v2
      with:
        submodules: recursive

    - name: Install dependencies
      run: |
        sudo apt update
        sudo apt-get install --no-install-recommends \
        git cmake gcc g++ libboost-all-dev python3-all-dev swig libpcre3-dev libxml2-dev \
        liboce-foundation-dev liboce-modeling-dev liboce-ocaf-dev liboce-visualization-dev liboce-ocaf-lite-dev \
        libhdf5-dev libcgal-dev
=======
      - uses: actions/checkout@v2
        with:
            submodules: recursive
      - name: Install C++ dependencies
        run: |
          sudo apt update
          sudo apt-get install --no-install-recommends \
          git cmake gcc g++ \
          libboost-date-time-dev \
          libboost-filesystem-dev \
          libboost-iostreams-dev \
          libboost-program-options-dev \
          libboost-regex-dev \
          libboost-system-dev \
          libboost-thread-dev \
          python3-all-dev python3-pip \
          swig libpcre3-dev libxml2-dev \
          libtbb-dev nlohmann-json3-dev \
          liboce-foundation-dev liboce-modeling-dev liboce-ocaf-dev liboce-visualization-dev liboce-ocaf-lite-dev
      - name: ccache
        uses: hendrikmuhs/ccache-action@v1
>>>>>>> 4868edaa

      - name: Build ifcopenshell
        run: |
          mkdir build && cd build
          cmake \
               -DCMAKE_C_COMPILER_LAUNCHER=ccache \
               -DCMAKE_CXX_COMPILER_LAUNCHER=ccache \
               -DCMAKE_INSTALL_PREFIX=$PWD/install/ \
               -DCMAKE_BUILD_TYPE=Release \
               -DCMAKE_PREFIX_PATH=/usr \
               -DCMAKE_SYSTEM_PREFIX_PATH=/usr \
               -DOCC_INCLUDE_DIR=/usr/include/oce \
               -DOCC_LIBRARY_DIR=/usr/lib/x86_64-linux-gnu \
               -DPYTHON_EXECUTABLE:FILEPATH=/usr/bin/python3 \
               -DPYTHON_INCLUDE_DIR:PATH=/usr/include/python3.8 \
               -DPYTHON_LIBRARY:FILEPATH=/usr/lib/x86_64-linux-gnu/libpython3.8.so \
               -DCOLLADA_SUPPORT=Off \
               "-DSCHEMA_VERSIONS=2x3;4" \
               -DGLTF_SUPPORT=On \
               -DJSON_INCLUDE_DIR=/usr/include \
             ../cmake
          sudo make -j $(nproc)
          sudo make install

<<<<<<< HEAD
    - 
      name: Build ifcopenshell
      run: |
        mkdir build && cd build
        cmake \
         -DCMAKE_C_COMPILER_LAUNCHER=ccache \
         -DCMAKE_CXX_COMPILER_LAUNCHER=ccache \
         -DCMAKE_INSTALL_PREFIX=$PWD/install/ \
         -DCMAKE_BUILD_TYPE=Release \
         -DCMAKE_PREFIX_PATH=/usr \
         -DCMAKE_SYSTEM_PREFIX_PATH=/usr \
         -DBUILD_PACKAGE=On \
         -DOCC_INCLUDE_DIR=/usr/include/oce \
         -DOCC_LIBRARY_DIR=/usr/lib/x86_64-linux-gnu \
         -DPYTHON_EXECUTABLE:FILEPATH=/usr/bin/python3 \
         -DPYTHON_INCLUDE_DIR:PATH=/usr/include/python3.8 \
         -DPYTHON_LIBRARY:FILEPATH=/usr/lib/x86_64-linux-gnu/libpython3.8.so \
         -DCOLLADA_SUPPORT=Off \
         -DLIBXML2_INCLUDE_DIR=/usr/include/libxml2 \
         -DLIBXML2_LIBRARIES=/usr/lib/x86_64-linux-gnu/libxml2.so \
         \
         -DCGAL_INCLUDE_DIR=/usr/include \
         -DGMP_INCLUDE_DIR=/usr/include \
         -DMPFR_INCLUDE_DIR=/usr/include \
         -DGMP_LIBRARY_DIR=/usr/lib/x86_64-linux-gnu \
         -DMPFR_LIBRARY_DIR=/usr/lib/x86_64-linux-gnu \
         \
         "-DSCHEMA_VERSIONS=2x3;4" \
         -DHDF5_INCLUDE_DIR=/usr/include/hdf5/serial \
         ../cmake
        make -j $(nproc)
        make install
    - 
      name: Package
      run: |
        make package
      working-directory: build
    - name: Upload 
      uses: actions/upload-artifact@v2
      with:
        # Artifact name
        name: ifcos-artifacts
        # Directory containing files to upload
        path: build/assets/Ifc*
=======
      - name: Install Python dependencies
        run: |
          sudo /usr/bin/python -m pip install -U pip
          sudo /usr/bin/python -m pip install xmlschema numpy lxml
          sudo /usr/bin/python -m pip install src/bcf
          sudo /usr/bin/python -m pip install pytest
>>>>>>> 4868edaa

      - name: Test
        run: |
          cd test
          sudo /usr/bin/python tests.py
          cd ../src/ifcopenshell-python
          mv ifcopenshell ifcopenshell-local # Force testing on installed module
          make test<|MERGE_RESOLUTION|>--- conflicted
+++ resolved
@@ -23,19 +23,6 @@
     runs-on: ubuntu-20.04
     needs: activate
     steps:
-<<<<<<< HEAD
-    - uses: actions/checkout@v2
-      with:
-        submodules: recursive
-
-    - name: Install dependencies
-      run: |
-        sudo apt update
-        sudo apt-get install --no-install-recommends \
-        git cmake gcc g++ libboost-all-dev python3-all-dev swig libpcre3-dev libxml2-dev \
-        liboce-foundation-dev liboce-modeling-dev liboce-ocaf-dev liboce-visualization-dev liboce-ocaf-lite-dev \
-        libhdf5-dev libcgal-dev
-=======
       - uses: actions/checkout@v2
         with:
             submodules: recursive
@@ -54,10 +41,11 @@
           python3-all-dev python3-pip \
           swig libpcre3-dev libxml2-dev \
           libtbb-dev nlohmann-json3-dev \
-          liboce-foundation-dev liboce-modeling-dev liboce-ocaf-dev liboce-visualization-dev liboce-ocaf-lite-dev
+          liboce-foundation-dev liboce-modeling-dev liboce-ocaf-dev liboce-visualization-dev liboce-ocaf-lite-dev \
+          libhdf5-dev libcgal-dev
+          
       - name: ccache
         uses: hendrikmuhs/ccache-action@v1
->>>>>>> 4868edaa
 
       - name: Build ifcopenshell
         run: |
@@ -78,63 +66,22 @@
                "-DSCHEMA_VERSIONS=2x3;4" \
                -DGLTF_SUPPORT=On \
                -DJSON_INCLUDE_DIR=/usr/include \
+               -DCGAL_INCLUDE_DIR=/usr/include \
+               -DGMP_INCLUDE_DIR=/usr/include \
+               -DMPFR_INCLUDE_DIR=/usr/include \
+               -DGMP_LIBRARY_DIR=/usr/lib/x86_64-linux-gnu \
+               -DMPFR_LIBRARY_DIR=/usr/lib/x86_64-linux-gnu \
+               -DHDF5_INCLUDE_DIR=/usr/include/hdf5/serial \
              ../cmake
           sudo make -j $(nproc)
           sudo make install
 
-<<<<<<< HEAD
-    - 
-      name: Build ifcopenshell
-      run: |
-        mkdir build && cd build
-        cmake \
-         -DCMAKE_C_COMPILER_LAUNCHER=ccache \
-         -DCMAKE_CXX_COMPILER_LAUNCHER=ccache \
-         -DCMAKE_INSTALL_PREFIX=$PWD/install/ \
-         -DCMAKE_BUILD_TYPE=Release \
-         -DCMAKE_PREFIX_PATH=/usr \
-         -DCMAKE_SYSTEM_PREFIX_PATH=/usr \
-         -DBUILD_PACKAGE=On \
-         -DOCC_INCLUDE_DIR=/usr/include/oce \
-         -DOCC_LIBRARY_DIR=/usr/lib/x86_64-linux-gnu \
-         -DPYTHON_EXECUTABLE:FILEPATH=/usr/bin/python3 \
-         -DPYTHON_INCLUDE_DIR:PATH=/usr/include/python3.8 \
-         -DPYTHON_LIBRARY:FILEPATH=/usr/lib/x86_64-linux-gnu/libpython3.8.so \
-         -DCOLLADA_SUPPORT=Off \
-         -DLIBXML2_INCLUDE_DIR=/usr/include/libxml2 \
-         -DLIBXML2_LIBRARIES=/usr/lib/x86_64-linux-gnu/libxml2.so \
-         \
-         -DCGAL_INCLUDE_DIR=/usr/include \
-         -DGMP_INCLUDE_DIR=/usr/include \
-         -DMPFR_INCLUDE_DIR=/usr/include \
-         -DGMP_LIBRARY_DIR=/usr/lib/x86_64-linux-gnu \
-         -DMPFR_LIBRARY_DIR=/usr/lib/x86_64-linux-gnu \
-         \
-         "-DSCHEMA_VERSIONS=2x3;4" \
-         -DHDF5_INCLUDE_DIR=/usr/include/hdf5/serial \
-         ../cmake
-        make -j $(nproc)
-        make install
-    - 
-      name: Package
-      run: |
-        make package
-      working-directory: build
-    - name: Upload 
-      uses: actions/upload-artifact@v2
-      with:
-        # Artifact name
-        name: ifcos-artifacts
-        # Directory containing files to upload
-        path: build/assets/Ifc*
-=======
       - name: Install Python dependencies
         run: |
           sudo /usr/bin/python -m pip install -U pip
           sudo /usr/bin/python -m pip install xmlschema numpy lxml
           sudo /usr/bin/python -m pip install src/bcf
           sudo /usr/bin/python -m pip install pytest
->>>>>>> 4868edaa
 
       - name: Test
         run: |
